--- conflicted
+++ resolved
@@ -1,1012 +1,566 @@
-<<<<<<< HEAD
-
-* Some improvements for tvos
-* Start on some GC defragging code
-* Fix android thread access to GC structures
-* Add socket socket_recv_from and socket_send_to
-* Fixed memory leak in GC collection code
-* Allow cross-compile to windows via MINGW
-* Fix overflow error that meant GC would work with a too-small buffer in some cases
-
-3.2.180
-------------------------------------------------------------
-* Initial support for tvos
-* Change name of ObjectType to hxObjectType to avoid clashes with iOS
-* Try to keep windows.h out of haxe-generated code
-* Fix null access bug in array-of-array
-* Create separate library for msvc 19
-
-------------------------------------------------------------
-* Try to get the pdb server working better for MSVS 2015
-* So not export symbols on windows unless HXCPP_DLL_EXPORT is set (-D dll_export) - makes exe smaller
-* Avoid dynamic-cast if possible when converting 2D arrays
-* Some RPi fixes
-* Some CFFI Prime fixes (thanks Joshua)
-* Fix build tool for next version of neko
-* Improve msvc cl.exe version checking for non-English environments
-* Add more control over how much Gc memory is used
-* Add faster(inline) thread local storage for Gc on windows.
-* Add some Gc load balancing when marking large arrays with multiple threads
-* Change the Gc memory layout to be a bit larger, but simpler.  This allows most of the allocation to be simplified and inlined.
-* Explicitly scan registers for Gc references because the stack scanning was missing them sometimes
-* Some additions to Undefine.h for windows
-* When static linking using MSVC 2015, compile the libraries directly into the exe to avoid compatibility issues
-* Move standard libraries into their own build.xml files
-* Make it easier to change the generated output filename
-* Allow targets from one build.xml file to be merged into another
-* Some more work on HXCPP_COMPILE_CACHE
-* Allow automatic grouping of obj files into librarys to avoid linking all the symbols in all obj files
-* Add implicit conversion to referenced type from cpp.Reference
-* Allow build.xml files to be imported relative to importing file
-* Allow '-' in command-line defines
-* Fix warnings from Hash class
-* Fix setsockopt for Mac
-* Support to MSVC2015
-* Fix for Blackberry 10.3
-* Fix debug break by linenumber
-* Better objc integration (thanks Caue)
-* Increase number of variables captured in closures to 20
-* Initial support for telemetry (thanks Jeff)
-* Align allocations for better emscripten support
-
-------------------------------------------------------------
-* Fix gc_lock error in remove_dir
-* Some cppia bug fixes - enum and resources overrides
-* More android atof fixes
-* Improved haxelib seek logic
-
-Haxe 3.2.0
-------------------------------------------------------------
-
-* Improve testing
-* Allow dll_load path to be set programatically and simplified the dll search sequence.
-* Improved cffi_prime, and added String class
-* Fixed static linking of mysql5
-* Moved static link code in general to cpp.link package, not hxcpp package
-* URL decode now does not need to performe reallocs
-* Ensure HXCPP_API_LEVEL is always defined
-* Added __hxcpp_unload_all_libraries to cleanly unload dlls
-* Added some utc date functions
-* Better support for non-console apps in windows XP 64
-* Increased use of HXCPP_DEBUG_LINK for gcc based targets
-* Class 'hasField' is now more consistent with other functions/targets
-* 'haxelib run hxcpp test.cppia' will run Cppia on the specified file
-* Add fast-select option for sockets
-* Allow code to run without HXCPP_VISIT_ALLOCS defined
-* Fix debugger thread deadlocks
-* Allow up to 27 dynamic arguments
-* Fixes for Emscripten - byte align access and disable threads
-* Allow emscripten to generate 'executables' (.js/.html) and add options for specifying memory
-* Allow spaces in exe names again
-* Make cpp::Struct compare via memcmp, and mark correctly
-* Fix catch block in cppia
-* Treat '-debug' as an alias for "-Ddebug"
-* Expose ArrayBase for use with some generic or external code
-* Clarify the role of 'buffer' in cffi
-
-------------------------------------------------------------
-* Only put a minimal run.n in source-control, and use this to boot hxcpp.n
-* Added cpp.Struct and cpp.Reference classes, which are handy for extern classes
-* Moved Class to hx namespace
-* Simplified 'main' logic
-* Allow new android compilers to work for old devices (thanks google)
-* Correctly read hxcpp_api_level from Build.xml
-* Verbose logging prints which file is being compiled
-* Handle undefining the INT_ constants differently to allow std::string to still compile
-* Remove entries form Options.txt that do not influence the cpp build
-* Add optional destination= command-line option to allow copying the result to named file
-* Static libraries will be prefixed with 'lib' now
-* val_is_buffer always returns false on neko
-* Add val_iter_field_vals, which is like val_iter_fields but consistent with neko
-* Remove NekoApi binaries
-* Add Cppia binaries
-* Add Windows64 binaries
-* Make compares between Dynamic and numeric types false, unless the Dynamic is actaully numeric
-
-------------------------------------------------------------
-* Even more optimizations for hashes
-* Some more optimizations for small hashes
-* Fix for google changing inlining in platform21 headers (atof, rand, srand)
-* Re-tuned Hash for small objects too (improves Anon object perforamce)
-* Reverted change that automatically threw 'BadCast'.  Now required HXCPP_STRICT_CASTS
-
-------------------------------------------------------------
-* Cached dynamic versions of small ints and 1-char-strings for speed
-* Added support for weak hashes - needs latest haxe version
-* Use internal hash structure for maps - now faster.  New version of haxe makes it faster still.
-* Changed the way development versions are bootstrapped to avoid committing binaries
-* Improved mingw support
-* Dont append -debug to dll name
-* Reorder xml includes to allow early parts to correctly influence older parts
-* Fix busy wait in semaphore lock
-* Fixed GC issue when constructing exrernal primitive objects
-* Added armv7s and arm64 targets for ios
-* Some fixes for neko cffi - wstring and warning for neko_init
-* Fix file read (and copy) from thread
-
-------------------------------------------------------------
-* Compile fix for blackberry
-* Pass on haxe_api_level
-* Add -nocolor flag
-
-------------------------------------------------------------
-* Add support for prelinker
-* Cygwin toolchain fix
-* Add HXCPP_NO_COLOUR  and HXCPP_NO_M32
-* Fix windows trace output
-* Add initial support for GCWO compile
-* Fix bug with losing GC references in Array.sort
-* Fix bug with zombie marking
-* Add support for optimised sort routines
-* Add support for haxe.ds.Vector optimisation
-* Add support for cpp.Pointer, cpp.NativeArray, cpp.NativeString
-
-------------------------------------------------------------
-* Add BlackBerry and Tizen binaries
-* Fix issues when using names like ANDROID or IPHONE in an enum
-* Added more info in verbose mode (setenv HXCPP_VERBOSE)
-* Refactor build files to allow greater customisation
-* Fix bug with 'lock' where some threads may not get released
-* Add optimised arrays access
-* Add optimised memory operations for arrays and haxe.io.Bytes
-* Avoid blocking in gethostbyname
-* Upgrade run tool output and layout
-* Restore sys_time for windows
-
-3.1.1
-------------------------------------------------------------
-* Fixed MSVC support for 64-bit targets (vc11, vc12)
-* Initial work on cpp.Pointer (not fully functional)
-* Fixed callstack when throwing from native function
-
-3.1.0
-------------------------------------------------------------
-
-* VC 2013 support - used as default now
-* Add winxp compatibility flags
-* Allow cross-compiling from mac to linux
-* Added NSString helper conversion
-* Better auto-detection for android toolchain
-* Allow foreign threads to easily attach and detach from GC system
-* Weak references to closures keep object alive
-* Added HXCPP_API_LEVEL define to allow for future compatibility
-* Fixed clearing finalizers twice
-* Int multiply and minus are performed with integers now
-* Fix comparing +- infinities
-* Use multiple threads in the mark phase of GC
-* IOS now defaults cpp11 binary linkage
-* Added HXCPP_VERBOSE environment var to enable extra output
-* Fixed spin loop in pthread_cond_wait
-* Added ability to link several .a files into a single .a file
-* Removed dependence on STL runtime for supplied modules
-* Renamed some directories to be more standard
-* Moved some extra build files into obj directory
-* Use sys.io.Process instead of Sys.command to avoid threading slowdown writing to console
-* Add hxcpp.Builder to help with building multiple binaries
-* Add android x86 support
-* Drop pre-compiled support for everything excepth windows,mac,linux,ios and android
-* Allow libraries and files to accumulated in the build.xml
-* Supply pre-build lib files for static linking on supported platforms
-* Support for static linking of all modules
-* Support for hxcpp-debugger project
-* Binaries have been removed from repo, and are built using a server
-* Use build.n script to build all appropriate binaries
-* Some initial support for mysql and sqlite databases
-* Add free_abstract for safe releasing of data references
-* Change process lauching to get better thread usage on mac
-* Fix GC error in string resources
-* Give obj files in libraries unique names
-
-3.0.2
-------------------------------------------------------------
-* Fix Dynamic + Int logic
-* Reverted linux compiler to older version
-* Cast Array at call site if required
-* Tweak Array.map return value
-
-3.0.1
-------------------------------------------------------------
-* Added nekoapi for linux64
-* Upgrade nekoapi to v2
-* Added haxe vector support
-* Added socket_set_fast_send
-* Fixed android build
-* Expanded native memory access methods
-* Fix exception dump
-* Added initial Emscriptm support
-* Allow specification of ANDROID_HOST
-* Inital work on auto-setup of win64
-* Support call-site casting of Arrays
-
-
-3.0.0
-------------------------------------------------------------
-* Support haxe3 syntax
-* Added socket poll function
-* Added some initial support for dll_import/dll_export
-* Allow full path name when loading dynamic libraries
-* Allow dynamic toString function
-* Added initial support for Raspberry Pi
-* Array sort now uses std::stable_sort
-* Fixed Dynamic+null string output
-* Fix splice size calculation
-* Add object ids for use in maps
-* Add map/filter functions to arrays
-* GC will now collect more often when big arrays are used
-* You can specify a number of args > 5 for cffi functions if you want
-* Fix internal hash size variable
-* Class static field list does not report super members now
-* Fix casting of null to any object
-* Do not read input twice in sys_getch
-* Link in PCH generated obj data on msvs 2012
-* Date is now consistent with UTC
-* Hash 'remove' now returns correct value
-* CPP native WeakRef now works, and has a 'set' function
-* Fixed compile error when assigning to a base class
-* Fixed compile error when using != and Dynamic
-* Math/floor/ceil/trunc/min/max now pass unit tests
-* More control over android sdk installation
-* Regexp_match fix
-* Fix val_callN CFFI
-
-2.10.3
-------------------------------------------------------------
-* Added initial build support for WinRT
-* Android toolchain improvements
-* Minor compile fixes
-* Other minor improvements
-
-2.10.2
-------------------------------------------------------------
-* Fixes for BlackBerry 10 compatibility
-* Fixes for iOS 6 compatibility
-* CFFI improvements
-* Minor Linux improvements
-* Minor OS X improvements
-
-2.10.1
-------------------------------------------------------------
-* Fix trace() output
-* Clang options for OS X compiler
-* Small fixes
-
-2.10.0
-------------------------------------------------------------
-* GC upgrades - moving/defragging/releasing
-* Built-in profiler
-* Build-in debugger
-* Fix mac ndll finding bug
-* Add Int32 member functions
-* Clang options for ios compiler
-* Add a few pre-boxed constants
-* Some general bug fixes
-
-2.09.3
-------------------------------------------------------------
-* Fix Xml enum usage
-
-2.09.2
-------------------------------------------------------------
-* Resolve library paths when launching Mac apps from Finder
-* Compile fix for the BlackBerry toolchain
-* Fix interface comparison
-* Fix api_val_array_value for NekoApi
-* Add workaround for optional Strings in interfaces 
-* Tweak the timing og the GC run
-* Remove setProperty conditional compiles
-* String charCodeAt only returns positive values
-* Fix modulo for negative numbers
-* Remove extra space from array output
-* Treat '.' and '_' as literals in urlEncode
-* Dynamically generated, 0 param, enum instances match the static version
-
-
-2.09
-------------------------------------------------------------
-* Improved precision in random implementations
-* Added some experimental support for float32
-* Added some experimental support for generic getProcAddress
-* String::fromCharCode generates single-byte strings
-* Fix method compares
-* Plug memory leak in finalizers
-* Fix debug link flags
-* Separate get/SetField from get/setProperty
-* Added Null<T> for optional parameters
-
-2.08.3
-------------------------------------------------------------
-* Actually add blackberry toolchain
-
-2.08.2
-------------------------------------------------------------
-* Add blackberry support
-* Add armv7 options
-* Support new xcode layout
-* Fix const qualifiers on interface functions
-* Fix webOS obj directory
-
-2.08.1
-------------------------------------------------------------
-* Fix Math.random returning 1.0 sometimes
-* Std.is( 2.0, Int ) is now true
-* Make static library building more separated - refactor defines to control this 
-* Do not use @files for linking on mac
-* toString on Anon objects will now get called
-* Fix fast memory access with --no-inline
-* Android tool host now set to linux-x86
-* Allow use of __compare as operator== overload
-* Add toNativeInt
-* Add weak references
-* Implement some neko/cffi compatibility operations
-* Fix mac deployment using environment variable
-* Fix reentrant mutexes
-* Do not explicitly specify version of g++
-* Speedup some code by avoiding dynamic_cast if possible
-* Some fixes to allow Android multi-threading in normal operation
-
-2.08
-------------------------------------------------------------
-* Do not create a new class definition for each member function
-* Allow 5 fast and up to 20 slow dynamic function arguments
-* Support utf8 class
-* Added "Fast Memory" API similar to flash
-* Added support for webOS
-* Fix uncompress buffers
-* Added file to undefined pesky processor macros
-* Setup default config in user area
-* Auto-detect msvc and iphone version
-* Force compilation for mac 10.5
-* Some support for cygwin compilers
-* Remove Boehm GC as an option
-* Integrate properly now with Android ndk-r6
-* Make Int32 pass haxe unit tests (shift/modulo)
-* Fix bug in "join"
-* Fix bug with marking the "this" pointer in closures
-* Fix bug with returning NAN from parseFloat
-* Fix linux link flags
-* Fix bug where string of length 0 would be null
-* Made String cca return value consistent
-* Added control over @file syntax
-* Removed need for nekoapi.ndll
-* Allow for neko.so to end in ".0"
-
-2.07
-------------------------------------------------------------
-* Added initial support for Mac64, Linux64, MinGW and GPH and refactored build tool.
-* Return the count of traced objects
-* Fix interface operator ==
-* Initial work on msvc10 batch file
-* Add bounds check on String.cca
-* Build static libraries, if requrested
-* Added exe stripping
-* Added val_field_name, val_iter_fields
-* Fixed nekoapi string length
-* Fixed Sys.args
-
-2.06.1
-------------------------------------------------------------
-* Close files if required in GC
-* Added fix for File.write
-* Fixed String UTF8 Encode
-* Nekoapi is now a "ndll", not a "dso".
-* Fix array compile issue on linux
-* Fix stack setting on firced collect
-
-2.06.0
-------------------------------------------------------------
-* Updates to match haxe 2.06 compiler features
-* Numerous bug fixes
-* Add additional context to GC collection process
-* Swapped from wchar_t* to utf8 char*
-* Added templated iterators
-* Use strftime for Dates
-* Fix socket select and "_s" members
-* Seed Math.random
-* Fixed dynamic integer compare
-* Added __hxcpp_obj_id
-* Added some Android support
-
-2.05.1
-------------------------------------------------------------
-* Updated windows nekoapi.dll binary
-* Added -m32 compile flags to force 32 bit
-
-2.05.0
-------------------------------------------------------------
-
-* Default to IMMIX based internal garbage collection.
-* Reorginised files - split big ones, and moved common ones out of "runtime".
-* Put internal classes in "hx" namespace, or HX_ prefix for macros.
-* Remove multiple-inheritance, and use delegation instead.
-* Write "Options.txt" from compiler so dependency can be determined.
-* Require -D HXCPP_MULTI_THREADED for multi-threaded classes - to avoid overhead if not required.
-* Build thread code into executable for better control.
-* Fix return values of parseINt/parseFloat.
-* Added comprehensive list of reserved member names.
-* Put if/else statements in blocks.
-* Added assert, NULL, LITTLE_ENDIAN, BIG_ENDIAN as keywords.
-* Added control over how fast-cffi routines are created by requiring cpp.rtti.FastIntergerLookup to be "implemented".
-* Construct anonymous object fields in deterministic (as declared) order.
-* Fix code generation for some complex inline cases.
-* Added cpp.zip.Compress
-* Change "Reflect" class to be more standard
-* Use array of dynamics for StringBuf.
-* Fix setting of attributes in XML nodes.
-
-Build-tool:
-* Allow multiple build threads (via setenv HXCPP_COMPILE_THREADS N) for faster building on multi-code boxes.
-* Added FileGroup dependencies
-* Added pre-compiled headers (windows only, at the moment since gcc seems buggy)
-
-
-1.0.7
------------------
-Changelog starts.
-=======
-
-* Fix some threading crashes
-
-3.4.185
-------------------------------------------------------------
-* Do not ship static libraries
-* Use more lock-free structures in GC processing
-* Added some documentation
-* Added HXCPP_GC_SUMMARY option
-* Added HXCPP_GC_GENERATIONAL option
-* Added HXCPP_GC_DYNAMIC_SIZE option
-* Some MSVC 2017 support
-* Compile Cppia with JIT as an option by default
-
-3.4.64
-------------------------------------------------------------
-* Fixed cppia native interface implementation
-* Fixed debugger breakpoints
-* More compatibility for inet_pton and inet_ntop
-* Correct the order of thread housekeeping data
-
-3.4.49
-------------------------------------------------------------
-* Fixed 2d-Arrays and unserialize
-
-3.4.43
-------------------------------------------------------------
-
-* Added more options for code-size optimizations on android (thanks madrazo)
-* Added version of stpcpy on android to allow building with platform > 21, and running on older devices
-* Added some initial support for ipv6
-* Experimental support for Cppia JIT
-* Fixed issue with stale objects that use new pch files in cache
-* Rethrowing exception now preserves stack correctly
-
-
-3.4.2
-------------------------------------------------------------
-
-* Align float reads from memory for Arm architecture
-* Removed some virtual functions not needed by newer versions of haxe
-* Reworked the logic for compacting fragmented heaps with HXCPP_GC_MOVING
-* Expose StackContext to allow inlining of allocation routine, and combine with Cppia context
-* Fix some compare-with-dynamic issues
-* Added WatchOs support
-* Fixed for android NDK 13
-* Fix Array closure equality
-* Refactor the Cppia code
-* Fix return codes for atomic decrease
-* Fix some GC zone issues in the standard library
-* Set minimum MacOS deployment target to 10.6
-* Do not use typedefs for 'Int' and 'Bool' for newer api levels
-* Added dll_link to create output dll
-* Improved ObjC support
-* Make Cppia order of operations of '+=' et al consistent with other targets
-* Added NO_RECURSE flag to PCRE
-* Fix bsd_signal undefines on android
-* Add create/free abstract
-
-3.3.49
-------------------------------------------------------------
-* Fix Dynamic != for haxe 3.2.1
-* Fix Command line parsing on windows for triple quotes
-
-3.3.45
-------------------------------------------------------------
-* Much better compile cache support
-* Added tags to compiler flags to allow better targeting
-* Added UCP support to regexp
-* Added Array::fromData
-* Added AtomicInt operations
-* Added _hx_imod
-* More improvements for tvos
-* Fix blocking deque issue
-* Improved native testing
-* Added 'hxcpp run hxcpp cache ...' commands for managing cache
-* Added cpp.Variant class for query of field values to avoid boxing
-* Added more efficient version of finalizer
-* Add non allocating version of __hxcpp_print
-* More WinRT fixes
-* Output 'HxcppConfig.h' with defines included for easier external integration
-* Output list of output files if requested
-* Add support functions for StdLib - alloc/free/sizeof
-* Fix crash when marking stack names from GCRoots
-* Add bitcode support for iOS
-* Rename RegisterClass to avoid conflicts with windows
-* Added 'VirtualArray' for arrays of unknown types
-* Split Macros.tpl
-* Added optional ShowParam to process_run
-* Added inline functions for Int64 externs
-* Add error check for allocating from a finalizer
-* Fix null strings on Cffi Prime
-* Use slow path if required for Win64 Tls
-* Expand logic for detecting android toolchain from NDK name
-* Remove the need for hxcpp binaries by compiling source directly into target
-* Adjust the default verbosity level, and add HXCPP_VERBOSE/HXCPP_QUIET/HXCPP_SILENT
-* Added some control options for copyFile directive
-* Fix cppia decrement
-* Add Array.removeRange, which does not require a return value
-* Do not call setbuf(0) on stdin, since it messes with readLine
-* Cppia now throws an error if loading fails
-* Allocate EnumParam data inline to cut down on allocations
-* Allow anonymous object data to be allocated inline to avoid allocations
-* Add SSL library code
-* Add NativeGen framework for interfaces
-* Add macros to allow neater generated code
-* Allow larger memory space with -D HXCPP_GC_BIG_BLOCKS
-* Improve Array.join speed
-
-3.2.205
-------------------------------------------------------------
-* Initial support for HXCPP_OPTIMIZE_FOR_SIZE
-* Support HXCPP_DEBUG_LINK on more targets
-* Support for cross compiling to windows from linux
-* Added array removeAt
-* Some telemety fixes (thanks Jeff)
-* Check contents when comparing Dynamics with same pointer (Math.Nan!=Math.Nan)
-* Numerous WinRT fixes (thanks madrazo)
-* Fixed bug causing GC to crash marking constant strings (eg, resources)
-* Updated default SDK for Tizen (thanks Joshua)
-* Fixed command line args on linux (thanks Andy)
-
-3.2.193
-------------------------------------------------------------
-* Some improvements for tvos
-* Start on some GC defragging code
-* Fix android thread access to GC structures
-* Add socket socket_recv_from and socket_send_to
-* Fixed memory leak in GC collection code
-* Allow cross-compile to windows via MINGW
-* Fix overflow error that meant GC would work with a too-small buffer in some cases
-
-3.2.180
-------------------------------------------------------------
-* Initial support for tvos
-* Change name of ObjectType to hxObjectType to avoid clashes with iOS
-* Try to keep windows.h out of haxe-generated code
-* Fix null access bug in array-of-array
-* Create separate library for msvc 19
-
-------------------------------------------------------------
-* Try to get the pdb server working better for MSVS 2015
-* So not export symbols on windows unless HXCPP_DLL_EXPORT is set (-D dll_export) - makes exe smaller
-* Avoid dynamic-cast if possible when converting 2D arrays
-* Some RPi fixes
-* Some CFFI Prime fixes (thanks Joshua)
-* Fix build tool for next version of neko
-* Improve msvc cl.exe version checking for non-English environments
-* Add more control over how much Gc memory is used
-* Add faster(inline) thread local storage for Gc on windows.
-* Add some Gc load balancing when marking large arrays with multiple threads
-* Change the Gc memory layout to be a bit larger, but simpler.  This allows most of the allocation to be simplified and inlined.
-* Explicitly scan registers for Gc references because the stack scanning was missing them sometimes
-* Some additions to Undefine.h for windows
-* When static linking using MSVC 2015, compile the libraries directly into the exe to avoid compatibility issues
-* Move standard libraries into their own build.xml files
-* Make it easier to change the generated output filename
-* Allow targets from one build.xml file to be merged into another
-* Some more work on HXCPP_COMPILE_CACHE
-* Allow automatic grouping of obj files into librarys to avoid linking all the symbols in all obj files
-* Add implicit conversion to referenced type from cpp.Reference
-* Allow build.xml files to be imported relative to importing file
-* Allow '-' in command-line defines
-* Fix warnings from Hash class
-* Fix setsockopt for Mac
-* Support to MSVC2015
-* Fix for Blackberry 10.3
-* Fix debug break by linenumber
-* Better objc integration (thanks Caue)
-* Increase number of variables captured in closures to 20
-* Initial support for telemetry (thanks Jeff)
-* Align allocations for better emscripten support
-
-------------------------------------------------------------
-* Fix gc_lock error in remove_dir
-* Some cppia bug fixes - enum and resources overrides
-* More android atof fixes
-* Improved haxelib seek logic
-
-Haxe 3.2.0
-------------------------------------------------------------
-
-* Improve testing
-* Allow dll_load path to be set programatically and simplified the dll search sequence.
-* Improved cffi_prime, and added String class
-* Fixed static linking of mysql5
-* Moved static link code in general to cpp.link package, not hxcpp package
-* URL decode now does not need to performe reallocs
-* Ensure HXCPP_API_LEVEL is always defined
-* Added __hxcpp_unload_all_libraries to cleanly unload dlls
-* Added some utc date functions
-* Better support for non-console apps in windows XP 64
-* Increased use of HXCPP_DEBUG_LINK for gcc based targets
-* Class 'hasField' is now more consistent with other functions/targets
-* 'haxelib run hxcpp test.cppia' will run Cppia on the specified file
-* Add fast-select option for sockets
-* Allow code to run without HXCPP_VISIT_ALLOCS defined
-* Fix debugger thread deadlocks
-* Allow up to 27 dynamic arguments
-* Fixes for Emscripten - byte align access and disable threads
-* Allow emscripten to generate 'executables' (.js/.html) and add options for specifying memory
-* Allow spaces in exe names again
-* Make cpp::Struct compare via memcmp, and mark correctly
-* Fix catch block in cppia
-* Treat '-debug' as an alias for "-Ddebug"
-* Expose ArrayBase for use with some generic or external code
-* Clarify the role of 'buffer' in cffi
-
-------------------------------------------------------------
-* Only put a minimal run.n in source-control, and use this to boot hxcpp.n
-* Added cpp.Struct and cpp.Reference classes, which are handy for extern classes
-* Moved Class to hx namespace
-* Simplified 'main' logic
-* Allow new android compilers to work for old devices (thanks google)
-* Correctly read hxcpp_api_level from Build.xml
-* Verbose logging prints which file is being compiled
-* Handle undefining the INT_ constants differently to allow std::string to still compile
-* Remove entries form Options.txt that do not influence the cpp build
-* Add optional destination= command-line option to allow copying the result to named file
-* Static libraries will be prefixed with 'lib' now
-* val_is_buffer always returns false on neko
-* Add val_iter_field_vals, which is like val_iter_fields but consistent with neko
-* Remove NekoApi binaries
-* Add Cppia binaries
-* Add Windows64 binaries
-* Make compares between Dynamic and numeric types false, unless the Dynamic is actaully numeric
-
-------------------------------------------------------------
-* Even more optimizations for hashes
-* Some more optimizations for small hashes
-* Fix for google changing inlining in platform21 headers (atof, rand, srand)
-* Re-tuned Hash for small objects too (improves Anon object perforamce)
-* Reverted change that automatically threw 'BadCast'.  Now required HXCPP_STRICT_CASTS
-
-------------------------------------------------------------
-* Cached dynamic versions of small ints and 1-char-strings for speed
-* Added support for weak hashes - needs latest haxe version
-* Use internal hash structure for maps - now faster.  New version of haxe makes it faster still.
-* Changed the way development versions are bootstrapped to avoid committing binaries
-* Improved mingw support
-* Dont append -debug to dll name
-* Reorder xml includes to allow early parts to correctly influence older parts
-* Fix busy wait in semaphore lock
-* Fixed GC issue when constructing exrernal primitive objects
-* Added armv7s and arm64 targets for ios
-* Some fixes for neko cffi - wstring and warning for neko_init
-* Fix file read (and copy) from thread
-
-------------------------------------------------------------
-* Compile fix for blackberry
-* Pass on haxe_api_level
-* Add -nocolor flag
-
-------------------------------------------------------------
-* Add support for prelinker
-* Cygwin toolchain fix
-* Add HXCPP_NO_COLOUR  and HXCPP_NO_M32
-* Fix windows trace output
-* Add initial support for GCWO compile
-* Fix bug with losing GC references in Array.sort
-* Fix bug with zombie marking
-* Add support for optimised sort routines
-* Add support for haxe.ds.Vector optimisation
-* Add support for cpp.Pointer, cpp.NativeArray, cpp.NativeString
-
-------------------------------------------------------------
-* Add BlackBerry and Tizen binaries
-* Fix issues when using names like ANDROID or IPHONE in an enum
-* Added more info in verbose mode (setenv HXCPP_VERBOSE)
-* Refactor build files to allow greater customisation
-* Fix bug with 'lock' where some threads may not get released
-* Add optimised arrays access
-* Add optimised memory operations for arrays and haxe.io.Bytes
-* Avoid blocking in gethostbyname
-* Upgrade run tool output and layout
-* Restore sys_time for windows
-
-3.1.1
-------------------------------------------------------------
-* Fixed MSVC support for 64-bit targets (vc11, vc12)
-* Initial work on cpp.Pointer (not fully functional)
-* Fixed callstack when throwing from native function
-
-3.1.0
-------------------------------------------------------------
-
-* VC 2013 support - used as default now
-* Add winxp compatibility flags
-* Allow cross-compiling from mac to linux
-* Added NSString helper conversion
-* Better auto-detection for android toolchain
-* Allow foreign threads to easily attach and detach from GC system
-* Weak references to closures keep object alive
-* Added HXCPP_API_LEVEL define to allow for future compatibility
-* Fixed clearing finalizers twice
-* Int multiply and minus are performed with integers now
-* Fix comparing +- infinities
-* Use multiple threads in the mark phase of GC
-* IOS now defaults cpp11 binary linkage
-* Added HXCPP_VERBOSE environment var to enable extra output
-* Fixed spin loop in pthread_cond_wait
-* Added ability to link several .a files into a single .a file
-* Removed dependence on STL runtime for supplied modules
-* Renamed some directories to be more standard
-* Moved some extra build files into obj directory
-* Use sys.io.Process instead of Sys.command to avoid threading slowdown writing to console
-* Add hxcpp.Builder to help with building multiple binaries
-* Add android x86 support
-* Drop pre-compiled support for everything excepth windows,mac,linux,ios and android
-* Allow libraries and files to accumulated in the build.xml
-* Supply pre-build lib files for static linking on supported platforms
-* Support for static linking of all modules
-* Support for hxcpp-debugger project
-* Binaries have been removed from repo, and are built using a server
-* Use build.n script to build all appropriate binaries
-* Some initial support for mysql and sqlite databases
-* Add free_abstract for safe releasing of data references
-* Change process lauching to get better thread usage on mac
-* Fix GC error in string resources
-* Give obj files in libraries unique names
-
-3.0.2
-------------------------------------------------------------
-* Fix Dynamic + Int logic
-* Reverted linux compiler to older version
-* Cast Array at call site if required
-* Tweak Array.map return value
-
-3.0.1
-------------------------------------------------------------
-* Added nekoapi for linux64
-* Upgrade nekoapi to v2
-* Added haxe vector support
-* Added socket_set_fast_send
-* Fixed android build
-* Expanded native memory access methods
-* Fix exception dump
-* Added initial Emscriptm support
-* Allow specification of ANDROID_HOST
-* Inital work on auto-setup of win64
-* Support call-site casting of Arrays
-
-
-3.0.0
-------------------------------------------------------------
-* Support haxe3 syntax
-* Added socket poll function
-* Added some initial support for dll_import/dll_export
-* Allow full path name when loading dynamic libraries
-* Allow dynamic toString function
-* Added initial support for Raspberry Pi
-* Array sort now uses std::stable_sort
-* Fixed Dynamic+null string output
-* Fix splice size calculation
-* Add object ids for use in maps
-* Add map/filter functions to arrays
-* GC will now collect more often when big arrays are used
-* You can specify a number of args > 5 for cffi functions if you want
-* Fix internal hash size variable
-* Class static field list does not report super members now
-* Fix casting of null to any object
-* Do not read input twice in sys_getch
-* Link in PCH generated obj data on msvs 2012
-* Date is now consistent with UTC
-* Hash 'remove' now returns correct value
-* CPP native WeakRef now works, and has a 'set' function
-* Fixed compile error when assigning to a base class
-* Fixed compile error when using != and Dynamic
-* Math/floor/ceil/trunc/min/max now pass unit tests
-* More control over android sdk installation
-* Regexp_match fix
-* Fix val_callN CFFI
-
-2.10.3
-------------------------------------------------------------
-* Added initial build support for WinRT
-* Android toolchain improvements
-* Minor compile fixes
-* Other minor improvements
-
-2.10.2
-------------------------------------------------------------
-* Fixes for BlackBerry 10 compatibility
-* Fixes for iOS 6 compatibility
-* CFFI improvements
-* Minor Linux improvements
-* Minor OS X improvements
-
-2.10.1
-------------------------------------------------------------
-* Fix trace() output
-* Clang options for OS X compiler
-* Small fixes
-
-2.10.0
-------------------------------------------------------------
-* GC upgrades - moving/defragging/releasing
-* Built-in profiler
-* Build-in debugger
-* Fix mac ndll finding bug
-* Add Int32 member functions
-* Clang options for ios compiler
-* Add a few pre-boxed constants
-* Some general bug fixes
-
-2.09.3
-------------------------------------------------------------
-* Fix Xml enum usage
-
-2.09.2
-------------------------------------------------------------
-* Resolve library paths when launching Mac apps from Finder
-* Compile fix for the BlackBerry toolchain
-* Fix interface comparison
-* Fix api_val_array_value for NekoApi
-* Add workaround for optional Strings in interfaces 
-* Tweak the timing og the GC run
-* Remove setProperty conditional compiles
-* String charCodeAt only returns positive values
-* Fix modulo for negative numbers
-* Remove extra space from array output
-* Treat '.' and '_' as literals in urlEncode
-* Dynamically generated, 0 param, enum instances match the static version
-
-
-2.09
-------------------------------------------------------------
-* Improved precision in random implementations
-* Added some experimental support for float32
-* Added some experimental support for generic getProcAddress
-* String::fromCharCode generates single-byte strings
-* Fix method compares
-* Plug memory leak in finalizers
-* Fix debug link flags
-* Separate get/SetField from get/setProperty
-* Added Null<T> for optional parameters
-
-2.08.3
-------------------------------------------------------------
-* Actually add blackberry toolchain
-
-2.08.2
-------------------------------------------------------------
-* Add blackberry support
-* Add armv7 options
-* Support new xcode layout
-* Fix const qualifiers on interface functions
-* Fix webOS obj directory
-
-2.08.1
-------------------------------------------------------------
-* Fix Math.random returning 1.0 sometimes
-* Std.is( 2.0, Int ) is now true
-* Make static library building more separated - refactor defines to control this 
-* Do not use @files for linking on mac
-* toString on Anon objects will now get called
-* Fix fast memory access with --no-inline
-* Android tool host now set to linux-x86
-* Allow use of __compare as operator== overload
-* Add toNativeInt
-* Add weak references
-* Implement some neko/cffi compatibility operations
-* Fix mac deployment using environment variable
-* Fix reentrant mutexes
-* Do not explicitly specify version of g++
-* Speedup some code by avoiding dynamic_cast if possible
-* Some fixes to allow Android multi-threading in normal operation
-
-2.08
-------------------------------------------------------------
-* Do not create a new class definition for each member function
-* Allow 5 fast and up to 20 slow dynamic function arguments
-* Support utf8 class
-* Added "Fast Memory" API similar to flash
-* Added support for webOS
-* Fix uncompress buffers
-* Added file to undefined pesky processor macros
-* Setup default config in user area
-* Auto-detect msvc and iphone version
-* Force compilation for mac 10.5
-* Some support for cygwin compilers
-* Remove Boehm GC as an option
-* Integrate properly now with Android ndk-r6
-* Make Int32 pass haxe unit tests (shift/modulo)
-* Fix bug in "join"
-* Fix bug with marking the "this" pointer in closures
-* Fix bug with returning NAN from parseFloat
-* Fix linux link flags
-* Fix bug where string of length 0 would be null
-* Made String cca return value consistent
-* Added control over @file syntax
-* Removed need for nekoapi.ndll
-* Allow for neko.so to end in ".0"
-
-2.07
-------------------------------------------------------------
-* Added initial support for Mac64, Linux64, MinGW and GPH and refactored build tool.
-* Return the count of traced objects
-* Fix interface operator ==
-* Initial work on msvc10 batch file
-* Add bounds check on String.cca
-* Build static libraries, if requrested
-* Added exe stripping
-* Added val_field_name, val_iter_fields
-* Fixed nekoapi string length
-* Fixed Sys.args
-
-2.06.1
-------------------------------------------------------------
-* Close files if required in GC
-* Added fix for File.write
-* Fixed String UTF8 Encode
-* Nekoapi is now a "ndll", not a "dso".
-* Fix array compile issue on linux
-* Fix stack setting on firced collect
-
-2.06.0
-------------------------------------------------------------
-* Updates to match haxe 2.06 compiler features
-* Numerous bug fixes
-* Add additional context to GC collection process
-* Swapped from wchar_t* to utf8 char*
-* Added templated iterators
-* Use strftime for Dates
-* Fix socket select and "_s" members
-* Seed Math.random
-* Fixed dynamic integer compare
-* Added __hxcpp_obj_id
-* Added some Android support
-
-2.05.1
-------------------------------------------------------------
-* Updated windows nekoapi.dll binary
-* Added -m32 compile flags to force 32 bit
-
-2.05.0
-------------------------------------------------------------
-
-* Default to IMMIX based internal garbage collection.
-* Reorginised files - split big ones, and moved common ones out of "runtime".
-* Put internal classes in "hx" namespace, or HX_ prefix for macros.
-* Remove multiple-inheritance, and use delegation instead.
-* Write "Options.txt" from compiler so dependency can be determined.
-* Require -D HXCPP_MULTI_THREADED for multi-threaded classes - to avoid overhead if not required.
-* Build thread code into executable for better control.
-* Fix return values of parseINt/parseFloat.
-* Added comprehensive list of reserved member names.
-* Put if/else statements in blocks.
-* Added assert, NULL, LITTLE_ENDIAN, BIG_ENDIAN as keywords.
-* Added control over how fast-cffi routines are created by requiring cpp.rtti.FastIntergerLookup to be "implemented".
-* Construct anonymous object fields in deterministic (as declared) order.
-* Fix code generation for some complex inline cases.
-* Added cpp.zip.Compress
-* Change "Reflect" class to be more standard
-* Use array of dynamics for StringBuf.
-* Fix setting of attributes in XML nodes.
-
-Build-tool:
-* Allow multiple build threads (via setenv HXCPP_COMPILE_THREADS N) for faster building on multi-code boxes.
-* Added FileGroup dependencies
-* Added pre-compiled headers (windows only, at the moment since gcc seems buggy)
-
-
-1.0.7
------------------
-Changelog starts.
->>>>>>> 07c96253
+
+* Fix some threading crashes
+
+3.4.185
+------------------------------------------------------------
+* Do not ship static libraries
+* Use more lock-free structures in GC processing
+* Added some documentation
+* Added HXCPP_GC_SUMMARY option
+* Added HXCPP_GC_GENERATIONAL option
+* Added HXCPP_GC_DYNAMIC_SIZE option
+* Some MSVC 2017 support
+* Compile Cppia with JIT as an option by default
+
+3.4.64
+------------------------------------------------------------
+* Fixed cppia native interface implementation
+* Fixed debugger breakpoints
+* More compatibility for inet_pton and inet_ntop
+* Correct the order of thread housekeeping data
+
+3.4.49
+------------------------------------------------------------
+* Fixed 2d-Arrays and unserialize
+
+3.4.43
+------------------------------------------------------------
+
+* Added more options for code-size optimizations on android (thanks madrazo)
+* Added version of stpcpy on android to allow building with platform > 21, and running on older devices
+* Added some initial support for ipv6
+* Experimental support for Cppia JIT
+* Fixed issue with stale objects that use new pch files in cache
+* Rethrowing exception now preserves stack correctly
+
+
+3.4.2
+------------------------------------------------------------
+
+* Align float reads from memory for Arm architecture
+* Removed some virtual functions not needed by newer versions of haxe
+* Reworked the logic for compacting fragmented heaps with HXCPP_GC_MOVING
+* Expose StackContext to allow inlining of allocation routine, and combine with Cppia context
+* Fix some compare-with-dynamic issues
+* Added WatchOs support
+* Fixed for android NDK 13
+* Fix Array closure equality
+* Refactor the Cppia code
+* Fix return codes for atomic decrease
+* Fix some GC zone issues in the standard library
+* Set minimum MacOS deployment target to 10.6
+* Do not use typedefs for 'Int' and 'Bool' for newer api levels
+* Added dll_link to create output dll
+* Improved ObjC support
+* Make Cppia order of operations of '+=' et al consistent with other targets
+* Added NO_RECURSE flag to PCRE
+* Fix bsd_signal undefines on android
+* Add create/free abstract
+
+3.3.49
+------------------------------------------------------------
+* Fix Dynamic != for haxe 3.2.1
+* Fix Command line parsing on windows for triple quotes
+
+3.3.45
+------------------------------------------------------------
+* Much better compile cache support
+* Added tags to compiler flags to allow better targeting
+* Added UCP support to regexp
+* Added Array::fromData
+* Added AtomicInt operations
+* Added _hx_imod
+* More improvements for tvos
+* Fix blocking deque issue
+* Improved native testing
+* Added 'hxcpp run hxcpp cache ...' commands for managing cache
+* Added cpp.Variant class for query of field values to avoid boxing
+* Added more efficient version of finalizer
+* Add non allocating version of __hxcpp_print
+* More WinRT fixes
+* Output 'HxcppConfig.h' with defines included for easier external integration
+* Output list of output files if requested
+* Add support functions for StdLib - alloc/free/sizeof
+* Fix crash when marking stack names from GCRoots
+* Add bitcode support for iOS
+* Rename RegisterClass to avoid conflicts with windows
+* Added 'VirtualArray' for arrays of unknown types
+* Split Macros.tpl
+* Added optional ShowParam to process_run
+* Added inline functions for Int64 externs
+* Add error check for allocating from a finalizer
+* Fix null strings on Cffi Prime
+* Use slow path if required for Win64 Tls
+* Expand logic for detecting android toolchain from NDK name
+* Remove the need for hxcpp binaries by compiling source directly into target
+* Adjust the default verbosity level, and add HXCPP_VERBOSE/HXCPP_QUIET/HXCPP_SILENT
+* Added some control options for copyFile directive
+* Fix cppia decrement
+* Add Array.removeRange, which does not require a return value
+* Do not call setbuf(0) on stdin, since it messes with readLine
+* Cppia now throws an error if loading fails
+* Allocate EnumParam data inline to cut down on allocations
+* Allow anonymous object data to be allocated inline to avoid allocations
+* Add SSL library code
+* Add NativeGen framework for interfaces
+* Add macros to allow neater generated code
+* Allow larger memory space with -D HXCPP_GC_BIG_BLOCKS
+* Improve Array.join speed
+
+3.2.205
+------------------------------------------------------------
+* Initial support for HXCPP_OPTIMIZE_FOR_SIZE
+* Support HXCPP_DEBUG_LINK on more targets
+* Support for cross compiling to windows from linux
+* Added array removeAt
+* Some telemety fixes (thanks Jeff)
+* Check contents when comparing Dynamics with same pointer (Math.Nan!=Math.Nan)
+* Numerous WinRT fixes (thanks madrazo)
+* Fixed bug causing GC to crash marking constant strings (eg, resources)
+* Updated default SDK for Tizen (thanks Joshua)
+* Fixed command line args on linux (thanks Andy)
+
+3.2.193
+------------------------------------------------------------
+* Some improvements for tvos
+* Start on some GC defragging code
+* Fix android thread access to GC structures
+* Add socket socket_recv_from and socket_send_to
+* Fixed memory leak in GC collection code
+* Allow cross-compile to windows via MINGW
+* Fix overflow error that meant GC would work with a too-small buffer in some cases
+
+3.2.180
+------------------------------------------------------------
+* Initial support for tvos
+* Change name of ObjectType to hxObjectType to avoid clashes with iOS
+* Try to keep windows.h out of haxe-generated code
+* Fix null access bug in array-of-array
+* Create separate library for msvc 19
+
+------------------------------------------------------------
+* Try to get the pdb server working better for MSVS 2015
+* So not export symbols on windows unless HXCPP_DLL_EXPORT is set (-D dll_export) - makes exe smaller
+* Avoid dynamic-cast if possible when converting 2D arrays
+* Some RPi fixes
+* Some CFFI Prime fixes (thanks Joshua)
+* Fix build tool for next version of neko
+* Improve msvc cl.exe version checking for non-English environments
+* Add more control over how much Gc memory is used
+* Add faster(inline) thread local storage for Gc on windows.
+* Add some Gc load balancing when marking large arrays with multiple threads
+* Change the Gc memory layout to be a bit larger, but simpler.  This allows most of the allocation to be simplified and inlined.
+* Explicitly scan registers for Gc references because the stack scanning was missing them sometimes
+* Some additions to Undefine.h for windows
+* When static linking using MSVC 2015, compile the libraries directly into the exe to avoid compatibility issues
+* Move standard libraries into their own build.xml files
+* Make it easier to change the generated output filename
+* Allow targets from one build.xml file to be merged into another
+* Some more work on HXCPP_COMPILE_CACHE
+* Allow automatic grouping of obj files into librarys to avoid linking all the symbols in all obj files
+* Add implicit conversion to referenced type from cpp.Reference
+* Allow build.xml files to be imported relative to importing file
+* Allow '-' in command-line defines
+* Fix warnings from Hash class
+* Fix setsockopt for Mac
+* Support to MSVC2015
+* Fix for Blackberry 10.3
+* Fix debug break by linenumber
+* Better objc integration (thanks Caue)
+* Increase number of variables captured in closures to 20
+* Initial support for telemetry (thanks Jeff)
+* Align allocations for better emscripten support
+
+------------------------------------------------------------
+* Fix gc_lock error in remove_dir
+* Some cppia bug fixes - enum and resources overrides
+* More android atof fixes
+* Improved haxelib seek logic
+
+Haxe 3.2.0
+------------------------------------------------------------
+
+* Improve testing
+* Allow dll_load path to be set programatically and simplified the dll search sequence.
+* Improved cffi_prime, and added String class
+* Fixed static linking of mysql5
+* Moved static link code in general to cpp.link package, not hxcpp package
+* URL decode now does not need to performe reallocs
+* Ensure HXCPP_API_LEVEL is always defined
+* Added __hxcpp_unload_all_libraries to cleanly unload dlls
+* Added some utc date functions
+* Better support for non-console apps in windows XP 64
+* Increased use of HXCPP_DEBUG_LINK for gcc based targets
+* Class 'hasField' is now more consistent with other functions/targets
+* 'haxelib run hxcpp test.cppia' will run Cppia on the specified file
+* Add fast-select option for sockets
+* Allow code to run without HXCPP_VISIT_ALLOCS defined
+* Fix debugger thread deadlocks
+* Allow up to 27 dynamic arguments
+* Fixes for Emscripten - byte align access and disable threads
+* Allow emscripten to generate 'executables' (.js/.html) and add options for specifying memory
+* Allow spaces in exe names again
+* Make cpp::Struct compare via memcmp, and mark correctly
+* Fix catch block in cppia
+* Treat '-debug' as an alias for "-Ddebug"
+* Expose ArrayBase for use with some generic or external code
+* Clarify the role of 'buffer' in cffi
+
+------------------------------------------------------------
+* Only put a minimal run.n in source-control, and use this to boot hxcpp.n
+* Added cpp.Struct and cpp.Reference classes, which are handy for extern classes
+* Moved Class to hx namespace
+* Simplified 'main' logic
+* Allow new android compilers to work for old devices (thanks google)
+* Correctly read hxcpp_api_level from Build.xml
+* Verbose logging prints which file is being compiled
+* Handle undefining the INT_ constants differently to allow std::string to still compile
+* Remove entries form Options.txt that do not influence the cpp build
+* Add optional destination= command-line option to allow copying the result to named file
+* Static libraries will be prefixed with 'lib' now
+* val_is_buffer always returns false on neko
+* Add val_iter_field_vals, which is like val_iter_fields but consistent with neko
+* Remove NekoApi binaries
+* Add Cppia binaries
+* Add Windows64 binaries
+* Make compares between Dynamic and numeric types false, unless the Dynamic is actaully numeric
+
+------------------------------------------------------------
+* Even more optimizations for hashes
+* Some more optimizations for small hashes
+* Fix for google changing inlining in platform21 headers (atof, rand, srand)
+* Re-tuned Hash for small objects too (improves Anon object perforamce)
+* Reverted change that automatically threw 'BadCast'.  Now required HXCPP_STRICT_CASTS
+
+------------------------------------------------------------
+* Cached dynamic versions of small ints and 1-char-strings for speed
+* Added support for weak hashes - needs latest haxe version
+* Use internal hash structure for maps - now faster.  New version of haxe makes it faster still.
+* Changed the way development versions are bootstrapped to avoid committing binaries
+* Improved mingw support
+* Dont append -debug to dll name
+* Reorder xml includes to allow early parts to correctly influence older parts
+* Fix busy wait in semaphore lock
+* Fixed GC issue when constructing exrernal primitive objects
+* Added armv7s and arm64 targets for ios
+* Some fixes for neko cffi - wstring and warning for neko_init
+* Fix file read (and copy) from thread
+
+------------------------------------------------------------
+* Compile fix for blackberry
+* Pass on haxe_api_level
+* Add -nocolor flag
+
+------------------------------------------------------------
+* Add support for prelinker
+* Cygwin toolchain fix
+* Add HXCPP_NO_COLOUR  and HXCPP_NO_M32
+* Fix windows trace output
+* Add initial support for GCWO compile
+* Fix bug with losing GC references in Array.sort
+* Fix bug with zombie marking
+* Add support for optimised sort routines
+* Add support for haxe.ds.Vector optimisation
+* Add support for cpp.Pointer, cpp.NativeArray, cpp.NativeString
+
+------------------------------------------------------------
+* Add BlackBerry and Tizen binaries
+* Fix issues when using names like ANDROID or IPHONE in an enum
+* Added more info in verbose mode (setenv HXCPP_VERBOSE)
+* Refactor build files to allow greater customisation
+* Fix bug with 'lock' where some threads may not get released
+* Add optimised arrays access
+* Add optimised memory operations for arrays and haxe.io.Bytes
+* Avoid blocking in gethostbyname
+* Upgrade run tool output and layout
+* Restore sys_time for windows
+
+3.1.1
+------------------------------------------------------------
+* Fixed MSVC support for 64-bit targets (vc11, vc12)
+* Initial work on cpp.Pointer (not fully functional)
+* Fixed callstack when throwing from native function
+
+3.1.0
+------------------------------------------------------------
+
+* VC 2013 support - used as default now
+* Add winxp compatibility flags
+* Allow cross-compiling from mac to linux
+* Added NSString helper conversion
+* Better auto-detection for android toolchain
+* Allow foreign threads to easily attach and detach from GC system
+* Weak references to closures keep object alive
+* Added HXCPP_API_LEVEL define to allow for future compatibility
+* Fixed clearing finalizers twice
+* Int multiply and minus are performed with integers now
+* Fix comparing +- infinities
+* Use multiple threads in the mark phase of GC
+* IOS now defaults cpp11 binary linkage
+* Added HXCPP_VERBOSE environment var to enable extra output
+* Fixed spin loop in pthread_cond_wait
+* Added ability to link several .a files into a single .a file
+* Removed dependence on STL runtime for supplied modules
+* Renamed some directories to be more standard
+* Moved some extra build files into obj directory
+* Use sys.io.Process instead of Sys.command to avoid threading slowdown writing to console
+* Add hxcpp.Builder to help with building multiple binaries
+* Add android x86 support
+* Drop pre-compiled support for everything excepth windows,mac,linux,ios and android
+* Allow libraries and files to accumulated in the build.xml
+* Supply pre-build lib files for static linking on supported platforms
+* Support for static linking of all modules
+* Support for hxcpp-debugger project
+* Binaries have been removed from repo, and are built using a server
+* Use build.n script to build all appropriate binaries
+* Some initial support for mysql and sqlite databases
+* Add free_abstract for safe releasing of data references
+* Change process lauching to get better thread usage on mac
+* Fix GC error in string resources
+* Give obj files in libraries unique names
+
+3.0.2
+------------------------------------------------------------
+* Fix Dynamic + Int logic
+* Reverted linux compiler to older version
+* Cast Array at call site if required
+* Tweak Array.map return value
+
+3.0.1
+------------------------------------------------------------
+* Added nekoapi for linux64
+* Upgrade nekoapi to v2
+* Added haxe vector support
+* Added socket_set_fast_send
+* Fixed android build
+* Expanded native memory access methods
+* Fix exception dump
+* Added initial Emscriptm support
+* Allow specification of ANDROID_HOST
+* Inital work on auto-setup of win64
+* Support call-site casting of Arrays
+
+
+3.0.0
+------------------------------------------------------------
+* Support haxe3 syntax
+* Added socket poll function
+* Added some initial support for dll_import/dll_export
+* Allow full path name when loading dynamic libraries
+* Allow dynamic toString function
+* Added initial support for Raspberry Pi
+* Array sort now uses std::stable_sort
+* Fixed Dynamic+null string output
+* Fix splice size calculation
+* Add object ids for use in maps
+* Add map/filter functions to arrays
+* GC will now collect more often when big arrays are used
+* You can specify a number of args > 5 for cffi functions if you want
+* Fix internal hash size variable
+* Class static field list does not report super members now
+* Fix casting of null to any object
+* Do not read input twice in sys_getch
+* Link in PCH generated obj data on msvs 2012
+* Date is now consistent with UTC
+* Hash 'remove' now returns correct value
+* CPP native WeakRef now works, and has a 'set' function
+* Fixed compile error when assigning to a base class
+* Fixed compile error when using != and Dynamic
+* Math/floor/ceil/trunc/min/max now pass unit tests
+* More control over android sdk installation
+* Regexp_match fix
+* Fix val_callN CFFI
+
+2.10.3
+------------------------------------------------------------
+* Added initial build support for WinRT
+* Android toolchain improvements
+* Minor compile fixes
+* Other minor improvements
+
+2.10.2
+------------------------------------------------------------
+* Fixes for BlackBerry 10 compatibility
+* Fixes for iOS 6 compatibility
+* CFFI improvements
+* Minor Linux improvements
+* Minor OS X improvements
+
+2.10.1
+------------------------------------------------------------
+* Fix trace() output
+* Clang options for OS X compiler
+* Small fixes
+
+2.10.0
+------------------------------------------------------------
+* GC upgrades - moving/defragging/releasing
+* Built-in profiler
+* Build-in debugger
+* Fix mac ndll finding bug
+* Add Int32 member functions
+* Clang options for ios compiler
+* Add a few pre-boxed constants
+* Some general bug fixes
+
+2.09.3
+------------------------------------------------------------
+* Fix Xml enum usage
+
+2.09.2
+------------------------------------------------------------
+* Resolve library paths when launching Mac apps from Finder
+* Compile fix for the BlackBerry toolchain
+* Fix interface comparison
+* Fix api_val_array_value for NekoApi
+* Add workaround for optional Strings in interfaces 
+* Tweak the timing og the GC run
+* Remove setProperty conditional compiles
+* String charCodeAt only returns positive values
+* Fix modulo for negative numbers
+* Remove extra space from array output
+* Treat '.' and '_' as literals in urlEncode
+* Dynamically generated, 0 param, enum instances match the static version
+
+
+2.09
+------------------------------------------------------------
+* Improved precision in random implementations
+* Added some experimental support for float32
+* Added some experimental support for generic getProcAddress
+* String::fromCharCode generates single-byte strings
+* Fix method compares
+* Plug memory leak in finalizers
+* Fix debug link flags
+* Separate get/SetField from get/setProperty
+* Added Null<T> for optional parameters
+
+2.08.3
+------------------------------------------------------------
+* Actually add blackberry toolchain
+
+2.08.2
+------------------------------------------------------------
+* Add blackberry support
+* Add armv7 options
+* Support new xcode layout
+* Fix const qualifiers on interface functions
+* Fix webOS obj directory
+
+2.08.1
+------------------------------------------------------------
+* Fix Math.random returning 1.0 sometimes
+* Std.is( 2.0, Int ) is now true
+* Make static library building more separated - refactor defines to control this 
+* Do not use @files for linking on mac
+* toString on Anon objects will now get called
+* Fix fast memory access with --no-inline
+* Android tool host now set to linux-x86
+* Allow use of __compare as operator== overload
+* Add toNativeInt
+* Add weak references
+* Implement some neko/cffi compatibility operations
+* Fix mac deployment using environment variable
+* Fix reentrant mutexes
+* Do not explicitly specify version of g++
+* Speedup some code by avoiding dynamic_cast if possible
+* Some fixes to allow Android multi-threading in normal operation
+
+2.08
+------------------------------------------------------------
+* Do not create a new class definition for each member function
+* Allow 5 fast and up to 20 slow dynamic function arguments
+* Support utf8 class
+* Added "Fast Memory" API similar to flash
+* Added support for webOS
+* Fix uncompress buffers
+* Added file to undefined pesky processor macros
+* Setup default config in user area
+* Auto-detect msvc and iphone version
+* Force compilation for mac 10.5
+* Some support for cygwin compilers
+* Remove Boehm GC as an option
+* Integrate properly now with Android ndk-r6
+* Make Int32 pass haxe unit tests (shift/modulo)
+* Fix bug in "join"
+* Fix bug with marking the "this" pointer in closures
+* Fix bug with returning NAN from parseFloat
+* Fix linux link flags
+* Fix bug where string of length 0 would be null
+* Made String cca return value consistent
+* Added control over @file syntax
+* Removed need for nekoapi.ndll
+* Allow for neko.so to end in ".0"
+
+2.07
+------------------------------------------------------------
+* Added initial support for Mac64, Linux64, MinGW and GPH and refactored build tool.
+* Return the count of traced objects
+* Fix interface operator ==
+* Initial work on msvc10 batch file
+* Add bounds check on String.cca
+* Build static libraries, if requrested
+* Added exe stripping
+* Added val_field_name, val_iter_fields
+* Fixed nekoapi string length
+* Fixed Sys.args
+
+2.06.1
+------------------------------------------------------------
+* Close files if required in GC
+* Added fix for File.write
+* Fixed String UTF8 Encode
+* Nekoapi is now a "ndll", not a "dso".
+* Fix array compile issue on linux
+* Fix stack setting on firced collect
+
+2.06.0
+------------------------------------------------------------
+* Updates to match haxe 2.06 compiler features
+* Numerous bug fixes
+* Add additional context to GC collection process
+* Swapped from wchar_t* to utf8 char*
+* Added templated iterators
+* Use strftime for Dates
+* Fix socket select and "_s" members
+* Seed Math.random
+* Fixed dynamic integer compare
+* Added __hxcpp_obj_id
+* Added some Android support
+
+2.05.1
+------------------------------------------------------------
+* Updated windows nekoapi.dll binary
+* Added -m32 compile flags to force 32 bit
+
+2.05.0
+------------------------------------------------------------
+
+* Default to IMMIX based internal garbage collection.
+* Reorginised files - split big ones, and moved common ones out of "runtime".
+* Put internal classes in "hx" namespace, or HX_ prefix for macros.
+* Remove multiple-inheritance, and use delegation instead.
+* Write "Options.txt" from compiler so dependency can be determined.
+* Require -D HXCPP_MULTI_THREADED for multi-threaded classes - to avoid overhead if not required.
+* Build thread code into executable for better control.
+* Fix return values of parseINt/parseFloat.
+* Added comprehensive list of reserved member names.
+* Put if/else statements in blocks.
+* Added assert, NULL, LITTLE_ENDIAN, BIG_ENDIAN as keywords.
+* Added control over how fast-cffi routines are created by requiring cpp.rtti.FastIntergerLookup to be "implemented".
+* Construct anonymous object fields in deterministic (as declared) order.
+* Fix code generation for some complex inline cases.
+* Added cpp.zip.Compress
+* Change "Reflect" class to be more standard
+* Use array of dynamics for StringBuf.
+* Fix setting of attributes in XML nodes.
+
+Build-tool:
+* Allow multiple build threads (via setenv HXCPP_COMPILE_THREADS N) for faster building on multi-code boxes.
+* Added FileGroup dependencies
+* Added pre-compiled headers (windows only, at the moment since gcc seems buggy)
+
+
+1.0.7
+-----------------
+Changelog starts.