<<<<<<< HEAD
#ifndef HX_NULL_H
#define HX_NULL_H



// --- null value  ---------------------------------------------------------
//
// This is used by external operatator and return statments - Most will
//  use operator overloading to convert to the null pointer


// Forward declare ...
class String;
class null;
namespace hx { template<typename O> class ObjectPtr; }

namespace hx { null NullArithmetic(const char *inText); }

#define HX_NULL_COMPARE_OP(op,type,value) \
			bool operator op (const type &inRHS) const { return value; }

#define HX_NULL_COMPARE_OPS(type) \
	HX_NULL_COMPARE_OP(<,type,false) \
	HX_NULL_COMPARE_OP(<=,type,false) \
	HX_NULL_COMPARE_OP(>,type,false) \
	HX_NULL_COMPARE_OP(>=,type,false) \
	HX_NULL_COMPARE_OP(==,type,false) \
	HX_NULL_COMPARE_OP(!=,type,true)

#define HX_NULL_COMPARE_MOST_OPS(type) \
	HX_NULL_COMPARE_OP(<,type,false) \
	HX_NULL_COMPARE_OP(<=,type,false) \
	HX_NULL_COMPARE_OP(>,type,false) \
	HX_NULL_COMPARE_OP(>=,type,false)

#define HX_COMPARE_NULL_OP(op,type,value) \
	   inline bool operator op (type inLHS, const null &) { return value; }

#define HX_COMPARE_NULL_OPS(type) \
	HX_COMPARE_NULL_OP(<,type,false) \
	HX_COMPARE_NULL_OP(<=,type,false) \
	HX_COMPARE_NULL_OP(>,type,false) \
	HX_COMPARE_NULL_OP(>=,type,false) \
	HX_COMPARE_NULL_OP(==,type,false) \
	HX_COMPARE_NULL_OP(!=,type,true)

#define HX_COMPARE_NULL_MOST_OPS(type) \
	HX_COMPARE_NULL_OP(<,type,false) \
	HX_COMPARE_NULL_OP(<=,type,false) \
	HX_COMPARE_NULL_OP(>,type,false) \
	HX_COMPARE_NULL_OP(>=,type,false)


#define HX_NULL_ARITHMETIC_OP(op) \
template<typename T> inline null operator op (T t) const \
   { return hx::NullArithmetic(#op); } \
inline null operator op (const null &) const \
   { return hx::NullArithmetic(#op); }

#define HX_ARITHMETIC_NULL_OP(op) \
template<typename T> inline null operator op (const T &, const null &) \
   { return hx::NullArithmetic(#op); }


class null
{
   struct AnyArg
   {
      template<typename T>
      inline AnyArg(const T&) { }
   };
   public:
     inline null(){ } 

     template<typename T> explicit inline null(const hx::ObjectPtr<T> &){ } 
     template<typename T> explicit inline null(const String &){ } 
     explicit inline null(double){ } 
     explicit inline null(float){ } 
     explicit inline null(int){ } 
     explicit inline null(bool){ } 

     operator char * () { return 0; }
     operator wchar_t * () { return 0; }
     operator bool () { return false; }
     operator int () { return 0; }
     operator unsigned int () { return 0; }
     operator double () { return 0; }
     operator float () { return 0; }
     operator char () { return 0; }
     operator unsigned char () { return 0; }
     operator signed char () { return 0; }
     operator short () { return 0; }
     operator unsigned short () { return 0; }
     operator hx::Object * () { return 0; }

     bool operator == (null inRHS) const { return true; }
     bool operator != (null inRHS) const { return false; }
     bool operator == (null inRHS) { return true; }
     bool operator != (null inRHS) { return false; }

     template<typename T> inline bool operator == (const hx::ObjectPtr<T> &) const;
     template<typename T> inline bool operator != (const hx::ObjectPtr<T> &) const;
     template<typename T> inline bool operator == (const Array<T> &) const;
     template<typename T> inline bool operator != (const Array<T> &) const;
     inline bool operator == (const hx::FieldRef &) const;
     inline bool operator != (const hx::FieldRef &) const;
     inline bool operator == (const hx::IndexRef &) const;
     inline bool operator != (const hx::IndexRef &) const;
     inline bool operator == (const Dynamic &) const;
     inline bool operator != (const Dynamic &) const;
     inline bool operator == (const String &) const;
     inline bool operator != (const String &) const;

     inline null operator - () const { return hx::NullArithmetic("-"); }
     inline null operator ! () const { return hx::NullArithmetic("!"); }

     inline Dynamic &operator()(const AnyArg &a0=0, const AnyArg &a1=0, const AnyArg &a2=0,
            const AnyArg &a4=0, const AnyArg &a5=0, const AnyArg &a6=0,
            const AnyArg &a7=0, const AnyArg &a8=0, const AnyArg &a9=0 )
        { hx::NullReference("Function Call", false); return *(Dynamic *)0; }

	  HX_NULL_COMPARE_OPS(bool)
	  HX_NULL_COMPARE_OPS(double)
	  HX_NULL_COMPARE_OPS(float)
	  HX_NULL_COMPARE_OPS(int)
	  HX_NULL_COMPARE_MOST_OPS(String)
	  HX_NULL_COMPARE_MOST_OPS(Dynamic)
	  HX_NULL_COMPARE_MOST_OPS(hx::FieldRef)
	  HX_NULL_COMPARE_MOST_OPS(hx::IndexRef)

	  HX_NULL_COMPARE_OP(<,null,false)
	  HX_NULL_COMPARE_OP(<=,null,true)
	  HX_NULL_COMPARE_OP(>,null,false)
	  HX_NULL_COMPARE_OP(>=,null,true)


	  HX_NULL_ARITHMETIC_OP(+);
	  HX_NULL_ARITHMETIC_OP(*);
	  HX_NULL_ARITHMETIC_OP(-);
	  HX_NULL_ARITHMETIC_OP(/);
	  HX_NULL_ARITHMETIC_OP(%);
	  HX_NULL_ARITHMETIC_OP(&);
	  HX_NULL_ARITHMETIC_OP(|);
	  HX_NULL_ARITHMETIC_OP(^);
	  HX_NULL_ARITHMETIC_OP(>>);
	  HX_NULL_ARITHMETIC_OP(<<);
};

namespace hx
{

template<typename T>
struct Null
{
   inline Null() : isNull(true) { }
   inline Null(const Null<T> &inOther) : isNull(inOther.isNull), value(inOther.value) { }
   inline Null(const T& inVal) : isNull(false), value(inVal) { }
   inline Null(const null &) : isNull(true) { }
   inline Null(const Dynamic &inVal)
   {
      isNull = null() == inVal;
      if (!isNull)
         value = inVal;
   }
   inline operator Dynamic();
   inline T Default(T inDefault) { return isNull ? inDefault : value; }

   bool isNull;
   T    value;
};

} // end namesapce hx

typedef null Void;

HX_COMPARE_NULL_OPS(bool)
HX_COMPARE_NULL_OPS(double)
HX_COMPARE_NULL_OPS(float)
HX_COMPARE_NULL_OPS(int)

HX_ARITHMETIC_NULL_OP(+)
HX_ARITHMETIC_NULL_OP(*)
HX_ARITHMETIC_NULL_OP(-)
HX_ARITHMETIC_NULL_OP(/)
HX_ARITHMETIC_NULL_OP(%)
HX_ARITHMETIC_NULL_OP(&)
HX_ARITHMETIC_NULL_OP(|)
HX_ARITHMETIC_NULL_OP(^)
HX_ARITHMETIC_NULL_OP(>>)
HX_ARITHMETIC_NULL_OP(<<)

// Other ops in Operator.h



#endif
=======
#ifndef HX_NULL_H
#define HX_NULL_H



// --- null value  ---------------------------------------------------------
//
// This is used by external operatator and return statments - Most will
//  use operator overloading to convert to the null pointer


// Forward declare ...
class String;
class null;
namespace hx { template<typename O> class ObjectPtr; }

namespace hx { null NullArithmetic(const char *inText); }

#define HX_NULL_COMPARE_OP(op,type,value) \
			bool operator op (const type &inRHS) const { return value; }

#define HX_NULL_COMPARE_OPS(type) \
	HX_NULL_COMPARE_OP(<,type,false) \
	HX_NULL_COMPARE_OP(<=,type,false) \
	HX_NULL_COMPARE_OP(>,type,false) \
	HX_NULL_COMPARE_OP(>=,type,false) \
	HX_NULL_COMPARE_OP(==,type,false) \
	HX_NULL_COMPARE_OP(!=,type,true)

#define HX_NULL_COMPARE_MOST_OPS(type) \
	HX_NULL_COMPARE_OP(<,type,false) \
	HX_NULL_COMPARE_OP(<=,type,false) \
	HX_NULL_COMPARE_OP(>,type,false) \
	HX_NULL_COMPARE_OP(>=,type,false)

#define HX_COMPARE_NULL_OP(op,type,value) \
	   inline bool operator op (type inLHS, const null &) { return value; }

#define HX_COMPARE_NULL_OPS(type) \
	HX_COMPARE_NULL_OP(<,type,false) \
	HX_COMPARE_NULL_OP(<=,type,false) \
	HX_COMPARE_NULL_OP(>,type,false) \
	HX_COMPARE_NULL_OP(>=,type,false) \
	HX_COMPARE_NULL_OP(==,type,false) \
	HX_COMPARE_NULL_OP(!=,type,true)

#define HX_COMPARE_NULL_MOST_OPS(type) \
	HX_COMPARE_NULL_OP(<,type,false) \
	HX_COMPARE_NULL_OP(<=,type,false) \
	HX_COMPARE_NULL_OP(>,type,false) \
	HX_COMPARE_NULL_OP(>=,type,false)


#define HX_NULL_ARITHMETIC_OP(op) \
template<typename T> inline null operator op (T t) const \
   { return hx::NullArithmetic(#op); } \
inline null operator op (const null &) const \
   { return hx::NullArithmetic(#op); }

#define HX_ARITHMETIC_NULL_OP(op) \
template<typename T> inline null operator op (const T &, const null &) \
   { return hx::NullArithmetic(#op); }


class null
{
   struct AnyArg
   {
      template<typename T>
      inline AnyArg(const T&) { }
   };
   public:
     inline null(){ } 

     template<typename T> explicit inline null(const hx::ObjectPtr<T> &){ } 
     template<typename T> explicit inline null(const String &){ } 
     explicit inline null(double){ } 
     explicit inline null(float){ } 
     explicit inline null(int){ } 
     explicit inline null(bool){ } 

     template<typename T>
     T StaticCast() { return null(); }

     operator bool () { return false; }
     operator int () { return 0; }
     operator unsigned int () { return 0; }
     operator double () { return 0; }
     operator float () { return 0; }
     operator char () { return 0; }
     operator unsigned char () { return 0; }
     operator signed char () { return 0; }
     operator short () { return 0; }
     operator unsigned short () { return 0; }
     operator cpp::UInt64 () { return 0; }
     operator cpp::Int64 () { return 0; }
     template<typename T>
     inline operator typename hx::Native<T *> () const { return 0; }


     // Any pointer!
     //operator char * () { return 0; }
     //operator wchar_t * () { return 0; }
     template<typename T> operator T *() { return 0; }

     bool operator == (null inRHS) const { return true; }
     bool operator != (null inRHS) const { return false; }
     bool operator == (null inRHS) { return true; }
     bool operator != (null inRHS) { return false; }

     template<typename T> inline bool operator == (const hx::ObjectPtr<T> &) const;
     template<typename T> inline bool operator != (const hx::ObjectPtr<T> &) const;
     template<typename T> inline bool operator == (const Array<T> &) const;
     template<typename T> inline bool operator != (const Array<T> &) const;
     inline bool operator == (const hx::FieldRef &) const;
     inline bool operator != (const hx::FieldRef &) const;
     inline bool operator == (const hx::IndexRef &) const;
     inline bool operator != (const hx::IndexRef &) const;
     inline bool operator == (const Dynamic &) const;
     inline bool operator != (const Dynamic &) const;
     inline bool operator == (const String &) const;
     inline bool operator != (const String &) const;
     inline bool operator == (const cpp::Variant &v) const { return v.isNull(); }
     inline bool operator != (const cpp::Variant &v) const{ return !v.isNull(); }

     inline null operator - () const { return hx::NullArithmetic("-"); }
     inline null operator ! () const { return hx::NullArithmetic("!"); }

     template<class T> T operator()(const AnyArg &a0=0, const AnyArg &a1=0, const AnyArg &a2=0,
            const AnyArg &a4=0, const AnyArg &a5=0, const AnyArg &a6=0,
            const AnyArg &a7=0, const AnyArg &a8=0, const AnyArg &a9=0 )
            {
                hx::NullReference("Function Call", false);
                T nullDynamic;
                return nullDynamic;
            }

	  HX_NULL_COMPARE_OPS(bool)
	  HX_NULL_COMPARE_OPS(double)
	  HX_NULL_COMPARE_OPS(float)
	  HX_NULL_COMPARE_OPS(int)
	  HX_NULL_COMPARE_OPS(unsigned int)
	  HX_NULL_COMPARE_OPS(short)
	  HX_NULL_COMPARE_OPS(unsigned short)
	  HX_NULL_COMPARE_OPS(signed char)
	  HX_NULL_COMPARE_OPS(unsigned char)
	  HX_NULL_COMPARE_OPS(cpp::Int64)
	  HX_NULL_COMPARE_OPS(cpp::UInt64)
	  HX_NULL_COMPARE_MOST_OPS(String)
	  HX_NULL_COMPARE_MOST_OPS(Dynamic)
	  HX_NULL_COMPARE_MOST_OPS(hx::FieldRef)
	  HX_NULL_COMPARE_MOST_OPS(hx::IndexRef)

	  HX_NULL_COMPARE_OP(<,null,false)
	  HX_NULL_COMPARE_OP(<=,null,true)
	  HX_NULL_COMPARE_OP(>,null,false)
	  HX_NULL_COMPARE_OP(>=,null,true)


	  HX_NULL_ARITHMETIC_OP(+);
	  HX_NULL_ARITHMETIC_OP(*);
	  HX_NULL_ARITHMETIC_OP(-);
	  HX_NULL_ARITHMETIC_OP(/);
	  HX_NULL_ARITHMETIC_OP(%);
	  HX_NULL_ARITHMETIC_OP(&);
	  HX_NULL_ARITHMETIC_OP(|);
	  HX_NULL_ARITHMETIC_OP(^);
	  HX_NULL_ARITHMETIC_OP(>>);
	  HX_NULL_ARITHMETIC_OP(<<);
};

namespace hx
{

template<typename T>
struct Null
{
   inline Null() : isNull(true) { }
   inline Null(const Null<T> &inOther) : isNull(inOther.isNull), value(inOther.value) { }
   inline Null(const T& inVal) : isNull(false), value(inVal) { }
   inline Null(const null &) : isNull(true) { }
   inline Null(const Dynamic &inVal)
   {
      isNull = null() == inVal;
      if (!isNull)
         value = inVal;
   }
   inline Null(const cpp::Variant &inVal)
   {
      isNull = inVal.isNull();
      if (!isNull)
         value = inVal;
   }

   inline operator Dynamic();
   inline T Default(T inDefault) { return isNull ? inDefault : value; }

   bool isNull;
   T    value;
};

} // end namesapce hx

typedef null Void;

HX_COMPARE_NULL_OPS(bool)
HX_COMPARE_NULL_OPS(double)
HX_COMPARE_NULL_OPS(float)
HX_COMPARE_NULL_OPS(int)
HX_COMPARE_NULL_OPS(unsigned int)
HX_COMPARE_NULL_OPS(short)
HX_COMPARE_NULL_OPS(unsigned short)
HX_COMPARE_NULL_OPS(signed char)
HX_COMPARE_NULL_OPS(unsigned char)
HX_COMPARE_NULL_OPS(cpp::UInt64)
HX_COMPARE_NULL_OPS(cpp::Int64)

HX_ARITHMETIC_NULL_OP(+)
HX_ARITHMETIC_NULL_OP(*)
HX_ARITHMETIC_NULL_OP(-)
HX_ARITHMETIC_NULL_OP(/)
HX_ARITHMETIC_NULL_OP(%)
HX_ARITHMETIC_NULL_OP(&)
HX_ARITHMETIC_NULL_OP(|)
HX_ARITHMETIC_NULL_OP(^)
HX_ARITHMETIC_NULL_OP(>>)
HX_ARITHMETIC_NULL_OP(<<)

// Other ops in Operator.h

inline void *_hx_nullptr() { return 0; }


#endif

>>>>>>> 07c96253
<|MERGE_RESOLUTION|>--- conflicted
+++ resolved
@@ -1,434 +1,235 @@
-<<<<<<< HEAD
-#ifndef HX_NULL_H
-#define HX_NULL_H
-
-
-
-// --- null value  ---------------------------------------------------------
-//
-// This is used by external operatator and return statments - Most will
-//  use operator overloading to convert to the null pointer
-
-
-// Forward declare ...
-class String;
-class null;
-namespace hx { template<typename O> class ObjectPtr; }
-
-namespace hx { null NullArithmetic(const char *inText); }
-
-#define HX_NULL_COMPARE_OP(op,type,value) \
-			bool operator op (const type &inRHS) const { return value; }
-
-#define HX_NULL_COMPARE_OPS(type) \
-	HX_NULL_COMPARE_OP(<,type,false) \
-	HX_NULL_COMPARE_OP(<=,type,false) \
-	HX_NULL_COMPARE_OP(>,type,false) \
-	HX_NULL_COMPARE_OP(>=,type,false) \
-	HX_NULL_COMPARE_OP(==,type,false) \
-	HX_NULL_COMPARE_OP(!=,type,true)
-
-#define HX_NULL_COMPARE_MOST_OPS(type) \
-	HX_NULL_COMPARE_OP(<,type,false) \
-	HX_NULL_COMPARE_OP(<=,type,false) \
-	HX_NULL_COMPARE_OP(>,type,false) \
-	HX_NULL_COMPARE_OP(>=,type,false)
-
-#define HX_COMPARE_NULL_OP(op,type,value) \
-	   inline bool operator op (type inLHS, const null &) { return value; }
-
-#define HX_COMPARE_NULL_OPS(type) \
-	HX_COMPARE_NULL_OP(<,type,false) \
-	HX_COMPARE_NULL_OP(<=,type,false) \
-	HX_COMPARE_NULL_OP(>,type,false) \
-	HX_COMPARE_NULL_OP(>=,type,false) \
-	HX_COMPARE_NULL_OP(==,type,false) \
-	HX_COMPARE_NULL_OP(!=,type,true)
-
-#define HX_COMPARE_NULL_MOST_OPS(type) \
-	HX_COMPARE_NULL_OP(<,type,false) \
-	HX_COMPARE_NULL_OP(<=,type,false) \
-	HX_COMPARE_NULL_OP(>,type,false) \
-	HX_COMPARE_NULL_OP(>=,type,false)
-
-
-#define HX_NULL_ARITHMETIC_OP(op) \
-template<typename T> inline null operator op (T t) const \
-   { return hx::NullArithmetic(#op); } \
-inline null operator op (const null &) const \
-   { return hx::NullArithmetic(#op); }
-
-#define HX_ARITHMETIC_NULL_OP(op) \
-template<typename T> inline null operator op (const T &, const null &) \
-   { return hx::NullArithmetic(#op); }
-
-
-class null
-{
-   struct AnyArg
-   {
-      template<typename T>
-      inline AnyArg(const T&) { }
-   };
-   public:
-     inline null(){ } 
-
-     template<typename T> explicit inline null(const hx::ObjectPtr<T> &){ } 
-     template<typename T> explicit inline null(const String &){ } 
-     explicit inline null(double){ } 
-     explicit inline null(float){ } 
-     explicit inline null(int){ } 
-     explicit inline null(bool){ } 
-
-     operator char * () { return 0; }
-     operator wchar_t * () { return 0; }
-     operator bool () { return false; }
-     operator int () { return 0; }
-     operator unsigned int () { return 0; }
-     operator double () { return 0; }
-     operator float () { return 0; }
-     operator char () { return 0; }
-     operator unsigned char () { return 0; }
-     operator signed char () { return 0; }
-     operator short () { return 0; }
-     operator unsigned short () { return 0; }
-     operator hx::Object * () { return 0; }
-
-     bool operator == (null inRHS) const { return true; }
-     bool operator != (null inRHS) const { return false; }
-     bool operator == (null inRHS) { return true; }
-     bool operator != (null inRHS) { return false; }
-
-     template<typename T> inline bool operator == (const hx::ObjectPtr<T> &) const;
-     template<typename T> inline bool operator != (const hx::ObjectPtr<T> &) const;
-     template<typename T> inline bool operator == (const Array<T> &) const;
-     template<typename T> inline bool operator != (const Array<T> &) const;
-     inline bool operator == (const hx::FieldRef &) const;
-     inline bool operator != (const hx::FieldRef &) const;
-     inline bool operator == (const hx::IndexRef &) const;
-     inline bool operator != (const hx::IndexRef &) const;
-     inline bool operator == (const Dynamic &) const;
-     inline bool operator != (const Dynamic &) const;
-     inline bool operator == (const String &) const;
-     inline bool operator != (const String &) const;
-
-     inline null operator - () const { return hx::NullArithmetic("-"); }
-     inline null operator ! () const { return hx::NullArithmetic("!"); }
-
-     inline Dynamic &operator()(const AnyArg &a0=0, const AnyArg &a1=0, const AnyArg &a2=0,
-            const AnyArg &a4=0, const AnyArg &a5=0, const AnyArg &a6=0,
-            const AnyArg &a7=0, const AnyArg &a8=0, const AnyArg &a9=0 )
-        { hx::NullReference("Function Call", false); return *(Dynamic *)0; }
-
-	  HX_NULL_COMPARE_OPS(bool)
-	  HX_NULL_COMPARE_OPS(double)
-	  HX_NULL_COMPARE_OPS(float)
-	  HX_NULL_COMPARE_OPS(int)
-	  HX_NULL_COMPARE_MOST_OPS(String)
-	  HX_NULL_COMPARE_MOST_OPS(Dynamic)
-	  HX_NULL_COMPARE_MOST_OPS(hx::FieldRef)
-	  HX_NULL_COMPARE_MOST_OPS(hx::IndexRef)
-
-	  HX_NULL_COMPARE_OP(<,null,false)
-	  HX_NULL_COMPARE_OP(<=,null,true)
-	  HX_NULL_COMPARE_OP(>,null,false)
-	  HX_NULL_COMPARE_OP(>=,null,true)
-
-
-	  HX_NULL_ARITHMETIC_OP(+);
-	  HX_NULL_ARITHMETIC_OP(*);
-	  HX_NULL_ARITHMETIC_OP(-);
-	  HX_NULL_ARITHMETIC_OP(/);
-	  HX_NULL_ARITHMETIC_OP(%);
-	  HX_NULL_ARITHMETIC_OP(&);
-	  HX_NULL_ARITHMETIC_OP(|);
-	  HX_NULL_ARITHMETIC_OP(^);
-	  HX_NULL_ARITHMETIC_OP(>>);
-	  HX_NULL_ARITHMETIC_OP(<<);
-};
-
-namespace hx
-{
-
-template<typename T>
-struct Null
-{
-   inline Null() : isNull(true) { }
-   inline Null(const Null<T> &inOther) : isNull(inOther.isNull), value(inOther.value) { }
-   inline Null(const T& inVal) : isNull(false), value(inVal) { }
-   inline Null(const null &) : isNull(true) { }
-   inline Null(const Dynamic &inVal)
-   {
-      isNull = null() == inVal;
-      if (!isNull)
-         value = inVal;
-   }
-   inline operator Dynamic();
-   inline T Default(T inDefault) { return isNull ? inDefault : value; }
-
-   bool isNull;
-   T    value;
-};
-
-} // end namesapce hx
-
-typedef null Void;
-
-HX_COMPARE_NULL_OPS(bool)
-HX_COMPARE_NULL_OPS(double)
-HX_COMPARE_NULL_OPS(float)
-HX_COMPARE_NULL_OPS(int)
-
-HX_ARITHMETIC_NULL_OP(+)
-HX_ARITHMETIC_NULL_OP(*)
-HX_ARITHMETIC_NULL_OP(-)
-HX_ARITHMETIC_NULL_OP(/)
-HX_ARITHMETIC_NULL_OP(%)
-HX_ARITHMETIC_NULL_OP(&)
-HX_ARITHMETIC_NULL_OP(|)
-HX_ARITHMETIC_NULL_OP(^)
-HX_ARITHMETIC_NULL_OP(>>)
-HX_ARITHMETIC_NULL_OP(<<)
-
-// Other ops in Operator.h
-
-
-
-#endif
-=======
-#ifndef HX_NULL_H
-#define HX_NULL_H
-
-
-
-// --- null value  ---------------------------------------------------------
-//
-// This is used by external operatator and return statments - Most will
-//  use operator overloading to convert to the null pointer
-
-
-// Forward declare ...
-class String;
-class null;
-namespace hx { template<typename O> class ObjectPtr; }
-
-namespace hx { null NullArithmetic(const char *inText); }
-
-#define HX_NULL_COMPARE_OP(op,type,value) \
-			bool operator op (const type &inRHS) const { return value; }
-
-#define HX_NULL_COMPARE_OPS(type) \
-	HX_NULL_COMPARE_OP(<,type,false) \
-	HX_NULL_COMPARE_OP(<=,type,false) \
-	HX_NULL_COMPARE_OP(>,type,false) \
-	HX_NULL_COMPARE_OP(>=,type,false) \
-	HX_NULL_COMPARE_OP(==,type,false) \
-	HX_NULL_COMPARE_OP(!=,type,true)
-
-#define HX_NULL_COMPARE_MOST_OPS(type) \
-	HX_NULL_COMPARE_OP(<,type,false) \
-	HX_NULL_COMPARE_OP(<=,type,false) \
-	HX_NULL_COMPARE_OP(>,type,false) \
-	HX_NULL_COMPARE_OP(>=,type,false)
-
-#define HX_COMPARE_NULL_OP(op,type,value) \
-	   inline bool operator op (type inLHS, const null &) { return value; }
-
-#define HX_COMPARE_NULL_OPS(type) \
-	HX_COMPARE_NULL_OP(<,type,false) \
-	HX_COMPARE_NULL_OP(<=,type,false) \
-	HX_COMPARE_NULL_OP(>,type,false) \
-	HX_COMPARE_NULL_OP(>=,type,false) \
-	HX_COMPARE_NULL_OP(==,type,false) \
-	HX_COMPARE_NULL_OP(!=,type,true)
-
-#define HX_COMPARE_NULL_MOST_OPS(type) \
-	HX_COMPARE_NULL_OP(<,type,false) \
-	HX_COMPARE_NULL_OP(<=,type,false) \
-	HX_COMPARE_NULL_OP(>,type,false) \
-	HX_COMPARE_NULL_OP(>=,type,false)
-
-
-#define HX_NULL_ARITHMETIC_OP(op) \
-template<typename T> inline null operator op (T t) const \
-   { return hx::NullArithmetic(#op); } \
-inline null operator op (const null &) const \
-   { return hx::NullArithmetic(#op); }
-
-#define HX_ARITHMETIC_NULL_OP(op) \
-template<typename T> inline null operator op (const T &, const null &) \
-   { return hx::NullArithmetic(#op); }
-
-
-class null
-{
-   struct AnyArg
-   {
-      template<typename T>
-      inline AnyArg(const T&) { }
-   };
-   public:
-     inline null(){ } 
-
-     template<typename T> explicit inline null(const hx::ObjectPtr<T> &){ } 
-     template<typename T> explicit inline null(const String &){ } 
-     explicit inline null(double){ } 
-     explicit inline null(float){ } 
-     explicit inline null(int){ } 
-     explicit inline null(bool){ } 
-
-     template<typename T>
-     T StaticCast() { return null(); }
-
-     operator bool () { return false; }
-     operator int () { return 0; }
-     operator unsigned int () { return 0; }
-     operator double () { return 0; }
-     operator float () { return 0; }
-     operator char () { return 0; }
-     operator unsigned char () { return 0; }
-     operator signed char () { return 0; }
-     operator short () { return 0; }
-     operator unsigned short () { return 0; }
-     operator cpp::UInt64 () { return 0; }
-     operator cpp::Int64 () { return 0; }
-     template<typename T>
-     inline operator typename hx::Native<T *> () const { return 0; }
-
-
-     // Any pointer!
-     //operator char * () { return 0; }
-     //operator wchar_t * () { return 0; }
-     template<typename T> operator T *() { return 0; }
-
-     bool operator == (null inRHS) const { return true; }
-     bool operator != (null inRHS) const { return false; }
-     bool operator == (null inRHS) { return true; }
-     bool operator != (null inRHS) { return false; }
-
-     template<typename T> inline bool operator == (const hx::ObjectPtr<T> &) const;
-     template<typename T> inline bool operator != (const hx::ObjectPtr<T> &) const;
-     template<typename T> inline bool operator == (const Array<T> &) const;
-     template<typename T> inline bool operator != (const Array<T> &) const;
-     inline bool operator == (const hx::FieldRef &) const;
-     inline bool operator != (const hx::FieldRef &) const;
-     inline bool operator == (const hx::IndexRef &) const;
-     inline bool operator != (const hx::IndexRef &) const;
-     inline bool operator == (const Dynamic &) const;
-     inline bool operator != (const Dynamic &) const;
-     inline bool operator == (const String &) const;
-     inline bool operator != (const String &) const;
-     inline bool operator == (const cpp::Variant &v) const { return v.isNull(); }
-     inline bool operator != (const cpp::Variant &v) const{ return !v.isNull(); }
-
-     inline null operator - () const { return hx::NullArithmetic("-"); }
-     inline null operator ! () const { return hx::NullArithmetic("!"); }
-
-     template<class T> T operator()(const AnyArg &a0=0, const AnyArg &a1=0, const AnyArg &a2=0,
-            const AnyArg &a4=0, const AnyArg &a5=0, const AnyArg &a6=0,
-            const AnyArg &a7=0, const AnyArg &a8=0, const AnyArg &a9=0 )
-            {
-                hx::NullReference("Function Call", false);
-                T nullDynamic;
-                return nullDynamic;
-            }
-
-	  HX_NULL_COMPARE_OPS(bool)
-	  HX_NULL_COMPARE_OPS(double)
-	  HX_NULL_COMPARE_OPS(float)
-	  HX_NULL_COMPARE_OPS(int)
-	  HX_NULL_COMPARE_OPS(unsigned int)
-	  HX_NULL_COMPARE_OPS(short)
-	  HX_NULL_COMPARE_OPS(unsigned short)
-	  HX_NULL_COMPARE_OPS(signed char)
-	  HX_NULL_COMPARE_OPS(unsigned char)
-	  HX_NULL_COMPARE_OPS(cpp::Int64)
-	  HX_NULL_COMPARE_OPS(cpp::UInt64)
-	  HX_NULL_COMPARE_MOST_OPS(String)
-	  HX_NULL_COMPARE_MOST_OPS(Dynamic)
-	  HX_NULL_COMPARE_MOST_OPS(hx::FieldRef)
-	  HX_NULL_COMPARE_MOST_OPS(hx::IndexRef)
-
-	  HX_NULL_COMPARE_OP(<,null,false)
-	  HX_NULL_COMPARE_OP(<=,null,true)
-	  HX_NULL_COMPARE_OP(>,null,false)
-	  HX_NULL_COMPARE_OP(>=,null,true)
-
-
-	  HX_NULL_ARITHMETIC_OP(+);
-	  HX_NULL_ARITHMETIC_OP(*);
-	  HX_NULL_ARITHMETIC_OP(-);
-	  HX_NULL_ARITHMETIC_OP(/);
-	  HX_NULL_ARITHMETIC_OP(%);
-	  HX_NULL_ARITHMETIC_OP(&);
-	  HX_NULL_ARITHMETIC_OP(|);
-	  HX_NULL_ARITHMETIC_OP(^);
-	  HX_NULL_ARITHMETIC_OP(>>);
-	  HX_NULL_ARITHMETIC_OP(<<);
-};
-
-namespace hx
-{
-
-template<typename T>
-struct Null
-{
-   inline Null() : isNull(true) { }
-   inline Null(const Null<T> &inOther) : isNull(inOther.isNull), value(inOther.value) { }
-   inline Null(const T& inVal) : isNull(false), value(inVal) { }
-   inline Null(const null &) : isNull(true) { }
-   inline Null(const Dynamic &inVal)
-   {
-      isNull = null() == inVal;
-      if (!isNull)
-         value = inVal;
-   }
-   inline Null(const cpp::Variant &inVal)
-   {
-      isNull = inVal.isNull();
-      if (!isNull)
-         value = inVal;
-   }
-
-   inline operator Dynamic();
-   inline T Default(T inDefault) { return isNull ? inDefault : value; }
-
-   bool isNull;
-   T    value;
-};
-
-} // end namesapce hx
-
-typedef null Void;
-
-HX_COMPARE_NULL_OPS(bool)
-HX_COMPARE_NULL_OPS(double)
-HX_COMPARE_NULL_OPS(float)
-HX_COMPARE_NULL_OPS(int)
-HX_COMPARE_NULL_OPS(unsigned int)
-HX_COMPARE_NULL_OPS(short)
-HX_COMPARE_NULL_OPS(unsigned short)
-HX_COMPARE_NULL_OPS(signed char)
-HX_COMPARE_NULL_OPS(unsigned char)
-HX_COMPARE_NULL_OPS(cpp::UInt64)
-HX_COMPARE_NULL_OPS(cpp::Int64)
-
-HX_ARITHMETIC_NULL_OP(+)
-HX_ARITHMETIC_NULL_OP(*)
-HX_ARITHMETIC_NULL_OP(-)
-HX_ARITHMETIC_NULL_OP(/)
-HX_ARITHMETIC_NULL_OP(%)
-HX_ARITHMETIC_NULL_OP(&)
-HX_ARITHMETIC_NULL_OP(|)
-HX_ARITHMETIC_NULL_OP(^)
-HX_ARITHMETIC_NULL_OP(>>)
-HX_ARITHMETIC_NULL_OP(<<)
-
-// Other ops in Operator.h
-
-inline void *_hx_nullptr() { return 0; }
-
-
-#endif
-
->>>>>>> 07c96253
+#ifndef HX_NULL_H
+#define HX_NULL_H
+
+
+
+// --- null value  ---------------------------------------------------------
+//
+// This is used by external operatator and return statments - Most will
+//  use operator overloading to convert to the null pointer
+
+
+// Forward declare ...
+class String;
+class null;
+namespace hx { template<typename O> class ObjectPtr; }
+
+namespace hx { null NullArithmetic(const char *inText); }
+
+#define HX_NULL_COMPARE_OP(op,type,value) \
+			bool operator op (const type &inRHS) const { return value; }
+
+#define HX_NULL_COMPARE_OPS(type) \
+	HX_NULL_COMPARE_OP(<,type,false) \
+	HX_NULL_COMPARE_OP(<=,type,false) \
+	HX_NULL_COMPARE_OP(>,type,false) \
+	HX_NULL_COMPARE_OP(>=,type,false) \
+	HX_NULL_COMPARE_OP(==,type,false) \
+	HX_NULL_COMPARE_OP(!=,type,true)
+
+#define HX_NULL_COMPARE_MOST_OPS(type) \
+	HX_NULL_COMPARE_OP(<,type,false) \
+	HX_NULL_COMPARE_OP(<=,type,false) \
+	HX_NULL_COMPARE_OP(>,type,false) \
+	HX_NULL_COMPARE_OP(>=,type,false)
+
+#define HX_COMPARE_NULL_OP(op,type,value) \
+	   inline bool operator op (type inLHS, const null &) { return value; }
+
+#define HX_COMPARE_NULL_OPS(type) \
+	HX_COMPARE_NULL_OP(<,type,false) \
+	HX_COMPARE_NULL_OP(<=,type,false) \
+	HX_COMPARE_NULL_OP(>,type,false) \
+	HX_COMPARE_NULL_OP(>=,type,false) \
+	HX_COMPARE_NULL_OP(==,type,false) \
+	HX_COMPARE_NULL_OP(!=,type,true)
+
+#define HX_COMPARE_NULL_MOST_OPS(type) \
+	HX_COMPARE_NULL_OP(<,type,false) \
+	HX_COMPARE_NULL_OP(<=,type,false) \
+	HX_COMPARE_NULL_OP(>,type,false) \
+	HX_COMPARE_NULL_OP(>=,type,false)
+
+
+#define HX_NULL_ARITHMETIC_OP(op) \
+template<typename T> inline null operator op (T t) const \
+   { return hx::NullArithmetic(#op); } \
+inline null operator op (const null &) const \
+   { return hx::NullArithmetic(#op); }
+
+#define HX_ARITHMETIC_NULL_OP(op) \
+template<typename T> inline null operator op (const T &, const null &) \
+   { return hx::NullArithmetic(#op); }
+
+
+class null
+{
+   struct AnyArg
+   {
+      template<typename T>
+      inline AnyArg(const T&) { }
+   };
+   public:
+     inline null(){ } 
+
+     template<typename T> explicit inline null(const hx::ObjectPtr<T> &){ } 
+     template<typename T> explicit inline null(const String &){ } 
+     explicit inline null(double){ } 
+     explicit inline null(float){ } 
+     explicit inline null(int){ } 
+     explicit inline null(bool){ } 
+
+     template<typename T>
+     T StaticCast() { return null(); }
+
+     operator bool () { return false; }
+     operator int () { return 0; }
+     operator unsigned int () { return 0; }
+     operator double () { return 0; }
+     operator float () { return 0; }
+     operator char () { return 0; }
+     operator unsigned char () { return 0; }
+     operator signed char () { return 0; }
+     operator short () { return 0; }
+     operator unsigned short () { return 0; }
+     operator cpp::UInt64 () { return 0; }
+     operator cpp::Int64 () { return 0; }
+     template<typename T>
+     inline operator typename hx::Native<T *> () const { return 0; }
+
+
+     // Any pointer!
+     //operator char * () { return 0; }
+     //operator wchar_t * () { return 0; }
+     template<typename T> operator T *() { return 0; }
+
+     bool operator == (null inRHS) const { return true; }
+     bool operator != (null inRHS) const { return false; }
+     bool operator == (null inRHS) { return true; }
+     bool operator != (null inRHS) { return false; }
+
+     template<typename T> inline bool operator == (const hx::ObjectPtr<T> &) const;
+     template<typename T> inline bool operator != (const hx::ObjectPtr<T> &) const;
+     template<typename T> inline bool operator == (const Array<T> &) const;
+     template<typename T> inline bool operator != (const Array<T> &) const;
+     inline bool operator == (const hx::FieldRef &) const;
+     inline bool operator != (const hx::FieldRef &) const;
+     inline bool operator == (const hx::IndexRef &) const;
+     inline bool operator != (const hx::IndexRef &) const;
+     inline bool operator == (const Dynamic &) const;
+     inline bool operator != (const Dynamic &) const;
+     inline bool operator == (const String &) const;
+     inline bool operator != (const String &) const;
+     inline bool operator == (const cpp::Variant &v) const { return v.isNull(); }
+     inline bool operator != (const cpp::Variant &v) const{ return !v.isNull(); }
+
+     inline null operator - () const { return hx::NullArithmetic("-"); }
+     inline null operator ! () const { return hx::NullArithmetic("!"); }
+
+     template<class T> T operator()(const AnyArg &a0=0, const AnyArg &a1=0, const AnyArg &a2=0,
+            const AnyArg &a4=0, const AnyArg &a5=0, const AnyArg &a6=0,
+            const AnyArg &a7=0, const AnyArg &a8=0, const AnyArg &a9=0 )
+            {
+                hx::NullReference("Function Call", false);
+                T nullDynamic;
+                return nullDynamic;
+            }
+
+	  HX_NULL_COMPARE_OPS(bool)
+	  HX_NULL_COMPARE_OPS(double)
+	  HX_NULL_COMPARE_OPS(float)
+	  HX_NULL_COMPARE_OPS(int)
+	  HX_NULL_COMPARE_OPS(unsigned int)
+	  HX_NULL_COMPARE_OPS(short)
+	  HX_NULL_COMPARE_OPS(unsigned short)
+	  HX_NULL_COMPARE_OPS(signed char)
+	  HX_NULL_COMPARE_OPS(unsigned char)
+	  HX_NULL_COMPARE_OPS(cpp::Int64)
+	  HX_NULL_COMPARE_OPS(cpp::UInt64)
+	  HX_NULL_COMPARE_MOST_OPS(String)
+	  HX_NULL_COMPARE_MOST_OPS(Dynamic)
+	  HX_NULL_COMPARE_MOST_OPS(hx::FieldRef)
+	  HX_NULL_COMPARE_MOST_OPS(hx::IndexRef)
+
+	  HX_NULL_COMPARE_OP(<,null,false)
+	  HX_NULL_COMPARE_OP(<=,null,true)
+	  HX_NULL_COMPARE_OP(>,null,false)
+	  HX_NULL_COMPARE_OP(>=,null,true)
+
+
+	  HX_NULL_ARITHMETIC_OP(+);
+	  HX_NULL_ARITHMETIC_OP(*);
+	  HX_NULL_ARITHMETIC_OP(-);
+	  HX_NULL_ARITHMETIC_OP(/);
+	  HX_NULL_ARITHMETIC_OP(%);
+	  HX_NULL_ARITHMETIC_OP(&);
+	  HX_NULL_ARITHMETIC_OP(|);
+	  HX_NULL_ARITHMETIC_OP(^);
+	  HX_NULL_ARITHMETIC_OP(>>);
+	  HX_NULL_ARITHMETIC_OP(<<);
+};
+
+namespace hx
+{
+
+template<typename T>
+struct Null
+{
+   inline Null() : isNull(true) { }
+   inline Null(const Null<T> &inOther) : isNull(inOther.isNull), value(inOther.value) { }
+   inline Null(const T& inVal) : isNull(false), value(inVal) { }
+   inline Null(const null &) : isNull(true) { }
+   inline Null(const Dynamic &inVal)
+   {
+      isNull = null() == inVal;
+      if (!isNull)
+         value = inVal;
+   }
+   inline Null(const cpp::Variant &inVal)
+   {
+      isNull = inVal.isNull();
+      if (!isNull)
+         value = inVal;
+   }
+
+   inline operator Dynamic();
+   inline T Default(T inDefault) { return isNull ? inDefault : value; }
+
+   bool isNull;
+   T    value;
+};
+
+} // end namesapce hx
+
+typedef null Void;
+
+HX_COMPARE_NULL_OPS(bool)
+HX_COMPARE_NULL_OPS(double)
+HX_COMPARE_NULL_OPS(float)
+HX_COMPARE_NULL_OPS(int)
+HX_COMPARE_NULL_OPS(unsigned int)
+HX_COMPARE_NULL_OPS(short)
+HX_COMPARE_NULL_OPS(unsigned short)
+HX_COMPARE_NULL_OPS(signed char)
+HX_COMPARE_NULL_OPS(unsigned char)
+HX_COMPARE_NULL_OPS(cpp::UInt64)
+HX_COMPARE_NULL_OPS(cpp::Int64)
+
+HX_ARITHMETIC_NULL_OP(+)
+HX_ARITHMETIC_NULL_OP(*)
+HX_ARITHMETIC_NULL_OP(-)
+HX_ARITHMETIC_NULL_OP(/)
+HX_ARITHMETIC_NULL_OP(%)
+HX_ARITHMETIC_NULL_OP(&)
+HX_ARITHMETIC_NULL_OP(|)
+HX_ARITHMETIC_NULL_OP(^)
+HX_ARITHMETIC_NULL_OP(>>)
+HX_ARITHMETIC_NULL_OP(<<)
+
+// Other ops in Operator.h
+
+inline void *_hx_nullptr() { return 0; }
+
+
+#endif
+