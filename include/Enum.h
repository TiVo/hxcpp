<<<<<<< HEAD
#ifndef HX_ENUM_H
#define HX_ENUM_H



// Enum (ie enum object class def)  is the same as Class.
typedef hx::Class Enum;


namespace hx
{

// --- hx::EnumBase_obj ----------------------------------------------------------
//
// Base class for Enums.
// Specializations of this class don't actually add more data, just extra constructors
//  and type information.

class HXCPP_EXTERN_CLASS_ATTRIBUTES EnumBase_obj : public hx::Object
{
   typedef hx::Object super;
   typedef EnumBase_obj OBJ_;

   protected:
      String       tag;
      DynamicArray mArgs;
   public:
      int          index;

   public:
      HX_DO_ENUM_RTTI_INTERNAL;
      static hx::ObjectPtr<hx::Class_obj> &__SGetClass();


      String toString();

      EnumBase_obj() : index(-1) { }
      EnumBase_obj(const null &inNull) : index(-1) { }
      static Dynamic __CreateEmpty();
      static Dynamic __Create(DynamicArray inArgs);
      static void __boot();

      void __Mark(hx::MarkContext *__inCtx);
      #ifdef HXCPP_VISIT_ALLOCS
      void __Visit(hx::VisitContext *__inCtx);
      #endif

      static hx::ObjectPtr<EnumBase_obj> Resolve(String inName);
      Dynamic __Param(int inID) { return mArgs[inID]; }
      inline int GetIndex() { return index; }

      DynamicArray __EnumParams() { return mArgs; }
      String __Tag() const { return tag; }
      int __Index() const { return index; }

      int __GetType() const { return vtEnum; }

      int __Compare(const hx::Object *inRHS) const
      {
         if (inRHS->__GetType()!=vtEnum) return -1;
         const EnumBase_obj *rhs = dynamic_cast<const EnumBase_obj *>(inRHS);
         if (tag!=rhs->tag || GetEnumName()!=rhs->GetEnumName()) return -1;
         if (mArgs==null() && rhs->mArgs==null())
            return 0;
         if (mArgs==null() || rhs->mArgs==null())
            return -1;

         int n = mArgs->__length();
         if (rhs->mArgs->__length()!=n)
            return -1;
         for(int i=0;i<n;i++)
            if ( mArgs[i] != rhs->mArgs[i] )
               return -1;
         return 0;
      }

      void __Set( const String &inName,int inIndex,DynamicArray inArgs)
      {
         tag = inName;
         index = inIndex;
         mArgs = inArgs;
      }
      virtual String GetEnumName( ) const { return HX_CSTRING("Enum"); }
};


typedef hx::ObjectPtr<EnumBase_obj> EnumBase;


// --- CreateEnum -------------------------------------------------------------
//
// Template function to return a strongly-typed version fo the Enum.
// Most of the common stuff is in "Set".

template<typename ENUM>
hx::ObjectPtr<ENUM> CreateEnum(const String &inName,int inIndex, DynamicArray inArgs=DynamicArray())
{
   ENUM *result = new ENUM;
   result->__Set(inName,inIndex,inArgs);
   return result;
}
} // end namespace hx

inline void __hxcpp_enum_force(hx::EnumBase inEnum,String inForceName, int inIndex)
{
   hx::DynamicArray empty;
   inEnum->__Set(inForceName, inIndex, empty);
}



#endif
=======
#ifndef HX_ENUM_H
#define HX_ENUM_H



// Enum (ie enum object class def)  is the same as Class.
typedef hx::Class Enum;


namespace hx
{

// --- hx::EnumBase_obj ----------------------------------------------------------
//
// Base class for Enums.
// Specializations of this class don't actually add more data, just extra constructors
//  and type information.

class HXCPP_EXTERN_CLASS_ATTRIBUTES EnumBase_obj : public hx::Object
{
   typedef hx::Object super;
   typedef EnumBase_obj OBJ_;


   protected:
      #if (HXCPP_API_LEVEL >= 330)
         String  _hx_tag;
         int     mFixedFields;
         #ifdef HXCPP_SCRIPTABLE
         struct CppiaClassInfo *classInfo; 
         #endif
      #else
         String       tag;
         DynamicArray mArgs;
      #endif
   public:
      HX_IS_INSTANCE_OF enum { _hx_ClassId = hx::clsIdEnum };

      int          index;

   public:
      inline void *operator new( size_t inSize, int inExtra=0)
      {
         return hx::Object::operator new(inSize+inExtra, true, 0);
      }
      inline void operator delete(void *, int inExtra ) { }
      inline void operator delete(void *, size_t inSize ) { }
      inline void operator delete(void *, size_t inSize, int inExtra ) { }


      HX_DO_ENUM_RTTI_INTERNAL;
      static hx::ObjectPtr<hx::Class_obj> &__SGetClass();


      String toString();

      EnumBase_obj() : index(-1) { }
      EnumBase_obj(const null &inNull) : index(-1) { }
      int __GetType() const { return vtEnum; }
      static Dynamic __CreateEmpty();
      static Dynamic __Create(DynamicArray inArgs);
      static void __boot();

      void __Mark(hx::MarkContext *__inCtx);
      #ifdef HXCPP_VISIT_ALLOCS
      void __Visit(hx::VisitContext *__inCtx);
      #endif

      static hx::ObjectPtr<EnumBase_obj> Resolve(String inName);
      inline static bool __GetStatic(const ::String &inName, Dynamic &outValue, hx::PropertyAccess inCallProp) { return false; }

      #if (HXCPP_API_LEVEL >= 330)
      inline cpp::Variant *_hx_getFixed() { return (cpp::Variant *)(this + 1); }
      inline const cpp::Variant *_hx_getFixed() const { return (cpp::Variant *)(this + 1); }
      inline ::Dynamic __Param(int inID) { return _hx_getFixed()[inID]; }
      template<typename T>
      inline EnumBase_obj *_hx_init(int inIndex,const T &inValue)
      {
         #ifdef HXCPP_GC_GENERATIONAL
         cpp::Variant &v = _hx_getFixed()[inIndex];
         v = inValue;
         if (v.type<=cpp::Variant::typeString)
             HX_OBJ_WB_GET(this, v.valObject);
         #else
         _hx_getFixed()[inIndex] = inValue;
         #endif
         return this;
      }
      inline void _hx_setIdentity(const String &inTag, int inIndex,int inFixedFields)
      {
         _hx_tag = inTag;
         HX_OBJ_WB_GET(this, _hx_tag.__s);
         index = inIndex;
         mFixedFields = inFixedFields;
      }
      DynamicArray _hx_getParameters();

      inline ::Dynamic _hx_getObject(int inId) { return _hx_getFixed()[inId].asDynamic(); }
      inline int _hx_getInt(int inId) { return _hx_getFixed()[inId]; }
      inline Float _hx_getFloat(int inId) { return _hx_getFixed()[inId]; }
      inline bool _hx_getBool(int inId) { return _hx_getFixed()[inId]; }
      inline ::String _hx_getString(int inId) { return _hx_getFixed()[inId].asString(); }
      inline ::Dynamic _hx_getParamI(int inId) { return _hx_getFixed()[inId]; }
      inline int _hx_getParamCount() { return mFixedFields; }

      // For legacy
      inline String __Tag() const { return _hx_tag; }


      String _hx_getTag() const { return _hx_tag; }
      int _hx_getIndex() const { return index; }
      #else
      Dynamic __Param(int inID) { return mArgs[inID]; }
      DynamicArray __EnumParams() { return mArgs; }
      String __Tag() const { return tag; }
      int __Index() const { return index; }

      void __Set( const String &inName,int inIndex,DynamicArray inArgs)
      {
         tag = inName;
         index = inIndex;
         mArgs = inArgs;
      }
      #endif


      int __Compare(const hx::Object *inRHS) const;

      virtual String GetEnumName( ) const { return HX_CSTRING("Enum"); }
};


typedef hx::ObjectPtr<EnumBase_obj> EnumBase;


// --- CreateEnum -------------------------------------------------------------
//
// Template function to return a strongly-typed version fo the Enum.
// Most of the common stuff is in "Set".

#if (HXCPP_API_LEVEL >= 330)
template<typename ENUM>
ENUM *CreateEnum(const String &inName,int inIndex, int inFields)
{
   ENUM *result = new (inFields*sizeof(cpp::Variant)) ENUM;
   result->_hx_setIdentity(inName,inIndex,inFields);
   return result;
}

template<typename ENUM>
ENUM *CreateConstEnum(const String &inName,int inIndex)
{
   ENUM vtable;
   ENUM *result = (ENUM *)hx::InternalCreateConstBuffer(&vtable,sizeof(ENUM));
   result->_hx_setIdentity(inName,inIndex,0);
   return result;
}


#else
template<typename ENUM>
hx::ObjectPtr<ENUM> CreateEnum(const String &inName,int inIndex, DynamicArray inArgs=DynamicArray())
{
   ENUM *result = new ENUM;
   result->__Set(inName,inIndex,inArgs);
   return result;
}
#endif

} // end namespace hx

#if (HXCPP_API_LEVEL >= 330)
inline int _hx_getEnumValueIndex(hx::EnumBase inEnum)
{
   return inEnum->_hx_getIndex();
}
#endif

inline void __hxcpp_enum_force(hx::EnumBase inEnum,String inForceName, int inIndex)
{
   #if (HXCPP_API_LEVEL >= 330)
   inEnum->_hx_setIdentity(inForceName, inIndex,0);
   #else
   hx::DynamicArray empty;
   inEnum->__Set(inForceName, inIndex, empty);
   #endif
}



#endif
>>>>>>> 07c96253
<|MERGE_RESOLUTION|>--- conflicted
+++ resolved
@@ -1,306 +1,191 @@
-<<<<<<< HEAD
-#ifndef HX_ENUM_H
-#define HX_ENUM_H
-
-
-
-// Enum (ie enum object class def)  is the same as Class.
-typedef hx::Class Enum;
-
-
-namespace hx
-{
-
-// --- hx::EnumBase_obj ----------------------------------------------------------
-//
-// Base class for Enums.
-// Specializations of this class don't actually add more data, just extra constructors
-//  and type information.
-
-class HXCPP_EXTERN_CLASS_ATTRIBUTES EnumBase_obj : public hx::Object
-{
-   typedef hx::Object super;
-   typedef EnumBase_obj OBJ_;
-
-   protected:
-      String       tag;
-      DynamicArray mArgs;
-   public:
-      int          index;
-
-   public:
-      HX_DO_ENUM_RTTI_INTERNAL;
-      static hx::ObjectPtr<hx::Class_obj> &__SGetClass();
-
-
-      String toString();
-
-      EnumBase_obj() : index(-1) { }
-      EnumBase_obj(const null &inNull) : index(-1) { }
-      static Dynamic __CreateEmpty();
-      static Dynamic __Create(DynamicArray inArgs);
-      static void __boot();
-
-      void __Mark(hx::MarkContext *__inCtx);
-      #ifdef HXCPP_VISIT_ALLOCS
-      void __Visit(hx::VisitContext *__inCtx);
-      #endif
-
-      static hx::ObjectPtr<EnumBase_obj> Resolve(String inName);
-      Dynamic __Param(int inID) { return mArgs[inID]; }
-      inline int GetIndex() { return index; }
-
-      DynamicArray __EnumParams() { return mArgs; }
-      String __Tag() const { return tag; }
-      int __Index() const { return index; }
-
-      int __GetType() const { return vtEnum; }
-
-      int __Compare(const hx::Object *inRHS) const
-      {
-         if (inRHS->__GetType()!=vtEnum) return -1;
-         const EnumBase_obj *rhs = dynamic_cast<const EnumBase_obj *>(inRHS);
-         if (tag!=rhs->tag || GetEnumName()!=rhs->GetEnumName()) return -1;
-         if (mArgs==null() && rhs->mArgs==null())
-            return 0;
-         if (mArgs==null() || rhs->mArgs==null())
-            return -1;
-
-         int n = mArgs->__length();
-         if (rhs->mArgs->__length()!=n)
-            return -1;
-         for(int i=0;i<n;i++)
-            if ( mArgs[i] != rhs->mArgs[i] )
-               return -1;
-         return 0;
-      }
-
-      void __Set( const String &inName,int inIndex,DynamicArray inArgs)
-      {
-         tag = inName;
-         index = inIndex;
-         mArgs = inArgs;
-      }
-      virtual String GetEnumName( ) const { return HX_CSTRING("Enum"); }
-};
-
-
-typedef hx::ObjectPtr<EnumBase_obj> EnumBase;
-
-
-// --- CreateEnum -------------------------------------------------------------
-//
-// Template function to return a strongly-typed version fo the Enum.
-// Most of the common stuff is in "Set".
-
-template<typename ENUM>
-hx::ObjectPtr<ENUM> CreateEnum(const String &inName,int inIndex, DynamicArray inArgs=DynamicArray())
-{
-   ENUM *result = new ENUM;
-   result->__Set(inName,inIndex,inArgs);
-   return result;
-}
-} // end namespace hx
-
-inline void __hxcpp_enum_force(hx::EnumBase inEnum,String inForceName, int inIndex)
-{
-   hx::DynamicArray empty;
-   inEnum->__Set(inForceName, inIndex, empty);
-}
-
-
-
-#endif
-=======
-#ifndef HX_ENUM_H
-#define HX_ENUM_H
-
-
-
-// Enum (ie enum object class def)  is the same as Class.
-typedef hx::Class Enum;
-
-
-namespace hx
-{
-
-// --- hx::EnumBase_obj ----------------------------------------------------------
-//
-// Base class for Enums.
-// Specializations of this class don't actually add more data, just extra constructors
-//  and type information.
-
-class HXCPP_EXTERN_CLASS_ATTRIBUTES EnumBase_obj : public hx::Object
-{
-   typedef hx::Object super;
-   typedef EnumBase_obj OBJ_;
-
-
-   protected:
-      #if (HXCPP_API_LEVEL >= 330)
-         String  _hx_tag;
-         int     mFixedFields;
-         #ifdef HXCPP_SCRIPTABLE
-         struct CppiaClassInfo *classInfo; 
-         #endif
-      #else
-         String       tag;
-         DynamicArray mArgs;
-      #endif
-   public:
-      HX_IS_INSTANCE_OF enum { _hx_ClassId = hx::clsIdEnum };
-
-      int          index;
-
-   public:
-      inline void *operator new( size_t inSize, int inExtra=0)
-      {
-         return hx::Object::operator new(inSize+inExtra, true, 0);
-      }
-      inline void operator delete(void *, int inExtra ) { }
-      inline void operator delete(void *, size_t inSize ) { }
-      inline void operator delete(void *, size_t inSize, int inExtra ) { }
-
-
-      HX_DO_ENUM_RTTI_INTERNAL;
-      static hx::ObjectPtr<hx::Class_obj> &__SGetClass();
-
-
-      String toString();
-
-      EnumBase_obj() : index(-1) { }
-      EnumBase_obj(const null &inNull) : index(-1) { }
-      int __GetType() const { return vtEnum; }
-      static Dynamic __CreateEmpty();
-      static Dynamic __Create(DynamicArray inArgs);
-      static void __boot();
-
-      void __Mark(hx::MarkContext *__inCtx);
-      #ifdef HXCPP_VISIT_ALLOCS
-      void __Visit(hx::VisitContext *__inCtx);
-      #endif
-
-      static hx::ObjectPtr<EnumBase_obj> Resolve(String inName);
-      inline static bool __GetStatic(const ::String &inName, Dynamic &outValue, hx::PropertyAccess inCallProp) { return false; }
-
-      #if (HXCPP_API_LEVEL >= 330)
-      inline cpp::Variant *_hx_getFixed() { return (cpp::Variant *)(this + 1); }
-      inline const cpp::Variant *_hx_getFixed() const { return (cpp::Variant *)(this + 1); }
-      inline ::Dynamic __Param(int inID) { return _hx_getFixed()[inID]; }
-      template<typename T>
-      inline EnumBase_obj *_hx_init(int inIndex,const T &inValue)
-      {
-         #ifdef HXCPP_GC_GENERATIONAL
-         cpp::Variant &v = _hx_getFixed()[inIndex];
-         v = inValue;
-         if (v.type<=cpp::Variant::typeString)
-             HX_OBJ_WB_GET(this, v.valObject);
-         #else
-         _hx_getFixed()[inIndex] = inValue;
-         #endif
-         return this;
-      }
-      inline void _hx_setIdentity(const String &inTag, int inIndex,int inFixedFields)
-      {
-         _hx_tag = inTag;
-         HX_OBJ_WB_GET(this, _hx_tag.__s);
-         index = inIndex;
-         mFixedFields = inFixedFields;
-      }
-      DynamicArray _hx_getParameters();
-
-      inline ::Dynamic _hx_getObject(int inId) { return _hx_getFixed()[inId].asDynamic(); }
-      inline int _hx_getInt(int inId) { return _hx_getFixed()[inId]; }
-      inline Float _hx_getFloat(int inId) { return _hx_getFixed()[inId]; }
-      inline bool _hx_getBool(int inId) { return _hx_getFixed()[inId]; }
-      inline ::String _hx_getString(int inId) { return _hx_getFixed()[inId].asString(); }
-      inline ::Dynamic _hx_getParamI(int inId) { return _hx_getFixed()[inId]; }
-      inline int _hx_getParamCount() { return mFixedFields; }
-
-      // For legacy
-      inline String __Tag() const { return _hx_tag; }
-
-
-      String _hx_getTag() const { return _hx_tag; }
-      int _hx_getIndex() const { return index; }
-      #else
-      Dynamic __Param(int inID) { return mArgs[inID]; }
-      DynamicArray __EnumParams() { return mArgs; }
-      String __Tag() const { return tag; }
-      int __Index() const { return index; }
-
-      void __Set( const String &inName,int inIndex,DynamicArray inArgs)
-      {
-         tag = inName;
-         index = inIndex;
-         mArgs = inArgs;
-      }
-      #endif
-
-
-      int __Compare(const hx::Object *inRHS) const;
-
-      virtual String GetEnumName( ) const { return HX_CSTRING("Enum"); }
-};
-
-
-typedef hx::ObjectPtr<EnumBase_obj> EnumBase;
-
-
-// --- CreateEnum -------------------------------------------------------------
-//
-// Template function to return a strongly-typed version fo the Enum.
-// Most of the common stuff is in "Set".
-
-#if (HXCPP_API_LEVEL >= 330)
-template<typename ENUM>
-ENUM *CreateEnum(const String &inName,int inIndex, int inFields)
-{
-   ENUM *result = new (inFields*sizeof(cpp::Variant)) ENUM;
-   result->_hx_setIdentity(inName,inIndex,inFields);
-   return result;
-}
-
-template<typename ENUM>
-ENUM *CreateConstEnum(const String &inName,int inIndex)
-{
-   ENUM vtable;
-   ENUM *result = (ENUM *)hx::InternalCreateConstBuffer(&vtable,sizeof(ENUM));
-   result->_hx_setIdentity(inName,inIndex,0);
-   return result;
-}
-
-
-#else
-template<typename ENUM>
-hx::ObjectPtr<ENUM> CreateEnum(const String &inName,int inIndex, DynamicArray inArgs=DynamicArray())
-{
-   ENUM *result = new ENUM;
-   result->__Set(inName,inIndex,inArgs);
-   return result;
-}
-#endif
-
-} // end namespace hx
-
-#if (HXCPP_API_LEVEL >= 330)
-inline int _hx_getEnumValueIndex(hx::EnumBase inEnum)
-{
-   return inEnum->_hx_getIndex();
-}
-#endif
-
-inline void __hxcpp_enum_force(hx::EnumBase inEnum,String inForceName, int inIndex)
-{
-   #if (HXCPP_API_LEVEL >= 330)
-   inEnum->_hx_setIdentity(inForceName, inIndex,0);
-   #else
-   hx::DynamicArray empty;
-   inEnum->__Set(inForceName, inIndex, empty);
-   #endif
-}
-
-
-
-#endif
->>>>>>> 07c96253
+#ifndef HX_ENUM_H
+#define HX_ENUM_H
+
+
+
+// Enum (ie enum object class def)  is the same as Class.
+typedef hx::Class Enum;
+
+
+namespace hx
+{
+
+// --- hx::EnumBase_obj ----------------------------------------------------------
+//
+// Base class for Enums.
+// Specializations of this class don't actually add more data, just extra constructors
+//  and type information.
+
+class HXCPP_EXTERN_CLASS_ATTRIBUTES EnumBase_obj : public hx::Object
+{
+   typedef hx::Object super;
+   typedef EnumBase_obj OBJ_;
+
+
+   protected:
+      #if (HXCPP_API_LEVEL >= 330)
+         String  _hx_tag;
+         int     mFixedFields;
+         #ifdef HXCPP_SCRIPTABLE
+         struct CppiaClassInfo *classInfo; 
+         #endif
+      #else
+         String       tag;
+         DynamicArray mArgs;
+      #endif
+   public:
+      HX_IS_INSTANCE_OF enum { _hx_ClassId = hx::clsIdEnum };
+
+      int          index;
+
+   public:
+      inline void *operator new( size_t inSize, int inExtra=0)
+      {
+         return hx::Object::operator new(inSize+inExtra, true, 0);
+      }
+      inline void operator delete(void *, int inExtra ) { }
+      inline void operator delete(void *, size_t inSize ) { }
+      inline void operator delete(void *, size_t inSize, int inExtra ) { }
+
+
+      HX_DO_ENUM_RTTI_INTERNAL;
+      static hx::ObjectPtr<hx::Class_obj> &__SGetClass();
+
+
+      String toString();
+
+      EnumBase_obj() : index(-1) { }
+      EnumBase_obj(const null &inNull) : index(-1) { }
+      int __GetType() const { return vtEnum; }
+      static Dynamic __CreateEmpty();
+      static Dynamic __Create(DynamicArray inArgs);
+      static void __boot();
+
+      void __Mark(hx::MarkContext *__inCtx);
+      #ifdef HXCPP_VISIT_ALLOCS
+      void __Visit(hx::VisitContext *__inCtx);
+      #endif
+
+      static hx::ObjectPtr<EnumBase_obj> Resolve(String inName);
+      inline static bool __GetStatic(const ::String &inName, Dynamic &outValue, hx::PropertyAccess inCallProp) { return false; }
+
+      #if (HXCPP_API_LEVEL >= 330)
+      inline cpp::Variant *_hx_getFixed() { return (cpp::Variant *)(this + 1); }
+      inline const cpp::Variant *_hx_getFixed() const { return (cpp::Variant *)(this + 1); }
+      inline ::Dynamic __Param(int inID) { return _hx_getFixed()[inID]; }
+      template<typename T>
+      inline EnumBase_obj *_hx_init(int inIndex,const T &inValue)
+      {
+         #ifdef HXCPP_GC_GENERATIONAL
+         cpp::Variant &v = _hx_getFixed()[inIndex];
+         v = inValue;
+         if (v.type<=cpp::Variant::typeString)
+             HX_OBJ_WB_GET(this, v.valObject);
+         #else
+         _hx_getFixed()[inIndex] = inValue;
+         #endif
+         return this;
+      }
+      inline void _hx_setIdentity(const String &inTag, int inIndex,int inFixedFields)
+      {
+         _hx_tag = inTag;
+         HX_OBJ_WB_GET(this, _hx_tag.__s);
+         index = inIndex;
+         mFixedFields = inFixedFields;
+      }
+      DynamicArray _hx_getParameters();
+
+      inline ::Dynamic _hx_getObject(int inId) { return _hx_getFixed()[inId].asDynamic(); }
+      inline int _hx_getInt(int inId) { return _hx_getFixed()[inId]; }
+      inline Float _hx_getFloat(int inId) { return _hx_getFixed()[inId]; }
+      inline bool _hx_getBool(int inId) { return _hx_getFixed()[inId]; }
+      inline ::String _hx_getString(int inId) { return _hx_getFixed()[inId].asString(); }
+      inline ::Dynamic _hx_getParamI(int inId) { return _hx_getFixed()[inId]; }
+      inline int _hx_getParamCount() { return mFixedFields; }
+
+      // For legacy
+      inline String __Tag() const { return _hx_tag; }
+
+
+      String _hx_getTag() const { return _hx_tag; }
+      int _hx_getIndex() const { return index; }
+      #else
+      Dynamic __Param(int inID) { return mArgs[inID]; }
+      DynamicArray __EnumParams() { return mArgs; }
+      String __Tag() const { return tag; }
+      int __Index() const { return index; }
+
+      void __Set( const String &inName,int inIndex,DynamicArray inArgs)
+      {
+         tag = inName;
+         index = inIndex;
+         mArgs = inArgs;
+      }
+      #endif
+
+
+      int __Compare(const hx::Object *inRHS) const;
+
+      virtual String GetEnumName( ) const { return HX_CSTRING("Enum"); }
+};
+
+
+typedef hx::ObjectPtr<EnumBase_obj> EnumBase;
+
+
+// --- CreateEnum -------------------------------------------------------------
+//
+// Template function to return a strongly-typed version fo the Enum.
+// Most of the common stuff is in "Set".
+
+#if (HXCPP_API_LEVEL >= 330)
+template<typename ENUM>
+ENUM *CreateEnum(const String &inName,int inIndex, int inFields)
+{
+   ENUM *result = new (inFields*sizeof(cpp::Variant)) ENUM;
+   result->_hx_setIdentity(inName,inIndex,inFields);
+   return result;
+}
+
+template<typename ENUM>
+ENUM *CreateConstEnum(const String &inName,int inIndex)
+{
+   ENUM vtable;
+   ENUM *result = (ENUM *)hx::InternalCreateConstBuffer(&vtable,sizeof(ENUM));
+   result->_hx_setIdentity(inName,inIndex,0);
+   return result;
+}
+
+
+#else
+template<typename ENUM>
+hx::ObjectPtr<ENUM> CreateEnum(const String &inName,int inIndex, DynamicArray inArgs=DynamicArray())
+{
+   ENUM *result = new ENUM;
+   result->__Set(inName,inIndex,inArgs);
+   return result;
+}
+#endif
+
+} // end namespace hx
+
+#if (HXCPP_API_LEVEL >= 330)
+inline int _hx_getEnumValueIndex(hx::EnumBase inEnum)
+{
+   return inEnum->_hx_getIndex();
+}
+#endif
+
+inline void __hxcpp_enum_force(hx::EnumBase inEnum,String inForceName, int inIndex)
+{
+   #if (HXCPP_API_LEVEL >= 330)
+   inEnum->_hx_setIdentity(inForceName, inIndex,0);
+   #else
+   hx::DynamicArray empty;
+   inEnum->__Set(inForceName, inIndex, empty);
+   #endif
+}
+
+
+
+#endif