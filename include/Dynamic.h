<<<<<<< HEAD
#ifndef HX_DYNAMIC_H
#define HX_DYNAMIC_H

// --- Dynamic ---------------------------------------------------------------
//
// The Dynamic class views all classes through the hx::Object interface, and
//  provides generic access to its pointer.
// It uses dynamic_cast to provide strongly-typed access to the real class.

namespace hx { class Interface; }



class HXCPP_EXTERN_CLASS_ATTRIBUTES Dynamic : public hx::ObjectPtr<hx::Object>
{
   typedef  hx::ObjectPtr<hx::Object> super;

public:

   Dynamic() {};
   Dynamic(int inVal);
   Dynamic(const cpp::CppInt32__ &inVal);
   Dynamic(bool inVal);
   Dynamic(double inVal);
   Dynamic(float inVal);
   Dynamic(hx::Object *inObj) : super(inObj) { }
   Dynamic(const String &inString);
   Dynamic(const null &inNull) : super(0) { }
   Dynamic(const Dynamic &inRHS) : super(inRHS.mPtr) { }
   explicit Dynamic(const HX_CHAR *inStr);
#ifdef __OBJC__
#ifdef HXCPP_OBJC
   Dynamic(const id inObjc);
#endif
#endif

   template<typename T,typename S>
   explicit Dynamic(const cpp::Struct<T,S> &inRHS) { *this = inRHS; }


    void Set(bool inVal);
    void Set(int inVal);
    void Set(double inVal);
    void Set(float inVal);


   template<typename RESULT> RESULT StaticCast() const;

   inline operator double () const { return mPtr ? mPtr->__ToDouble() : 0.0; }
   inline operator float () const { return mPtr ? (float)mPtr->__ToDouble() : 0.0f; }
   inline operator int () const { return mPtr ? mPtr->__ToInt() : 0; }
   inline operator unsigned int () const { return mPtr ? mPtr->__ToInt() : 0; }
   inline operator short () const { return mPtr ? mPtr->__ToInt() : 0; }
   inline operator unsigned short () const { return mPtr ? mPtr->__ToInt() : 0; }
   inline operator unsigned char () const { return mPtr ? mPtr->__ToInt() : 0; }
   inline operator char () const { return mPtr ? mPtr->__ToInt() : 0; }
   inline operator signed char () const { return mPtr ? mPtr->__ToInt() : 0; }
   inline operator bool() const { return mPtr && mPtr->__ToInt(); }
#ifdef __OBJC__
#ifdef HXCPP_OBJC
   inline operator id() const { return mPtr ? (id)mPtr->__GetHandle() : 0; }
#endif
#endif
   inline bool operator !() const { return !mPtr || !mPtr->__ToInt(); }

   hx::IndexRef operator[](int inIndex);
   inline Dynamic __get(int inIndex) const { return mPtr->__GetItem(inIndex); }

   template<typename SOURCE_>
   Dynamic(const hx::ObjectPtr<SOURCE_> &inObjectPtr) :
          hx::ObjectPtr<hx::Object>(inObjectPtr.mPtr) { }

   Dynamic Default(const Dynamic &inDef) { return mPtr ? *this : inDef; }

   template<typename RETURN_>
   RETURN_ Cast() const { return RETURN_(*this); }

   template<typename CLASS_>
   bool IsClass() { return CLASS_(mPtr,false).mPtr; }

	static void __boot();

	inline bool IsNumeric() const
	{
		if (!mPtr) return false;
		int t = mPtr->__GetType();
		return t==vtInt || t==vtFloat;
	}

	inline bool IsBool() const
	{
		if (!mPtr) return false;
		int t = mPtr->__GetType();
		return t==vtBool;
	}


   int Compare(const Dynamic &inRHS) const
   {
      if (mPtr==inRHS.mPtr) return 0;
      if (mPtr==0) return -1;
      if (inRHS.mPtr==0) return -1;
      return mPtr->__Compare(inRHS.mPtr->__GetRealObject());
   }

   bool operator==(const null &inRHS) const { return mPtr==0; }
   bool operator!=(const null &inRHS) const { return mPtr!=0; }

   bool operator != (const Dynamic &inRHS) const { return (Compare(inRHS) != 0); }
   bool operator != (const String &inRHS)  const { return !mPtr || ((String)(*this) != inRHS); }
   bool operator != (double inRHS)  const { return !IsNumeric() || ((double)(*this) != inRHS); }
   bool operator != (float inRHS)  const { return !IsNumeric() || ((double)(*this) != inRHS); }
   bool operator != (int inRHS)  const { return !IsNumeric() || ((double)(*this) != (double)inRHS); }
   bool operator != (bool inRHS)  const { return !IsBool() || ((double)(*this) != (double)inRHS); }

   bool operator == (const Dynamic &inRHS) const
   {
      if (mPtr==inRHS.mPtr) return true;
      if (!mPtr || !inRHS.mPtr) return false;
      return mPtr->__Compare(inRHS.mPtr->__GetRealObject())==0;
   }

   #define DYNAMIC_COMPARE_OP( op ) \
      bool operator op (const String &inRHS)  const { return mPtr && ((String)(*this) op inRHS); } \
      bool operator op (double inRHS)  const { return IsNumeric() && ((double)(*this) op inRHS); } \
      bool operator op (float inRHS)  const { return IsNumeric() && ((double)(*this) op inRHS); } \
      bool operator op (int inRHS)  const { return IsNumeric() && ((double)(*this) op (double)inRHS); } \
      bool operator op (bool inRHS)  const { return IsBool() && ((double)(*this) op (double)inRHS); } \

   #define DYNAMIC_COMPARE_OP_ALL( op ) \
      bool operator op (const Dynamic &inRHS) const { return mPtr && (Compare(inRHS) op 0); } \
      DYNAMIC_COMPARE_OP(op)


   DYNAMIC_COMPARE_OP( == )
   DYNAMIC_COMPARE_OP_ALL( < )
   DYNAMIC_COMPARE_OP_ALL( <= )
   DYNAMIC_COMPARE_OP_ALL( >= )
   DYNAMIC_COMPARE_OP_ALL( >  )

   template<typename T_>
   bool operator==(const hx::ObjectPtr<T_> &inRHS) const
   {
      if (mPtr==inRHS.mPtr) return true;
      if (!mPtr || !inRHS.mPtr) return false;
      return mPtr->__GetRealObject() == inRHS.mPtr->__GetRealObject();
   }

   template<typename T_>
   bool operator!=(const hx::ObjectPtr<T_> &inRHS) const
   {
      if (mPtr==inRHS.mPtr) return false;
      if (!mPtr || !inRHS.mPtr) return true;
      return mPtr->__GetRealObject() != inRHS.mPtr->__GetRealObject();
   }


   // Operator + is different, since it must consider strings too...
    Dynamic operator+(const Dynamic &inRHS) const;
   inline String operator+(const String &s) const;
    Dynamic operator+(const int &i) const;
    Dynamic operator+(const double &d) const;
    Dynamic operator+(const float &d) const;

   double operator%(const Dynamic &inRHS) const;
   double operator-() const { return mPtr ? - mPtr->__ToDouble() : 0.0; }
   double operator++() { double val = mPtr->__ToDouble() + 1; *this = val; return val; }
   double operator++(int) {double val = mPtr->__ToDouble(); *this = val+1; return val; }
   double operator--() { double val = mPtr->__ToDouble() - 1; *this = val; return val; }
   double operator--(int) {double val = mPtr->__ToDouble(); *this = val-1; return val; }


   double operator / (const Dynamic &inRHS) const { return (double)(*this) / (double)inRHS; } \
   double operator / (const double &inRHS) const { return (double)(*this) / (double)inRHS; } \
   double operator / (const float &inRHS) const { return (double)(*this) / (double)inRHS; } \
   double operator / (const int &inRHS) const { return (double)(*this) / (double)inRHS; }

   #define DYNAMIC_ARITH( op ) \
      double operator op (const double &inRHS) const { return (double)(*this) op (double)inRHS; } \
      double operator op (const float &inRHS) const { return (double)(*this) op (double)inRHS; } \
      Dynamic operator op (const Dynamic &inRHS) const \
        { return mPtr->__GetType()==vtInt && inRHS.mPtr->__GetType()==vtInt ? \
              Dynamic((int)(*this) op (int)inRHS) : \
              Dynamic( (double)(*this) op (double)inRHS); } \
      Dynamic operator op (const int &inRHS) const \
        { return mPtr->__GetType()==vtInt ? \
              Dynamic((int)(*this) op inRHS) : \
              Dynamic((double)(*this) op inRHS); } \

   DYNAMIC_ARITH( - )
   DYNAMIC_ARITH( * )

   static void ThrowBadFunctionError();
   inline void CheckFPtr() { if (!mPtr) ThrowBadFunctionError(); }


   HX_DECLARE_DYNAMIC_FUNCTIONS;


   typedef const Dynamic &D;
};



namespace hx
{

inline hx::Object *DynamicPtr(Dynamic inVal) { return inVal.mPtr; }

typedef Dynamic (*MemberFunction0)(hx::Object *inObj);
typedef Dynamic (*MemberFunction1)(hx::Object *inObj,const Dynamic &inArg0);
typedef Dynamic (*MemberFunction2)(hx::Object *inObj,const Dynamic &inArg0,const Dynamic &inArg1);
typedef Dynamic (*MemberFunction3)(hx::Object *inObj,const Dynamic &inArg0,const Dynamic &inArg1,const Dynamic &inArg2);
typedef Dynamic (*MemberFunction4)(hx::Object *inObj,const Dynamic &inArg0,const Dynamic &inArg1,const Dynamic &inArg2,const Dynamic &inArg3);
typedef Dynamic (*MemberFunction5)(hx::Object *inObj,const Dynamic &inArg0,const Dynamic &inArg1,const Dynamic &inArg2,const Dynamic &inArg3,const Dynamic &inArg4);
typedef Dynamic (*MemberFunctionVar)(hx::Object *inObj,const Array<Dynamic> &inArgs);

typedef Dynamic (*StaticFunction0)();
typedef Dynamic (*StaticFunction1)(const Dynamic &inArg0);
typedef Dynamic (*StaticFunction2)(const Dynamic &inArg0,const Dynamic &inArg1);
typedef Dynamic (*StaticFunction3)(const Dynamic &inArg0,const Dynamic &inArg1,const Dynamic &inArg2);
typedef Dynamic (*StaticFunction4)(const Dynamic &inArg0,const Dynamic &inArg1,const Dynamic &inArg2,const Dynamic &inArg3);
typedef Dynamic (*StaticFunction5)(const Dynamic &inArg0,const Dynamic &inArg1,const Dynamic &inArg2,const Dynamic &inArg3,const Dynamic &inArg4);
typedef Dynamic (*StaticFunctionVar)(const Array<Dynamic> &inArgs);


HXCPP_EXTERN_CLASS_ATTRIBUTES
Dynamic CreateMemberFunction0(hx::Object *, MemberFunction0);
HXCPP_EXTERN_CLASS_ATTRIBUTES
Dynamic CreateMemberFunction1(hx::Object *, MemberFunction1);
HXCPP_EXTERN_CLASS_ATTRIBUTES
Dynamic CreateMemberFunction2(hx::Object *, MemberFunction2);
HXCPP_EXTERN_CLASS_ATTRIBUTES
Dynamic CreateMemberFunction3(hx::Object *, MemberFunction3);
HXCPP_EXTERN_CLASS_ATTRIBUTES
Dynamic CreateMemberFunction4(hx::Object *, MemberFunction4);
HXCPP_EXTERN_CLASS_ATTRIBUTES
Dynamic CreateMemberFunction5(hx::Object *, MemberFunction5);
HXCPP_EXTERN_CLASS_ATTRIBUTES
Dynamic CreateMemberFunctionVar(hx::Object *, MemberFunctionVar,int inN);

HXCPP_EXTERN_CLASS_ATTRIBUTES
Dynamic CreateStaticFunction0(StaticFunction0);
HXCPP_EXTERN_CLASS_ATTRIBUTES
Dynamic CreateStaticFunction1(StaticFunction1);
HXCPP_EXTERN_CLASS_ATTRIBUTES
Dynamic CreateStaticFunction2(StaticFunction2);
HXCPP_EXTERN_CLASS_ATTRIBUTES
Dynamic CreateStaticFunction3(StaticFunction3);
HXCPP_EXTERN_CLASS_ATTRIBUTES
Dynamic CreateStaticFunction4(StaticFunction4);
HXCPP_EXTERN_CLASS_ATTRIBUTES
Dynamic CreateStaticFunction5(StaticFunction5);
HXCPP_EXTERN_CLASS_ATTRIBUTES
Dynamic CreateStaticFunctionVar(StaticFunctionVar,int inN);


}







template<>
inline int Dynamic::Cast<int>() const { return mPtr ? mPtr->__ToInt() : 0; }
template<>
inline bool Dynamic::Cast<bool>() const { return mPtr ? mPtr->__ToInt() : 0; }
template<>
inline double Dynamic::Cast<double>() const { return mPtr ? mPtr->__ToDouble() : 0; }
template<>
inline float Dynamic::Cast<float>() const { return mPtr ? mPtr->__ToDouble() : 0; }
template<>
inline String Dynamic::Cast<String>() const { return mPtr ? mPtr->toString() : String(null()); }



//
// Gets the class definition that relates to a specific type.
// Most classes have their own class data, by the standard types (non-classes)
//  use the template traits to get the class

namespace hx
{
HXCPP_EXTERN_CLASS_ATTRIBUTES hx::Class &GetIntClass();
HXCPP_EXTERN_CLASS_ATTRIBUTES hx::Class &GetFloatClass();
HXCPP_EXTERN_CLASS_ATTRIBUTES hx::Class &GetBoolClass();
HXCPP_EXTERN_CLASS_ATTRIBUTES hx::Class &GetVoidClass();
HXCPP_EXTERN_CLASS_ATTRIBUTES hx::Class &GetStringClass();
}

template<>
inline bool Dynamic::IsClass<int>() { return mPtr && mPtr->__GetClass()==hx::GetIntClass(); }
template<>
inline bool Dynamic::IsClass<double>() { return mPtr && mPtr->__GetClass()==hx::GetFloatClass(); }
template<>
inline bool Dynamic::IsClass<float>() { return mPtr && mPtr->__GetClass()==hx::GetFloatClass(); }
template<>
inline bool Dynamic::IsClass<bool>() { return mPtr && mPtr->__GetClass()==hx::GetBoolClass(); }
template<>
inline bool Dynamic::IsClass<null>() { return !mPtr; }
template<>
inline bool Dynamic::IsClass<String>() { return mPtr && mPtr->__GetClass()==hx::GetStringClass(); }
template<>
inline bool Dynamic::IsClass<Dynamic>() { return mPtr; }

inline String Dynamic::operator+(const String &s) const { return Cast<String>() + s; }

inline bool operator != (double inLHS,const Dynamic &inRHS) \
   { return !inRHS.GetPtr() || (inLHS != (double)inRHS); } \
inline bool operator != (float inLHS,const Dynamic &inRHS) \
   { return !inRHS.GetPtr() || ((double)inLHS != (double)inRHS); } \
inline bool operator != (int inLHS,const Dynamic &inRHS) \
   { return !inRHS.GetPtr() || (inLHS != (double)inRHS); } \
inline bool operator != (bool inLHS,const Dynamic &inRHS) \
   { return !inRHS.GetPtr() || ((double)inLHS != (double)inRHS); }


inline bool operator == (bool inLHS,const Dynamic &inRHS) \
 { return inRHS.mPtr  && inRHS.mPtr->__GetType()==vtBool && (inLHS == (bool)inRHS); }
inline bool operator == (const String &inLHS,const ::Dynamic &inRHS) \
 { return inRHS.mPtr  && inLHS == inRHS.mPtr->toString(); }
inline bool operator != (const String &inLHS,const ::Dynamic &inRHS) \
 { return !inRHS.mPtr  || inLHS != inRHS.mPtr->toString(); }

inline bool operator < (bool inLHS,const Dynamic &inRHS) { return false; }
inline bool operator <= (bool inLHS,const Dynamic &inRHS) { return false; }
inline bool operator >= (bool inLHS,const Dynamic &inRHS) { return false; }
inline bool operator > (bool inLHS,const Dynamic &inRHS) { return false; }

#ifdef HX_WINRT
// Try to avoid the compiler using injected Box::operator int and Dynamic(null) when doing ==
template<typename T>
bool operator==(Platform::Box<T> ^inPtr, nullptr_t)
{
    void* ptr = (void*) reinterpret_cast<void*>(inPtr);
   return ptr==nullptr;
}
#endif



#define COMPARE_DYNAMIC_OP( op ) \
   inline bool operator op (double inLHS,const ::Dynamic &inRHS) \
      { return inRHS.IsNumeric() && (inLHS op (double)inRHS); } \
   inline bool operator op (float inLHS,const ::Dynamic &inRHS) \
      { return inRHS.IsNumeric() && ((double)inLHS op (double)inRHS); } \
   inline bool operator op (int inLHS,const ::Dynamic &inRHS) \
      { return inRHS.IsNumeric() && (inLHS op (double)inRHS); }

COMPARE_DYNAMIC_OP( == )
COMPARE_DYNAMIC_OP( < )
COMPARE_DYNAMIC_OP( <= )
COMPARE_DYNAMIC_OP( >= )
COMPARE_DYNAMIC_OP( >  )


#define ARITH_DYNAMIC( op ) \
   inline double operator op (const double &inLHS,const Dynamic &inRHS) { return inLHS op (double)inRHS;} \
   inline double operator op (const float &inLHS,const Dynamic &inRHS) { return inLHS op (double)inRHS;} \
   inline double operator op (const int &inLHS,const Dynamic &inRHS) { return inLHS op (double)inRHS; } \

ARITH_DYNAMIC( - )
ARITH_DYNAMIC( + )
ARITH_DYNAMIC( / )
ARITH_DYNAMIC( * )

double operator%(const int &inLHS,const Dynamic &inRHS);
double operator%(const double &inLHS,const Dynamic &inRHS);
double operator%(const float &inLHS,const Dynamic &inRHS);

template<typename T,typename H> String::String(const cpp::Struct<T,H> &inRHS) { *this = (String)inRHS; }



#endif
=======
#ifndef HX_DYNAMIC_H
#define HX_DYNAMIC_H

// --- Dynamic ---------------------------------------------------------------
//
// The Dynamic class views all classes through the hx::Object interface, and
//  provides generic access to its pointer.
// It uses dynamic_cast to provide strongly-typed access to the real class.

namespace hx { class Interface; }



class HXCPP_EXTERN_CLASS_ATTRIBUTES Dynamic : public hx::ObjectPtr<hx::Object>
{
   typedef  hx::ObjectPtr<hx::Object> super;

public:

   Dynamic() {};
   Dynamic(int inVal);
   Dynamic(short inVal);
   Dynamic(unsigned int inVal);
   Dynamic(unsigned short inVal);
   Dynamic(unsigned char inVal);
   Dynamic(signed char inVal);
   Dynamic(const cpp::CppInt32__ &inVal);
   Dynamic(bool inVal);
   Dynamic(double inVal);
   Dynamic(float inVal);
   Dynamic(cpp::Int64 inVal);
   Dynamic(cpp::UInt64 inVal);
   Dynamic(hx::Object *inObj) : super(inObj) { }
   Dynamic(const String &inString);
   Dynamic(const null &inNull) : super(0) { }
   Dynamic(const Dynamic &inRHS) : super(inRHS.mPtr) { }
   explicit Dynamic(const HX_CHAR *inStr);
   Dynamic(const cpp::Variant &inRHS) : super(inRHS.asDynamic()) { }
   template<typename T>
   Dynamic(const hx::Native<T *> &inInterface):super(inInterface->__GetRealObject() ) { }
   #if !defined(__GNUC__) || (defined(__WORDSIZE) && (__WORDSIZE != 64))
   Dynamic(long inVal);
   Dynamic(unsigned long inVal);
   #endif
#ifdef __OBJC__
#ifdef HXCPP_OBJC
   Dynamic(const id inObjc);
#endif
#endif

   template<typename T,typename S>
   explicit Dynamic(const cpp::Struct<T,S> &inRHS) { *this = inRHS; }
   template<typename T>
   explicit Dynamic(const cpp::Pointer<T> &inRHS) { *this = inRHS; }


    void Set(bool inVal);
    void Set(int inVal);
    void Set(double inVal);
    void Set(float inVal);


   template<typename RESULT> RESULT StaticCast() const;

   inline operator double () const { return mPtr ? mPtr->__ToDouble() : 0.0; }
   inline operator float () const { return mPtr ? (float)mPtr->__ToDouble() : 0.0f; }
   inline operator int () const { return mPtr ? mPtr->__ToInt() : 0; }
   inline operator unsigned int () const { return mPtr ? mPtr->__ToInt() : 0; }
   inline operator short () const { return mPtr ? mPtr->__ToInt() : 0; }
   inline operator unsigned short () const { return mPtr ? mPtr->__ToInt() : 0; }
   inline operator unsigned char () const { return mPtr ? mPtr->__ToInt() : 0; }
   inline operator char () const { return mPtr ? mPtr->__ToInt() : 0; }
   inline operator signed char () const { return mPtr ? mPtr->__ToInt() : 0; }
   inline operator bool() const { return mPtr && mPtr->__ToInt(); }
   inline operator cpp::Int64() const { return mPtr ? mPtr->__ToInt64() : 0; }
   inline operator cpp::UInt64() const { return mPtr ? mPtr->__ToInt64() : 0; }

   // Conversion to generic pointer requires you to tag the class with a typedef
   template<typename T>
   inline operator typename hx::Native<T *> () const {
      return hx::Native<T *>(dynamic_cast<T *>(mPtr));
   }


   //inline operator cpp::Variant() const { return cpp::Variant(mPtr); }
#ifdef __OBJC__
#ifdef HXCPP_OBJC
   #ifdef OBJC_ARC
   inline operator id() const { return mPtr ? (__bridge id)mPtr->__GetHandle() : 0; }
   #else
   inline operator id() const { return mPtr ? (id)mPtr->__GetHandle() : 0; }
   #endif
#endif
#endif
   inline bool operator !() const { return !mPtr || !mPtr->__ToInt(); }

   hx::IndexRef operator[](int inIndex);
   inline Dynamic __get(int inIndex) const { return mPtr->__GetItem(inIndex); }

   template<typename SOURCE_>
   Dynamic(const hx::ObjectPtr<SOURCE_> &inObjectPtr) :
          hx::ObjectPtr<hx::Object>(inObjectPtr.mPtr) { }

   Dynamic Default(const Dynamic &inDef) { return mPtr ? *this : inDef; }

   template<typename RETURN_>
   RETURN_ Cast() const { return RETURN_(*this); }

   template<typename CLASS_>
   bool IsClass() { return CLASS_(mPtr,false).mPtr; }

	static void __boot();

	inline bool IsNumeric() const
	{
		if (!mPtr) return false;
		int t = mPtr->__GetType();
		return t==vtInt || t==vtFloat;
	}

	inline bool IsBool() const
	{
		if (!mPtr) return false;
		int t = mPtr->__GetType();
		return t==vtBool;
	}


   int Compare(const Dynamic &inRHS) const
   {
      if (mPtr==0) return inRHS.mPtr==0 ? 0 : -1;
      if (inRHS.mPtr==0) return -1;
      #if (HXCPP_API_LEVEL>=331)
      return mPtr->__Compare(inRHS.mPtr);
      #else
      return mPtr->__Compare(inRHS.mPtr->__GetRealObject());
      #endif
   }

   bool operator==(const null &inRHS) const { return mPtr==0; }
   bool operator!=(const null &inRHS) const { return mPtr!=0; }

   bool operator == (const Dynamic &inRHS) const
   {
      // Comparing pointers fails in the case on Nan==Nan
      //if (mPtr==inRHS.mPtr) return true;
      if (!mPtr && !inRHS.mPtr) return true;
      if (!mPtr || !inRHS.mPtr) return false;
      #if (HXCPP_API_LEVEL>=331)
      return mPtr->__Compare(inRHS.mPtr)==0;
      #else
      return mPtr->__Compare(inRHS.mPtr->__GetRealObject())==0;
      #endif
   }

   bool operator != (const Dynamic &inRHS) const
   {
      // Comparing pointers fails in the case on Nan==Nan
      //if (mPtr==inRHS.mPtr) return true;
      if (!mPtr && !inRHS.mPtr) return false;
      if (!mPtr || !inRHS.mPtr) return true;
      #if (HXCPP_API_LEVEL>=331)
      return mPtr->__Compare(inRHS.mPtr)!=0;
      #else
      return mPtr->__Compare(inRHS.mPtr->__GetRealObject())!=0;
      #endif
   }


   bool operator == (const cpp::Variant &inRHS) const { return (*this) == Dynamic(inRHS); }
   bool operator != (const cpp::Variant &inRHS) const { return (*this) != Dynamic(inRHS); }


   #define DYNAMIC_COMPARE_OP( op ) \
      bool operator op (const String &inRHS)  const { return mPtr && ((String)(*this) op inRHS); } \
      bool operator op (double inRHS)  const { return IsNumeric() && ((double)(*this) op inRHS); } \
      bool operator op (cpp::Int64 inRHS)  const { return IsNumeric() && ((cpp::Int64)(*this) op inRHS); } \
      bool operator op (cpp::UInt64 inRHS)  const { return IsNumeric() && ((cpp::Int64)(*this) op inRHS); } \
      bool operator op (float inRHS)  const { return IsNumeric() && ((double)(*this) op inRHS); } \
      bool operator op (int inRHS)  const { return IsNumeric() && ((double)(*this) op (double)inRHS); } \
      bool operator op (unsigned int inRHS)  const { return IsNumeric() && ((double)(*this) op (double)inRHS); } \
      bool operator op (short inRHS)  const { return IsNumeric() && ((double)(*this) op (double)inRHS); } \
      bool operator op (unsigned short inRHS)  const { return IsNumeric() && ((double)(*this) op (double)inRHS); } \
      bool operator op (signed char inRHS)  const { return IsNumeric() && ((double)(*this) op (double)inRHS); } \
      bool operator op (unsigned char inRHS)  const { return IsNumeric() && ((double)(*this) op (double)inRHS); } \
      bool operator op (bool inRHS)  const { return IsBool() && ((double)(*this) op (double)inRHS); } \

   bool operator != (const String &inRHS)  const { return !mPtr || ((String)(*this) != inRHS); }
   bool operator != (double inRHS)  const { return !IsNumeric() || ((double)(*this) != inRHS); }
   bool operator != (cpp::Int64 inRHS)  const { return !IsNumeric() || ((cpp::Int64)(*this) != inRHS); }
   bool operator != (cpp::UInt64 inRHS)  const { return !IsNumeric() || ((cpp::Int64)(*this) != inRHS); }
   bool operator != (float inRHS)  const { return !IsNumeric() || ((double)(*this) != inRHS); }
   bool operator != (int inRHS)  const { return !IsNumeric() || ((double)(*this) != (double)inRHS); }
   bool operator != (unsigned int inRHS)  const { return !IsNumeric() || ((double)(*this) != (double)inRHS); }
   bool operator != (short inRHS)  const { return !IsNumeric() || ((double)(*this) != (double)inRHS); }
   bool operator != (unsigned short inRHS)  const { return !IsNumeric() || ((double)(*this) != (double)inRHS); }
   bool operator != (signed char inRHS)  const { return !IsNumeric() || ((double)(*this) != (double)inRHS); }
   bool operator != (unsigned char inRHS)  const { return !IsNumeric() || ((double)(*this) != (double)inRHS); }
   bool operator != (bool inRHS)  const { return !IsBool() || ((double)(*this) != (double)inRHS); }



   #define DYNAMIC_COMPARE_OP_ALL( op ) \
      bool operator op (const Dynamic &inRHS) const { return mPtr && (Compare(inRHS) op 0); } \
      bool operator op (const cpp::Variant &inRHS) const { return *this op Dynamic(inRHS); } \
      DYNAMIC_COMPARE_OP(op)


   DYNAMIC_COMPARE_OP( == )
   DYNAMIC_COMPARE_OP_ALL( < )
   DYNAMIC_COMPARE_OP_ALL( <= )
   DYNAMIC_COMPARE_OP_ALL( >= )
   DYNAMIC_COMPARE_OP_ALL( >  )

   template<typename T_>
   bool operator==(const hx::ObjectPtr<T_> &inRHS) const
   {
      if (mPtr==inRHS.mPtr) return true;
      if (!mPtr || !inRHS.mPtr) return false;
      #if (HXCPP_API_LEVEL>=331)
      return mPtr == inRHS.mPtr;
      #else
      return mPtr->__GetRealObject() == inRHS.mPtr->__GetRealObject();
      #endif
   }

   template<typename T_>
   bool operator!=(const hx::ObjectPtr<T_> &inRHS) const
   {
      if (mPtr==inRHS.mPtr) return false;
      if (!mPtr || !inRHS.mPtr) return true;
      #if (HXCPP_API_LEVEL>=331)
      return mPtr != inRHS.mPtr;
      #else
      return mPtr->__GetRealObject() != inRHS.mPtr->__GetRealObject();
      #endif
   }


   // Operator + is different, since it must consider strings too...
    Dynamic operator+(const Dynamic &inRHS) const;
   inline String operator+(const String &s) const;

    Dynamic operator+(const cpp::UInt64 &i) const;
    Dynamic operator+(const cpp::Int64 &i) const;
    Dynamic operator+(const int &i) const;
    Dynamic operator+(const unsigned int &i) const;
    Dynamic operator+(const short &i) const;
    Dynamic operator+(const unsigned short &i) const;
    Dynamic operator+(const signed char &i) const;
    Dynamic operator+(const unsigned char &i) const;
    Dynamic operator+(const double &d) const;
    Dynamic operator+(const float &d) const;
    Dynamic operator+(const cpp::Variant &d) const;

   double operator%(const Dynamic &inRHS) const;
   double operator-() const { return mPtr ? - mPtr->__ToDouble() : 0.0; }
   double operator++() { double val = mPtr->__ToDouble() + 1; *this = val; return val; }
   double operator++(int) {double val = mPtr->__ToDouble(); *this = val+1; return val; }
   double operator--() { double val = mPtr->__ToDouble() - 1; *this = val; return val; }
   double operator--(int) {double val = mPtr->__ToDouble(); *this = val-1; return val; }


   double operator / (const cpp::Variant &inRHS) const { return (double)(*this) / (double)inRHS; } \
   double operator / (const Dynamic &inRHS) const { return (double)(*this) / (double)inRHS; } \
   double operator / (const double &inRHS) const { return (double)(*this) / (double)inRHS; } \
   double operator / (const float &inRHS) const { return (double)(*this) / (double)inRHS; } \
   double operator / (const int &inRHS) const { return (double)(*this) / (double)inRHS; }

   #define DYNAMIC_ARITH( op ) \
      Dynamic operator op (const cpp::Variant &inRHS) const \
        { return mPtr->__GetType()==vtInt && inRHS.isInt() ? \
              Dynamic((int)(*this) op (int)inRHS) : \
              Dynamic( (double)(*this) op (double)inRHS); } \
      Dynamic operator op (const Dynamic &inRHS) const \
        { return mPtr->__GetType()==vtInt && inRHS.mPtr->__GetType()==vtInt ? \
              Dynamic((int)(*this) op (int)inRHS) : \
              Dynamic( (double)(*this) op (double)inRHS); } \
      double operator op (const double &inRHS) const { return (double)(*this) op (double)inRHS; } \
      double operator op (const float &inRHS) const { return (double)(*this) op (double)inRHS; } \
      Dynamic operator op (const int &inRHS) const \
        { return mPtr->__GetType()==vtInt ?  Dynamic((int)(*this) op inRHS) : Dynamic((double)(*this) op inRHS); } \
      Dynamic operator op (const unsigned int &inRHS) const \
        { return mPtr->__GetType()==vtInt ?  Dynamic((int)(*this) op inRHS) : Dynamic((double)(*this) op inRHS); } \
      Dynamic operator op (const short &inRHS) const \
        { return mPtr->__GetType()==vtInt ?  Dynamic((int)(*this) op inRHS) : Dynamic((double)(*this) op inRHS); } \
      Dynamic operator op (const unsigned short &inRHS) const \
        { return mPtr->__GetType()==vtInt ?  Dynamic((int)(*this) op inRHS) : Dynamic((double)(*this) op inRHS); } \
      Dynamic operator op (const signed char &inRHS) const \
        { return mPtr->__GetType()==vtInt ?  Dynamic((int)(*this) op inRHS) : Dynamic((double)(*this) op inRHS); } \
      Dynamic operator op (const unsigned char &inRHS) const \
        { return mPtr->__GetType()==vtInt ?  Dynamic((int)(*this) op inRHS) : Dynamic((double)(*this) op inRHS); } \
      Dynamic operator op (const cpp::Int64 &inRHS) const \
        { return Dynamic((double)(*this) op inRHS); } \
      Dynamic operator op (const cpp::UInt64 &inRHS) const \
        { return Dynamic((double)(*this) op inRHS); } \

   DYNAMIC_ARITH( - )
   DYNAMIC_ARITH( * )

   static void ThrowBadFunctionError();
   inline void CheckFPtr() { if (!mPtr) ThrowBadFunctionError(); }

   inline  ::Dynamic operator()() { CheckFPtr(); return mPtr->__run(); }
   inline  ::Dynamic operator()(const Dynamic &inArg0) { CheckFPtr(); return mPtr->__run(inArg0); }
   inline  ::Dynamic operator()(const Dynamic &inArg0,const Dynamic &inArg1) { CheckFPtr(); return mPtr->__run(inArg0,inArg1); }
   inline  ::Dynamic operator()(const Dynamic &inArg0,const Dynamic &inArg1,const Dynamic &inArg2) { CheckFPtr(); return mPtr->__run(inArg0,inArg1,inArg2); }
   inline  ::Dynamic operator()(const Dynamic &inArg0,const Dynamic &inArg1,const Dynamic &inArg2,const Dynamic &inArg3) { CheckFPtr(); return mPtr->__run(inArg0,inArg1,inArg2,inArg3); }
   inline  ::Dynamic operator()(const Dynamic &inArg0,const Dynamic &inArg1,const Dynamic &inArg2,const Dynamic &inArg3,const Dynamic &inArg4) { CheckFPtr(); return mPtr->__run(inArg0,inArg1,inArg2,inArg3,inArg4); }

   HX_DECLARE_DYNAMIC_FUNCTIONS;


   typedef const Dynamic &D;
};



namespace hx
{

inline hx::Object *DynamicPtr(Dynamic inVal) { return inVal.mPtr; }

typedef Dynamic (*MemberFunction0)(hx::Object *inObj);
typedef Dynamic (*MemberFunction1)(hx::Object *inObj,const Dynamic &inArg0);
typedef Dynamic (*MemberFunction2)(hx::Object *inObj,const Dynamic &inArg0,const Dynamic &inArg1);
typedef Dynamic (*MemberFunction3)(hx::Object *inObj,const Dynamic &inArg0,const Dynamic &inArg1,const Dynamic &inArg2);
typedef Dynamic (*MemberFunction4)(hx::Object *inObj,const Dynamic &inArg0,const Dynamic &inArg1,const Dynamic &inArg2,const Dynamic &inArg3);
typedef Dynamic (*MemberFunction5)(hx::Object *inObj,const Dynamic &inArg0,const Dynamic &inArg1,const Dynamic &inArg2,const Dynamic &inArg3,const Dynamic &inArg4);
typedef Dynamic (*MemberFunctionVar)(hx::Object *inObj,const Array<Dynamic> &inArgs);

typedef Dynamic (*StaticFunction0)();
typedef Dynamic (*StaticFunction1)(const Dynamic &inArg0);
typedef Dynamic (*StaticFunction2)(const Dynamic &inArg0,const Dynamic &inArg1);
typedef Dynamic (*StaticFunction3)(const Dynamic &inArg0,const Dynamic &inArg1,const Dynamic &inArg2);
typedef Dynamic (*StaticFunction4)(const Dynamic &inArg0,const Dynamic &inArg1,const Dynamic &inArg2,const Dynamic &inArg3);
typedef Dynamic (*StaticFunction5)(const Dynamic &inArg0,const Dynamic &inArg1,const Dynamic &inArg2,const Dynamic &inArg3,const Dynamic &inArg4);
typedef Dynamic (*StaticFunctionVar)(const Array<Dynamic> &inArgs);


HXCPP_EXTERN_CLASS_ATTRIBUTES
Dynamic CreateMemberFunction0(const char *,hx::Object *, MemberFunction0);
HXCPP_EXTERN_CLASS_ATTRIBUTES
Dynamic CreateMemberFunction1(const char *,hx::Object *, MemberFunction1);
HXCPP_EXTERN_CLASS_ATTRIBUTES
Dynamic CreateMemberFunction2(const char *,hx::Object *, MemberFunction2);
HXCPP_EXTERN_CLASS_ATTRIBUTES
Dynamic CreateMemberFunction3(const char *,hx::Object *, MemberFunction3);
HXCPP_EXTERN_CLASS_ATTRIBUTES
Dynamic CreateMemberFunction4(const char *,hx::Object *, MemberFunction4);
HXCPP_EXTERN_CLASS_ATTRIBUTES
Dynamic CreateMemberFunction5(const char *,hx::Object *, MemberFunction5);
HXCPP_EXTERN_CLASS_ATTRIBUTES
Dynamic CreateMemberFunctionVar(const char *,hx::Object *, MemberFunctionVar,int inN);

HXCPP_EXTERN_CLASS_ATTRIBUTES
Dynamic CreateStaticFunction0(const char *,StaticFunction0);
HXCPP_EXTERN_CLASS_ATTRIBUTES
Dynamic CreateStaticFunction1(const char *,StaticFunction1);
HXCPP_EXTERN_CLASS_ATTRIBUTES
Dynamic CreateStaticFunction2(const char *,StaticFunction2);
HXCPP_EXTERN_CLASS_ATTRIBUTES
Dynamic CreateStaticFunction3(const char *,StaticFunction3);
HXCPP_EXTERN_CLASS_ATTRIBUTES
Dynamic CreateStaticFunction4(const char *,StaticFunction4);
HXCPP_EXTERN_CLASS_ATTRIBUTES
Dynamic CreateStaticFunction5(const char *,StaticFunction5);
HXCPP_EXTERN_CLASS_ATTRIBUTES
Dynamic CreateStaticFunctionVar(const char *,StaticFunctionVar,int inN);


}







template<>
inline int Dynamic::Cast<int>() const { return mPtr ? mPtr->__ToInt() : 0; }
template<>
inline bool Dynamic::Cast<bool>() const { return mPtr ? mPtr->__ToInt() : 0; }
template<>
inline double Dynamic::Cast<double>() const { return mPtr ? mPtr->__ToDouble() : 0; }
template<>
inline float Dynamic::Cast<float>() const { return mPtr ? mPtr->__ToDouble() : 0; }
template<>
inline String Dynamic::Cast<String>() const { return mPtr ? mPtr->toString() : String(null()); }



//
// Gets the class definition that relates to a specific type.
// Most classes have their own class data, by the standard types (non-classes)
//  use the template traits to get the class

namespace hx
{
HXCPP_EXTERN_CLASS_ATTRIBUTES hx::Class &GetIntClass();
HXCPP_EXTERN_CLASS_ATTRIBUTES hx::Class &GetFloatClass();
HXCPP_EXTERN_CLASS_ATTRIBUTES hx::Class &GetBoolClass();
HXCPP_EXTERN_CLASS_ATTRIBUTES hx::Class &GetVoidClass();
HXCPP_EXTERN_CLASS_ATTRIBUTES hx::Class &GetStringClass();
}

template<>
inline bool Dynamic::IsClass<int>() { return mPtr && mPtr->__GetClass()==hx::GetIntClass(); }
template<>
inline bool Dynamic::IsClass<double>() { return mPtr && mPtr->__GetClass()==hx::GetFloatClass(); }
template<>
inline bool Dynamic::IsClass<float>() { return mPtr && mPtr->__GetClass()==hx::GetFloatClass(); }
template<>
inline bool Dynamic::IsClass<bool>() { return mPtr && mPtr->__GetClass()==hx::GetBoolClass(); }
template<>
inline bool Dynamic::IsClass<null>() { return !mPtr; }
template<>
inline bool Dynamic::IsClass<String>() { return mPtr && mPtr->__GetClass()==hx::GetStringClass(); }
template<>
inline bool Dynamic::IsClass<Dynamic>() { return true; }

inline String Dynamic::operator+(const String &s) const { return Cast<String>() + s; }

#define HX_DYNAMIC_OP_ISEQ(T) \
inline bool operator == (const T &inLHS,const Dynamic &inRHS) { return inRHS==inLHS; } \
inline bool operator != (const T &inLHS,const Dynamic &inRHS) { return inRHS!=inLHS; }

HX_DYNAMIC_OP_ISEQ(String)
HX_DYNAMIC_OP_ISEQ(double)
HX_DYNAMIC_OP_ISEQ(float)
HX_DYNAMIC_OP_ISEQ(int)
HX_DYNAMIC_OP_ISEQ(bool)

inline bool operator < (bool inLHS,const Dynamic &inRHS) { return false; }
inline bool operator <= (bool inLHS,const Dynamic &inRHS) { return false; }
inline bool operator >= (bool inLHS,const Dynamic &inRHS) { return false; }
inline bool operator > (bool inLHS,const Dynamic &inRHS) { return false; }

#if defined(HX_WINRT) && defined(__cplusplus_winrt)
// Try to avoid the compiler using injected Box::operator int and Dynamic(null) when doing ==
template<typename T>
bool operator==(Platform::Box<T> ^inPtr, nullptr_t)
{
    void* ptr = (void*) reinterpret_cast<void*>(inPtr);
   return ptr==nullptr;
}
#endif



#define COMPARE_DYNAMIC_OP( op ) \
   inline bool operator op (double inLHS,const ::Dynamic &inRHS) \
      { return inRHS.IsNumeric() && (inLHS op (double)inRHS); } \
   inline bool operator op (float inLHS,const ::Dynamic &inRHS) \
      { return inRHS.IsNumeric() && ((double)inLHS op (double)inRHS); } \
   inline bool operator op (int inLHS,const ::Dynamic &inRHS) \
      { return inRHS.IsNumeric() && (inLHS op (double)inRHS); } 

COMPARE_DYNAMIC_OP( < )
COMPARE_DYNAMIC_OP( <= )
COMPARE_DYNAMIC_OP( >= )
COMPARE_DYNAMIC_OP( >  )


#define ARITH_DYNAMIC( op ) \
   inline double operator op (const cpp::Int64 &inLHS,const Dynamic &inRHS) { return inLHS op (cpp::Int64)inRHS;} \
   inline double operator op (const cpp::UInt64 &inLHS,const Dynamic &inRHS) { return inLHS op (cpp::UInt64)inRHS;} \
   inline double operator op (const double &inLHS,const Dynamic &inRHS) { return inLHS op (double)inRHS;} \
   inline double operator op (const float &inLHS,const Dynamic &inRHS) { return inLHS op (double)inRHS;} \
   inline double operator op (const int &inLHS,const Dynamic &inRHS) { return inLHS op (double)inRHS; } \
   inline double operator op (const unsigned int &inLHS,const Dynamic &inRHS) { return inLHS op (double)inRHS; } \
   inline double operator op (const short &inLHS,const Dynamic &inRHS) { return inLHS op (double)inRHS; } \
   inline double operator op (const unsigned short &inLHS,const Dynamic &inRHS) { return inLHS op (double)inRHS; } \
   inline double operator op (const signed char &inLHS,const Dynamic &inRHS) { return inLHS op (double)inRHS; } \
   inline double operator op (const unsigned char &inLHS,const Dynamic &inRHS) { return inLHS op (double)inRHS; } \

ARITH_DYNAMIC( - )
ARITH_DYNAMIC( + )
ARITH_DYNAMIC( / )
ARITH_DYNAMIC( * )

double operator%(const int &inLHS,const Dynamic &inRHS);
double operator%(const double &inLHS,const Dynamic &inRHS);
double operator%(const float &inLHS,const Dynamic &inRHS);

template<typename T,typename H> String::String(const cpp::Struct<T,H> &inRHS) { *this = (String)inRHS; }
template<typename OBJ> String::String(const hx::ObjectPtr<OBJ> &inRHS) { *this = Dynamic(inRHS); }



#endif
>>>>>>> 07c96253
<|MERGE_RESOLUTION|>--- conflicted
+++ resolved
@@ -1,871 +1,491 @@
-<<<<<<< HEAD
-#ifndef HX_DYNAMIC_H
-#define HX_DYNAMIC_H
-
-// --- Dynamic ---------------------------------------------------------------
-//
-// The Dynamic class views all classes through the hx::Object interface, and
-//  provides generic access to its pointer.
-// It uses dynamic_cast to provide strongly-typed access to the real class.
-
-namespace hx { class Interface; }
-
-
-
-class HXCPP_EXTERN_CLASS_ATTRIBUTES Dynamic : public hx::ObjectPtr<hx::Object>
-{
-   typedef  hx::ObjectPtr<hx::Object> super;
-
-public:
-
-   Dynamic() {};
-   Dynamic(int inVal);
-   Dynamic(const cpp::CppInt32__ &inVal);
-   Dynamic(bool inVal);
-   Dynamic(double inVal);
-   Dynamic(float inVal);
-   Dynamic(hx::Object *inObj) : super(inObj) { }
-   Dynamic(const String &inString);
-   Dynamic(const null &inNull) : super(0) { }
-   Dynamic(const Dynamic &inRHS) : super(inRHS.mPtr) { }
-   explicit Dynamic(const HX_CHAR *inStr);
-#ifdef __OBJC__
-#ifdef HXCPP_OBJC
-   Dynamic(const id inObjc);
-#endif
-#endif
-
-   template<typename T,typename S>
-   explicit Dynamic(const cpp::Struct<T,S> &inRHS) { *this = inRHS; }
-
-
-    void Set(bool inVal);
-    void Set(int inVal);
-    void Set(double inVal);
-    void Set(float inVal);
-
-
-   template<typename RESULT> RESULT StaticCast() const;
-
-   inline operator double () const { return mPtr ? mPtr->__ToDouble() : 0.0; }
-   inline operator float () const { return mPtr ? (float)mPtr->__ToDouble() : 0.0f; }
-   inline operator int () const { return mPtr ? mPtr->__ToInt() : 0; }
-   inline operator unsigned int () const { return mPtr ? mPtr->__ToInt() : 0; }
-   inline operator short () const { return mPtr ? mPtr->__ToInt() : 0; }
-   inline operator unsigned short () const { return mPtr ? mPtr->__ToInt() : 0; }
-   inline operator unsigned char () const { return mPtr ? mPtr->__ToInt() : 0; }
-   inline operator char () const { return mPtr ? mPtr->__ToInt() : 0; }
-   inline operator signed char () const { return mPtr ? mPtr->__ToInt() : 0; }
-   inline operator bool() const { return mPtr && mPtr->__ToInt(); }
-#ifdef __OBJC__
-#ifdef HXCPP_OBJC
-   inline operator id() const { return mPtr ? (id)mPtr->__GetHandle() : 0; }
-#endif
-#endif
-   inline bool operator !() const { return !mPtr || !mPtr->__ToInt(); }
-
-   hx::IndexRef operator[](int inIndex);
-   inline Dynamic __get(int inIndex) const { return mPtr->__GetItem(inIndex); }
-
-   template<typename SOURCE_>
-   Dynamic(const hx::ObjectPtr<SOURCE_> &inObjectPtr) :
-          hx::ObjectPtr<hx::Object>(inObjectPtr.mPtr) { }
-
-   Dynamic Default(const Dynamic &inDef) { return mPtr ? *this : inDef; }
-
-   template<typename RETURN_>
-   RETURN_ Cast() const { return RETURN_(*this); }
-
-   template<typename CLASS_>
-   bool IsClass() { return CLASS_(mPtr,false).mPtr; }
-
-	static void __boot();
-
-	inline bool IsNumeric() const
-	{
-		if (!mPtr) return false;
-		int t = mPtr->__GetType();
-		return t==vtInt || t==vtFloat;
-	}
-
-	inline bool IsBool() const
-	{
-		if (!mPtr) return false;
-		int t = mPtr->__GetType();
-		return t==vtBool;
-	}
-
-
-   int Compare(const Dynamic &inRHS) const
-   {
-      if (mPtr==inRHS.mPtr) return 0;
-      if (mPtr==0) return -1;
-      if (inRHS.mPtr==0) return -1;
-      return mPtr->__Compare(inRHS.mPtr->__GetRealObject());
-   }
-
-   bool operator==(const null &inRHS) const { return mPtr==0; }
-   bool operator!=(const null &inRHS) const { return mPtr!=0; }
-
-   bool operator != (const Dynamic &inRHS) const { return (Compare(inRHS) != 0); }
-   bool operator != (const String &inRHS)  const { return !mPtr || ((String)(*this) != inRHS); }
-   bool operator != (double inRHS)  const { return !IsNumeric() || ((double)(*this) != inRHS); }
-   bool operator != (float inRHS)  const { return !IsNumeric() || ((double)(*this) != inRHS); }
-   bool operator != (int inRHS)  const { return !IsNumeric() || ((double)(*this) != (double)inRHS); }
-   bool operator != (bool inRHS)  const { return !IsBool() || ((double)(*this) != (double)inRHS); }
-
-   bool operator == (const Dynamic &inRHS) const
-   {
-      if (mPtr==inRHS.mPtr) return true;
-      if (!mPtr || !inRHS.mPtr) return false;
-      return mPtr->__Compare(inRHS.mPtr->__GetRealObject())==0;
-   }
-
-   #define DYNAMIC_COMPARE_OP( op ) \
-      bool operator op (const String &inRHS)  const { return mPtr && ((String)(*this) op inRHS); } \
-      bool operator op (double inRHS)  const { return IsNumeric() && ((double)(*this) op inRHS); } \
-      bool operator op (float inRHS)  const { return IsNumeric() && ((double)(*this) op inRHS); } \
-      bool operator op (int inRHS)  const { return IsNumeric() && ((double)(*this) op (double)inRHS); } \
-      bool operator op (bool inRHS)  const { return IsBool() && ((double)(*this) op (double)inRHS); } \
-
-   #define DYNAMIC_COMPARE_OP_ALL( op ) \
-      bool operator op (const Dynamic &inRHS) const { return mPtr && (Compare(inRHS) op 0); } \
-      DYNAMIC_COMPARE_OP(op)
-
-
-   DYNAMIC_COMPARE_OP( == )
-   DYNAMIC_COMPARE_OP_ALL( < )
-   DYNAMIC_COMPARE_OP_ALL( <= )
-   DYNAMIC_COMPARE_OP_ALL( >= )
-   DYNAMIC_COMPARE_OP_ALL( >  )
-
-   template<typename T_>
-   bool operator==(const hx::ObjectPtr<T_> &inRHS) const
-   {
-      if (mPtr==inRHS.mPtr) return true;
-      if (!mPtr || !inRHS.mPtr) return false;
-      return mPtr->__GetRealObject() == inRHS.mPtr->__GetRealObject();
-   }
-
-   template<typename T_>
-   bool operator!=(const hx::ObjectPtr<T_> &inRHS) const
-   {
-      if (mPtr==inRHS.mPtr) return false;
-      if (!mPtr || !inRHS.mPtr) return true;
-      return mPtr->__GetRealObject() != inRHS.mPtr->__GetRealObject();
-   }
-
-
-   // Operator + is different, since it must consider strings too...
-    Dynamic operator+(const Dynamic &inRHS) const;
-   inline String operator+(const String &s) const;
-    Dynamic operator+(const int &i) const;
-    Dynamic operator+(const double &d) const;
-    Dynamic operator+(const float &d) const;
-
-   double operator%(const Dynamic &inRHS) const;
-   double operator-() const { return mPtr ? - mPtr->__ToDouble() : 0.0; }
-   double operator++() { double val = mPtr->__ToDouble() + 1; *this = val; return val; }
-   double operator++(int) {double val = mPtr->__ToDouble(); *this = val+1; return val; }
-   double operator--() { double val = mPtr->__ToDouble() - 1; *this = val; return val; }
-   double operator--(int) {double val = mPtr->__ToDouble(); *this = val-1; return val; }
-
-
-   double operator / (const Dynamic &inRHS) const { return (double)(*this) / (double)inRHS; } \
-   double operator / (const double &inRHS) const { return (double)(*this) / (double)inRHS; } \
-   double operator / (const float &inRHS) const { return (double)(*this) / (double)inRHS; } \
-   double operator / (const int &inRHS) const { return (double)(*this) / (double)inRHS; }
-
-   #define DYNAMIC_ARITH( op ) \
-      double operator op (const double &inRHS) const { return (double)(*this) op (double)inRHS; } \
-      double operator op (const float &inRHS) const { return (double)(*this) op (double)inRHS; } \
-      Dynamic operator op (const Dynamic &inRHS) const \
-        { return mPtr->__GetType()==vtInt && inRHS.mPtr->__GetType()==vtInt ? \
-              Dynamic((int)(*this) op (int)inRHS) : \
-              Dynamic( (double)(*this) op (double)inRHS); } \
-      Dynamic operator op (const int &inRHS) const \
-        { return mPtr->__GetType()==vtInt ? \
-              Dynamic((int)(*this) op inRHS) : \
-              Dynamic((double)(*this) op inRHS); } \
-
-   DYNAMIC_ARITH( - )
-   DYNAMIC_ARITH( * )
-
-   static void ThrowBadFunctionError();
-   inline void CheckFPtr() { if (!mPtr) ThrowBadFunctionError(); }
-
-
-   HX_DECLARE_DYNAMIC_FUNCTIONS;
-
-
-   typedef const Dynamic &D;
-};
-
-
-
-namespace hx
-{
-
-inline hx::Object *DynamicPtr(Dynamic inVal) { return inVal.mPtr; }
-
-typedef Dynamic (*MemberFunction0)(hx::Object *inObj);
-typedef Dynamic (*MemberFunction1)(hx::Object *inObj,const Dynamic &inArg0);
-typedef Dynamic (*MemberFunction2)(hx::Object *inObj,const Dynamic &inArg0,const Dynamic &inArg1);
-typedef Dynamic (*MemberFunction3)(hx::Object *inObj,const Dynamic &inArg0,const Dynamic &inArg1,const Dynamic &inArg2);
-typedef Dynamic (*MemberFunction4)(hx::Object *inObj,const Dynamic &inArg0,const Dynamic &inArg1,const Dynamic &inArg2,const Dynamic &inArg3);
-typedef Dynamic (*MemberFunction5)(hx::Object *inObj,const Dynamic &inArg0,const Dynamic &inArg1,const Dynamic &inArg2,const Dynamic &inArg3,const Dynamic &inArg4);
-typedef Dynamic (*MemberFunctionVar)(hx::Object *inObj,const Array<Dynamic> &inArgs);
-
-typedef Dynamic (*StaticFunction0)();
-typedef Dynamic (*StaticFunction1)(const Dynamic &inArg0);
-typedef Dynamic (*StaticFunction2)(const Dynamic &inArg0,const Dynamic &inArg1);
-typedef Dynamic (*StaticFunction3)(const Dynamic &inArg0,const Dynamic &inArg1,const Dynamic &inArg2);
-typedef Dynamic (*StaticFunction4)(const Dynamic &inArg0,const Dynamic &inArg1,const Dynamic &inArg2,const Dynamic &inArg3);
-typedef Dynamic (*StaticFunction5)(const Dynamic &inArg0,const Dynamic &inArg1,const Dynamic &inArg2,const Dynamic &inArg3,const Dynamic &inArg4);
-typedef Dynamic (*StaticFunctionVar)(const Array<Dynamic> &inArgs);
-
-
-HXCPP_EXTERN_CLASS_ATTRIBUTES
-Dynamic CreateMemberFunction0(hx::Object *, MemberFunction0);
-HXCPP_EXTERN_CLASS_ATTRIBUTES
-Dynamic CreateMemberFunction1(hx::Object *, MemberFunction1);
-HXCPP_EXTERN_CLASS_ATTRIBUTES
-Dynamic CreateMemberFunction2(hx::Object *, MemberFunction2);
-HXCPP_EXTERN_CLASS_ATTRIBUTES
-Dynamic CreateMemberFunction3(hx::Object *, MemberFunction3);
-HXCPP_EXTERN_CLASS_ATTRIBUTES
-Dynamic CreateMemberFunction4(hx::Object *, MemberFunction4);
-HXCPP_EXTERN_CLASS_ATTRIBUTES
-Dynamic CreateMemberFunction5(hx::Object *, MemberFunction5);
-HXCPP_EXTERN_CLASS_ATTRIBUTES
-Dynamic CreateMemberFunctionVar(hx::Object *, MemberFunctionVar,int inN);
-
-HXCPP_EXTERN_CLASS_ATTRIBUTES
-Dynamic CreateStaticFunction0(StaticFunction0);
-HXCPP_EXTERN_CLASS_ATTRIBUTES
-Dynamic CreateStaticFunction1(StaticFunction1);
-HXCPP_EXTERN_CLASS_ATTRIBUTES
-Dynamic CreateStaticFunction2(StaticFunction2);
-HXCPP_EXTERN_CLASS_ATTRIBUTES
-Dynamic CreateStaticFunction3(StaticFunction3);
-HXCPP_EXTERN_CLASS_ATTRIBUTES
-Dynamic CreateStaticFunction4(StaticFunction4);
-HXCPP_EXTERN_CLASS_ATTRIBUTES
-Dynamic CreateStaticFunction5(StaticFunction5);
-HXCPP_EXTERN_CLASS_ATTRIBUTES
-Dynamic CreateStaticFunctionVar(StaticFunctionVar,int inN);
-
-
-}
-
-
-
-
-
-
-
-template<>
-inline int Dynamic::Cast<int>() const { return mPtr ? mPtr->__ToInt() : 0; }
-template<>
-inline bool Dynamic::Cast<bool>() const { return mPtr ? mPtr->__ToInt() : 0; }
-template<>
-inline double Dynamic::Cast<double>() const { return mPtr ? mPtr->__ToDouble() : 0; }
-template<>
-inline float Dynamic::Cast<float>() const { return mPtr ? mPtr->__ToDouble() : 0; }
-template<>
-inline String Dynamic::Cast<String>() const { return mPtr ? mPtr->toString() : String(null()); }
-
-
-
-//
-// Gets the class definition that relates to a specific type.
-// Most classes have their own class data, by the standard types (non-classes)
-//  use the template traits to get the class
-
-namespace hx
-{
-HXCPP_EXTERN_CLASS_ATTRIBUTES hx::Class &GetIntClass();
-HXCPP_EXTERN_CLASS_ATTRIBUTES hx::Class &GetFloatClass();
-HXCPP_EXTERN_CLASS_ATTRIBUTES hx::Class &GetBoolClass();
-HXCPP_EXTERN_CLASS_ATTRIBUTES hx::Class &GetVoidClass();
-HXCPP_EXTERN_CLASS_ATTRIBUTES hx::Class &GetStringClass();
-}
-
-template<>
-inline bool Dynamic::IsClass<int>() { return mPtr && mPtr->__GetClass()==hx::GetIntClass(); }
-template<>
-inline bool Dynamic::IsClass<double>() { return mPtr && mPtr->__GetClass()==hx::GetFloatClass(); }
-template<>
-inline bool Dynamic::IsClass<float>() { return mPtr && mPtr->__GetClass()==hx::GetFloatClass(); }
-template<>
-inline bool Dynamic::IsClass<bool>() { return mPtr && mPtr->__GetClass()==hx::GetBoolClass(); }
-template<>
-inline bool Dynamic::IsClass<null>() { return !mPtr; }
-template<>
-inline bool Dynamic::IsClass<String>() { return mPtr && mPtr->__GetClass()==hx::GetStringClass(); }
-template<>
-inline bool Dynamic::IsClass<Dynamic>() { return mPtr; }
-
-inline String Dynamic::operator+(const String &s) const { return Cast<String>() + s; }
-
-inline bool operator != (double inLHS,const Dynamic &inRHS) \
-   { return !inRHS.GetPtr() || (inLHS != (double)inRHS); } \
-inline bool operator != (float inLHS,const Dynamic &inRHS) \
-   { return !inRHS.GetPtr() || ((double)inLHS != (double)inRHS); } \
-inline bool operator != (int inLHS,const Dynamic &inRHS) \
-   { return !inRHS.GetPtr() || (inLHS != (double)inRHS); } \
-inline bool operator != (bool inLHS,const Dynamic &inRHS) \
-   { return !inRHS.GetPtr() || ((double)inLHS != (double)inRHS); }
-
-
-inline bool operator == (bool inLHS,const Dynamic &inRHS) \
- { return inRHS.mPtr  && inRHS.mPtr->__GetType()==vtBool && (inLHS == (bool)inRHS); }
-inline bool operator == (const String &inLHS,const ::Dynamic &inRHS) \
- { return inRHS.mPtr  && inLHS == inRHS.mPtr->toString(); }
-inline bool operator != (const String &inLHS,const ::Dynamic &inRHS) \
- { return !inRHS.mPtr  || inLHS != inRHS.mPtr->toString(); }
-
-inline bool operator < (bool inLHS,const Dynamic &inRHS) { return false; }
-inline bool operator <= (bool inLHS,const Dynamic &inRHS) { return false; }
-inline bool operator >= (bool inLHS,const Dynamic &inRHS) { return false; }
-inline bool operator > (bool inLHS,const Dynamic &inRHS) { return false; }
-
-#ifdef HX_WINRT
-// Try to avoid the compiler using injected Box::operator int and Dynamic(null) when doing ==
-template<typename T>
-bool operator==(Platform::Box<T> ^inPtr, nullptr_t)
-{
-    void* ptr = (void*) reinterpret_cast<void*>(inPtr);
-   return ptr==nullptr;
-}
-#endif
-
-
-
-#define COMPARE_DYNAMIC_OP( op ) \
-   inline bool operator op (double inLHS,const ::Dynamic &inRHS) \
-      { return inRHS.IsNumeric() && (inLHS op (double)inRHS); } \
-   inline bool operator op (float inLHS,const ::Dynamic &inRHS) \
-      { return inRHS.IsNumeric() && ((double)inLHS op (double)inRHS); } \
-   inline bool operator op (int inLHS,const ::Dynamic &inRHS) \
-      { return inRHS.IsNumeric() && (inLHS op (double)inRHS); }
-
-COMPARE_DYNAMIC_OP( == )
-COMPARE_DYNAMIC_OP( < )
-COMPARE_DYNAMIC_OP( <= )
-COMPARE_DYNAMIC_OP( >= )
-COMPARE_DYNAMIC_OP( >  )
-
-
-#define ARITH_DYNAMIC( op ) \
-   inline double operator op (const double &inLHS,const Dynamic &inRHS) { return inLHS op (double)inRHS;} \
-   inline double operator op (const float &inLHS,const Dynamic &inRHS) { return inLHS op (double)inRHS;} \
-   inline double operator op (const int &inLHS,const Dynamic &inRHS) { return inLHS op (double)inRHS; } \
-
-ARITH_DYNAMIC( - )
-ARITH_DYNAMIC( + )
-ARITH_DYNAMIC( / )
-ARITH_DYNAMIC( * )
-
-double operator%(const int &inLHS,const Dynamic &inRHS);
-double operator%(const double &inLHS,const Dynamic &inRHS);
-double operator%(const float &inLHS,const Dynamic &inRHS);
-
-template<typename T,typename H> String::String(const cpp::Struct<T,H> &inRHS) { *this = (String)inRHS; }
-
-
-
-#endif
-=======
-#ifndef HX_DYNAMIC_H
-#define HX_DYNAMIC_H
-
-// --- Dynamic ---------------------------------------------------------------
-//
-// The Dynamic class views all classes through the hx::Object interface, and
-//  provides generic access to its pointer.
-// It uses dynamic_cast to provide strongly-typed access to the real class.
-
-namespace hx { class Interface; }
-
-
-
-class HXCPP_EXTERN_CLASS_ATTRIBUTES Dynamic : public hx::ObjectPtr<hx::Object>
-{
-   typedef  hx::ObjectPtr<hx::Object> super;
-
-public:
-
-   Dynamic() {};
-   Dynamic(int inVal);
-   Dynamic(short inVal);
-   Dynamic(unsigned int inVal);
-   Dynamic(unsigned short inVal);
-   Dynamic(unsigned char inVal);
-   Dynamic(signed char inVal);
-   Dynamic(const cpp::CppInt32__ &inVal);
-   Dynamic(bool inVal);
-   Dynamic(double inVal);
-   Dynamic(float inVal);
-   Dynamic(cpp::Int64 inVal);
-   Dynamic(cpp::UInt64 inVal);
-   Dynamic(hx::Object *inObj) : super(inObj) { }
-   Dynamic(const String &inString);
-   Dynamic(const null &inNull) : super(0) { }
-   Dynamic(const Dynamic &inRHS) : super(inRHS.mPtr) { }
-   explicit Dynamic(const HX_CHAR *inStr);
-   Dynamic(const cpp::Variant &inRHS) : super(inRHS.asDynamic()) { }
-   template<typename T>
-   Dynamic(const hx::Native<T *> &inInterface):super(inInterface->__GetRealObject() ) { }
-   #if !defined(__GNUC__) || (defined(__WORDSIZE) && (__WORDSIZE != 64))
-   Dynamic(long inVal);
-   Dynamic(unsigned long inVal);
-   #endif
-#ifdef __OBJC__
-#ifdef HXCPP_OBJC
-   Dynamic(const id inObjc);
-#endif
-#endif
-
-   template<typename T,typename S>
-   explicit Dynamic(const cpp::Struct<T,S> &inRHS) { *this = inRHS; }
-   template<typename T>
-   explicit Dynamic(const cpp::Pointer<T> &inRHS) { *this = inRHS; }
-
-
-    void Set(bool inVal);
-    void Set(int inVal);
-    void Set(double inVal);
-    void Set(float inVal);
-
-
-   template<typename RESULT> RESULT StaticCast() const;
-
-   inline operator double () const { return mPtr ? mPtr->__ToDouble() : 0.0; }
-   inline operator float () const { return mPtr ? (float)mPtr->__ToDouble() : 0.0f; }
-   inline operator int () const { return mPtr ? mPtr->__ToInt() : 0; }
-   inline operator unsigned int () const { return mPtr ? mPtr->__ToInt() : 0; }
-   inline operator short () const { return mPtr ? mPtr->__ToInt() : 0; }
-   inline operator unsigned short () const { return mPtr ? mPtr->__ToInt() : 0; }
-   inline operator unsigned char () const { return mPtr ? mPtr->__ToInt() : 0; }
-   inline operator char () const { return mPtr ? mPtr->__ToInt() : 0; }
-   inline operator signed char () const { return mPtr ? mPtr->__ToInt() : 0; }
-   inline operator bool() const { return mPtr && mPtr->__ToInt(); }
-   inline operator cpp::Int64() const { return mPtr ? mPtr->__ToInt64() : 0; }
-   inline operator cpp::UInt64() const { return mPtr ? mPtr->__ToInt64() : 0; }
-
-   // Conversion to generic pointer requires you to tag the class with a typedef
-   template<typename T>
-   inline operator typename hx::Native<T *> () const {
-      return hx::Native<T *>(dynamic_cast<T *>(mPtr));
-   }
-
-
-   //inline operator cpp::Variant() const { return cpp::Variant(mPtr); }
-#ifdef __OBJC__
-#ifdef HXCPP_OBJC
-   #ifdef OBJC_ARC
-   inline operator id() const { return mPtr ? (__bridge id)mPtr->__GetHandle() : 0; }
-   #else
-   inline operator id() const { return mPtr ? (id)mPtr->__GetHandle() : 0; }
-   #endif
-#endif
-#endif
-   inline bool operator !() const { return !mPtr || !mPtr->__ToInt(); }
-
-   hx::IndexRef operator[](int inIndex);
-   inline Dynamic __get(int inIndex) const { return mPtr->__GetItem(inIndex); }
-
-   template<typename SOURCE_>
-   Dynamic(const hx::ObjectPtr<SOURCE_> &inObjectPtr) :
-          hx::ObjectPtr<hx::Object>(inObjectPtr.mPtr) { }
-
-   Dynamic Default(const Dynamic &inDef) { return mPtr ? *this : inDef; }
-
-   template<typename RETURN_>
-   RETURN_ Cast() const { return RETURN_(*this); }
-
-   template<typename CLASS_>
-   bool IsClass() { return CLASS_(mPtr,false).mPtr; }
-
-	static void __boot();
-
-	inline bool IsNumeric() const
-	{
-		if (!mPtr) return false;
-		int t = mPtr->__GetType();
-		return t==vtInt || t==vtFloat;
-	}
-
-	inline bool IsBool() const
-	{
-		if (!mPtr) return false;
-		int t = mPtr->__GetType();
-		return t==vtBool;
-	}
-
-
-   int Compare(const Dynamic &inRHS) const
-   {
-      if (mPtr==0) return inRHS.mPtr==0 ? 0 : -1;
-      if (inRHS.mPtr==0) return -1;
-      #if (HXCPP_API_LEVEL>=331)
-      return mPtr->__Compare(inRHS.mPtr);
-      #else
-      return mPtr->__Compare(inRHS.mPtr->__GetRealObject());
-      #endif
-   }
-
-   bool operator==(const null &inRHS) const { return mPtr==0; }
-   bool operator!=(const null &inRHS) const { return mPtr!=0; }
-
-   bool operator == (const Dynamic &inRHS) const
-   {
-      // Comparing pointers fails in the case on Nan==Nan
-      //if (mPtr==inRHS.mPtr) return true;
-      if (!mPtr && !inRHS.mPtr) return true;
-      if (!mPtr || !inRHS.mPtr) return false;
-      #if (HXCPP_API_LEVEL>=331)
-      return mPtr->__Compare(inRHS.mPtr)==0;
-      #else
-      return mPtr->__Compare(inRHS.mPtr->__GetRealObject())==0;
-      #endif
-   }
-
-   bool operator != (const Dynamic &inRHS) const
-   {
-      // Comparing pointers fails in the case on Nan==Nan
-      //if (mPtr==inRHS.mPtr) return true;
-      if (!mPtr && !inRHS.mPtr) return false;
-      if (!mPtr || !inRHS.mPtr) return true;
-      #if (HXCPP_API_LEVEL>=331)
-      return mPtr->__Compare(inRHS.mPtr)!=0;
-      #else
-      return mPtr->__Compare(inRHS.mPtr->__GetRealObject())!=0;
-      #endif
-   }
-
-
-   bool operator == (const cpp::Variant &inRHS) const { return (*this) == Dynamic(inRHS); }
-   bool operator != (const cpp::Variant &inRHS) const { return (*this) != Dynamic(inRHS); }
-
-
-   #define DYNAMIC_COMPARE_OP( op ) \
-      bool operator op (const String &inRHS)  const { return mPtr && ((String)(*this) op inRHS); } \
-      bool operator op (double inRHS)  const { return IsNumeric() && ((double)(*this) op inRHS); } \
-      bool operator op (cpp::Int64 inRHS)  const { return IsNumeric() && ((cpp::Int64)(*this) op inRHS); } \
-      bool operator op (cpp::UInt64 inRHS)  const { return IsNumeric() && ((cpp::Int64)(*this) op inRHS); } \
-      bool operator op (float inRHS)  const { return IsNumeric() && ((double)(*this) op inRHS); } \
-      bool operator op (int inRHS)  const { return IsNumeric() && ((double)(*this) op (double)inRHS); } \
-      bool operator op (unsigned int inRHS)  const { return IsNumeric() && ((double)(*this) op (double)inRHS); } \
-      bool operator op (short inRHS)  const { return IsNumeric() && ((double)(*this) op (double)inRHS); } \
-      bool operator op (unsigned short inRHS)  const { return IsNumeric() && ((double)(*this) op (double)inRHS); } \
-      bool operator op (signed char inRHS)  const { return IsNumeric() && ((double)(*this) op (double)inRHS); } \
-      bool operator op (unsigned char inRHS)  const { return IsNumeric() && ((double)(*this) op (double)inRHS); } \
-      bool operator op (bool inRHS)  const { return IsBool() && ((double)(*this) op (double)inRHS); } \
-
-   bool operator != (const String &inRHS)  const { return !mPtr || ((String)(*this) != inRHS); }
-   bool operator != (double inRHS)  const { return !IsNumeric() || ((double)(*this) != inRHS); }
-   bool operator != (cpp::Int64 inRHS)  const { return !IsNumeric() || ((cpp::Int64)(*this) != inRHS); }
-   bool operator != (cpp::UInt64 inRHS)  const { return !IsNumeric() || ((cpp::Int64)(*this) != inRHS); }
-   bool operator != (float inRHS)  const { return !IsNumeric() || ((double)(*this) != inRHS); }
-   bool operator != (int inRHS)  const { return !IsNumeric() || ((double)(*this) != (double)inRHS); }
-   bool operator != (unsigned int inRHS)  const { return !IsNumeric() || ((double)(*this) != (double)inRHS); }
-   bool operator != (short inRHS)  const { return !IsNumeric() || ((double)(*this) != (double)inRHS); }
-   bool operator != (unsigned short inRHS)  const { return !IsNumeric() || ((double)(*this) != (double)inRHS); }
-   bool operator != (signed char inRHS)  const { return !IsNumeric() || ((double)(*this) != (double)inRHS); }
-   bool operator != (unsigned char inRHS)  const { return !IsNumeric() || ((double)(*this) != (double)inRHS); }
-   bool operator != (bool inRHS)  const { return !IsBool() || ((double)(*this) != (double)inRHS); }
-
-
-
-   #define DYNAMIC_COMPARE_OP_ALL( op ) \
-      bool operator op (const Dynamic &inRHS) const { return mPtr && (Compare(inRHS) op 0); } \
-      bool operator op (const cpp::Variant &inRHS) const { return *this op Dynamic(inRHS); } \
-      DYNAMIC_COMPARE_OP(op)
-
-
-   DYNAMIC_COMPARE_OP( == )
-   DYNAMIC_COMPARE_OP_ALL( < )
-   DYNAMIC_COMPARE_OP_ALL( <= )
-   DYNAMIC_COMPARE_OP_ALL( >= )
-   DYNAMIC_COMPARE_OP_ALL( >  )
-
-   template<typename T_>
-   bool operator==(const hx::ObjectPtr<T_> &inRHS) const
-   {
-      if (mPtr==inRHS.mPtr) return true;
-      if (!mPtr || !inRHS.mPtr) return false;
-      #if (HXCPP_API_LEVEL>=331)
-      return mPtr == inRHS.mPtr;
-      #else
-      return mPtr->__GetRealObject() == inRHS.mPtr->__GetRealObject();
-      #endif
-   }
-
-   template<typename T_>
-   bool operator!=(const hx::ObjectPtr<T_> &inRHS) const
-   {
-      if (mPtr==inRHS.mPtr) return false;
-      if (!mPtr || !inRHS.mPtr) return true;
-      #if (HXCPP_API_LEVEL>=331)
-      return mPtr != inRHS.mPtr;
-      #else
-      return mPtr->__GetRealObject() != inRHS.mPtr->__GetRealObject();
-      #endif
-   }
-
-
-   // Operator + is different, since it must consider strings too...
-    Dynamic operator+(const Dynamic &inRHS) const;
-   inline String operator+(const String &s) const;
-
-    Dynamic operator+(const cpp::UInt64 &i) const;
-    Dynamic operator+(const cpp::Int64 &i) const;
-    Dynamic operator+(const int &i) const;
-    Dynamic operator+(const unsigned int &i) const;
-    Dynamic operator+(const short &i) const;
-    Dynamic operator+(const unsigned short &i) const;
-    Dynamic operator+(const signed char &i) const;
-    Dynamic operator+(const unsigned char &i) const;
-    Dynamic operator+(const double &d) const;
-    Dynamic operator+(const float &d) const;
-    Dynamic operator+(const cpp::Variant &d) const;
-
-   double operator%(const Dynamic &inRHS) const;
-   double operator-() const { return mPtr ? - mPtr->__ToDouble() : 0.0; }
-   double operator++() { double val = mPtr->__ToDouble() + 1; *this = val; return val; }
-   double operator++(int) {double val = mPtr->__ToDouble(); *this = val+1; return val; }
-   double operator--() { double val = mPtr->__ToDouble() - 1; *this = val; return val; }
-   double operator--(int) {double val = mPtr->__ToDouble(); *this = val-1; return val; }
-
-
-   double operator / (const cpp::Variant &inRHS) const { return (double)(*this) / (double)inRHS; } \
-   double operator / (const Dynamic &inRHS) const { return (double)(*this) / (double)inRHS; } \
-   double operator / (const double &inRHS) const { return (double)(*this) / (double)inRHS; } \
-   double operator / (const float &inRHS) const { return (double)(*this) / (double)inRHS; } \
-   double operator / (const int &inRHS) const { return (double)(*this) / (double)inRHS; }
-
-   #define DYNAMIC_ARITH( op ) \
-      Dynamic operator op (const cpp::Variant &inRHS) const \
-        { return mPtr->__GetType()==vtInt && inRHS.isInt() ? \
-              Dynamic((int)(*this) op (int)inRHS) : \
-              Dynamic( (double)(*this) op (double)inRHS); } \
-      Dynamic operator op (const Dynamic &inRHS) const \
-        { return mPtr->__GetType()==vtInt && inRHS.mPtr->__GetType()==vtInt ? \
-              Dynamic((int)(*this) op (int)inRHS) : \
-              Dynamic( (double)(*this) op (double)inRHS); } \
-      double operator op (const double &inRHS) const { return (double)(*this) op (double)inRHS; } \
-      double operator op (const float &inRHS) const { return (double)(*this) op (double)inRHS; } \
-      Dynamic operator op (const int &inRHS) const \
-        { return mPtr->__GetType()==vtInt ?  Dynamic((int)(*this) op inRHS) : Dynamic((double)(*this) op inRHS); } \
-      Dynamic operator op (const unsigned int &inRHS) const \
-        { return mPtr->__GetType()==vtInt ?  Dynamic((int)(*this) op inRHS) : Dynamic((double)(*this) op inRHS); } \
-      Dynamic operator op (const short &inRHS) const \
-        { return mPtr->__GetType()==vtInt ?  Dynamic((int)(*this) op inRHS) : Dynamic((double)(*this) op inRHS); } \
-      Dynamic operator op (const unsigned short &inRHS) const \
-        { return mPtr->__GetType()==vtInt ?  Dynamic((int)(*this) op inRHS) : Dynamic((double)(*this) op inRHS); } \
-      Dynamic operator op (const signed char &inRHS) const \
-        { return mPtr->__GetType()==vtInt ?  Dynamic((int)(*this) op inRHS) : Dynamic((double)(*this) op inRHS); } \
-      Dynamic operator op (const unsigned char &inRHS) const \
-        { return mPtr->__GetType()==vtInt ?  Dynamic((int)(*this) op inRHS) : Dynamic((double)(*this) op inRHS); } \
-      Dynamic operator op (const cpp::Int64 &inRHS) const \
-        { return Dynamic((double)(*this) op inRHS); } \
-      Dynamic operator op (const cpp::UInt64 &inRHS) const \
-        { return Dynamic((double)(*this) op inRHS); } \
-
-   DYNAMIC_ARITH( - )
-   DYNAMIC_ARITH( * )
-
-   static void ThrowBadFunctionError();
-   inline void CheckFPtr() { if (!mPtr) ThrowBadFunctionError(); }
-
-   inline  ::Dynamic operator()() { CheckFPtr(); return mPtr->__run(); }
-   inline  ::Dynamic operator()(const Dynamic &inArg0) { CheckFPtr(); return mPtr->__run(inArg0); }
-   inline  ::Dynamic operator()(const Dynamic &inArg0,const Dynamic &inArg1) { CheckFPtr(); return mPtr->__run(inArg0,inArg1); }
-   inline  ::Dynamic operator()(const Dynamic &inArg0,const Dynamic &inArg1,const Dynamic &inArg2) { CheckFPtr(); return mPtr->__run(inArg0,inArg1,inArg2); }
-   inline  ::Dynamic operator()(const Dynamic &inArg0,const Dynamic &inArg1,const Dynamic &inArg2,const Dynamic &inArg3) { CheckFPtr(); return mPtr->__run(inArg0,inArg1,inArg2,inArg3); }
-   inline  ::Dynamic operator()(const Dynamic &inArg0,const Dynamic &inArg1,const Dynamic &inArg2,const Dynamic &inArg3,const Dynamic &inArg4) { CheckFPtr(); return mPtr->__run(inArg0,inArg1,inArg2,inArg3,inArg4); }
-
-   HX_DECLARE_DYNAMIC_FUNCTIONS;
-
-
-   typedef const Dynamic &D;
-};
-
-
-
-namespace hx
-{
-
-inline hx::Object *DynamicPtr(Dynamic inVal) { return inVal.mPtr; }
-
-typedef Dynamic (*MemberFunction0)(hx::Object *inObj);
-typedef Dynamic (*MemberFunction1)(hx::Object *inObj,const Dynamic &inArg0);
-typedef Dynamic (*MemberFunction2)(hx::Object *inObj,const Dynamic &inArg0,const Dynamic &inArg1);
-typedef Dynamic (*MemberFunction3)(hx::Object *inObj,const Dynamic &inArg0,const Dynamic &inArg1,const Dynamic &inArg2);
-typedef Dynamic (*MemberFunction4)(hx::Object *inObj,const Dynamic &inArg0,const Dynamic &inArg1,const Dynamic &inArg2,const Dynamic &inArg3);
-typedef Dynamic (*MemberFunction5)(hx::Object *inObj,const Dynamic &inArg0,const Dynamic &inArg1,const Dynamic &inArg2,const Dynamic &inArg3,const Dynamic &inArg4);
-typedef Dynamic (*MemberFunctionVar)(hx::Object *inObj,const Array<Dynamic> &inArgs);
-
-typedef Dynamic (*StaticFunction0)();
-typedef Dynamic (*StaticFunction1)(const Dynamic &inArg0);
-typedef Dynamic (*StaticFunction2)(const Dynamic &inArg0,const Dynamic &inArg1);
-typedef Dynamic (*StaticFunction3)(const Dynamic &inArg0,const Dynamic &inArg1,const Dynamic &inArg2);
-typedef Dynamic (*StaticFunction4)(const Dynamic &inArg0,const Dynamic &inArg1,const Dynamic &inArg2,const Dynamic &inArg3);
-typedef Dynamic (*StaticFunction5)(const Dynamic &inArg0,const Dynamic &inArg1,const Dynamic &inArg2,const Dynamic &inArg3,const Dynamic &inArg4);
-typedef Dynamic (*StaticFunctionVar)(const Array<Dynamic> &inArgs);
-
-
-HXCPP_EXTERN_CLASS_ATTRIBUTES
-Dynamic CreateMemberFunction0(const char *,hx::Object *, MemberFunction0);
-HXCPP_EXTERN_CLASS_ATTRIBUTES
-Dynamic CreateMemberFunction1(const char *,hx::Object *, MemberFunction1);
-HXCPP_EXTERN_CLASS_ATTRIBUTES
-Dynamic CreateMemberFunction2(const char *,hx::Object *, MemberFunction2);
-HXCPP_EXTERN_CLASS_ATTRIBUTES
-Dynamic CreateMemberFunction3(const char *,hx::Object *, MemberFunction3);
-HXCPP_EXTERN_CLASS_ATTRIBUTES
-Dynamic CreateMemberFunction4(const char *,hx::Object *, MemberFunction4);
-HXCPP_EXTERN_CLASS_ATTRIBUTES
-Dynamic CreateMemberFunction5(const char *,hx::Object *, MemberFunction5);
-HXCPP_EXTERN_CLASS_ATTRIBUTES
-Dynamic CreateMemberFunctionVar(const char *,hx::Object *, MemberFunctionVar,int inN);
-
-HXCPP_EXTERN_CLASS_ATTRIBUTES
-Dynamic CreateStaticFunction0(const char *,StaticFunction0);
-HXCPP_EXTERN_CLASS_ATTRIBUTES
-Dynamic CreateStaticFunction1(const char *,StaticFunction1);
-HXCPP_EXTERN_CLASS_ATTRIBUTES
-Dynamic CreateStaticFunction2(const char *,StaticFunction2);
-HXCPP_EXTERN_CLASS_ATTRIBUTES
-Dynamic CreateStaticFunction3(const char *,StaticFunction3);
-HXCPP_EXTERN_CLASS_ATTRIBUTES
-Dynamic CreateStaticFunction4(const char *,StaticFunction4);
-HXCPP_EXTERN_CLASS_ATTRIBUTES
-Dynamic CreateStaticFunction5(const char *,StaticFunction5);
-HXCPP_EXTERN_CLASS_ATTRIBUTES
-Dynamic CreateStaticFunctionVar(const char *,StaticFunctionVar,int inN);
-
-
-}
-
-
-
-
-
-
-
-template<>
-inline int Dynamic::Cast<int>() const { return mPtr ? mPtr->__ToInt() : 0; }
-template<>
-inline bool Dynamic::Cast<bool>() const { return mPtr ? mPtr->__ToInt() : 0; }
-template<>
-inline double Dynamic::Cast<double>() const { return mPtr ? mPtr->__ToDouble() : 0; }
-template<>
-inline float Dynamic::Cast<float>() const { return mPtr ? mPtr->__ToDouble() : 0; }
-template<>
-inline String Dynamic::Cast<String>() const { return mPtr ? mPtr->toString() : String(null()); }
-
-
-
-//
-// Gets the class definition that relates to a specific type.
-// Most classes have their own class data, by the standard types (non-classes)
-//  use the template traits to get the class
-
-namespace hx
-{
-HXCPP_EXTERN_CLASS_ATTRIBUTES hx::Class &GetIntClass();
-HXCPP_EXTERN_CLASS_ATTRIBUTES hx::Class &GetFloatClass();
-HXCPP_EXTERN_CLASS_ATTRIBUTES hx::Class &GetBoolClass();
-HXCPP_EXTERN_CLASS_ATTRIBUTES hx::Class &GetVoidClass();
-HXCPP_EXTERN_CLASS_ATTRIBUTES hx::Class &GetStringClass();
-}
-
-template<>
-inline bool Dynamic::IsClass<int>() { return mPtr && mPtr->__GetClass()==hx::GetIntClass(); }
-template<>
-inline bool Dynamic::IsClass<double>() { return mPtr && mPtr->__GetClass()==hx::GetFloatClass(); }
-template<>
-inline bool Dynamic::IsClass<float>() { return mPtr && mPtr->__GetClass()==hx::GetFloatClass(); }
-template<>
-inline bool Dynamic::IsClass<bool>() { return mPtr && mPtr->__GetClass()==hx::GetBoolClass(); }
-template<>
-inline bool Dynamic::IsClass<null>() { return !mPtr; }
-template<>
-inline bool Dynamic::IsClass<String>() { return mPtr && mPtr->__GetClass()==hx::GetStringClass(); }
-template<>
-inline bool Dynamic::IsClass<Dynamic>() { return true; }
-
-inline String Dynamic::operator+(const String &s) const { return Cast<String>() + s; }
-
-#define HX_DYNAMIC_OP_ISEQ(T) \
-inline bool operator == (const T &inLHS,const Dynamic &inRHS) { return inRHS==inLHS; } \
-inline bool operator != (const T &inLHS,const Dynamic &inRHS) { return inRHS!=inLHS; }
-
-HX_DYNAMIC_OP_ISEQ(String)
-HX_DYNAMIC_OP_ISEQ(double)
-HX_DYNAMIC_OP_ISEQ(float)
-HX_DYNAMIC_OP_ISEQ(int)
-HX_DYNAMIC_OP_ISEQ(bool)
-
-inline bool operator < (bool inLHS,const Dynamic &inRHS) { return false; }
-inline bool operator <= (bool inLHS,const Dynamic &inRHS) { return false; }
-inline bool operator >= (bool inLHS,const Dynamic &inRHS) { return false; }
-inline bool operator > (bool inLHS,const Dynamic &inRHS) { return false; }
-
-#if defined(HX_WINRT) && defined(__cplusplus_winrt)
-// Try to avoid the compiler using injected Box::operator int and Dynamic(null) when doing ==
-template<typename T>
-bool operator==(Platform::Box<T> ^inPtr, nullptr_t)
-{
-    void* ptr = (void*) reinterpret_cast<void*>(inPtr);
-   return ptr==nullptr;
-}
-#endif
-
-
-
-#define COMPARE_DYNAMIC_OP( op ) \
-   inline bool operator op (double inLHS,const ::Dynamic &inRHS) \
-      { return inRHS.IsNumeric() && (inLHS op (double)inRHS); } \
-   inline bool operator op (float inLHS,const ::Dynamic &inRHS) \
-      { return inRHS.IsNumeric() && ((double)inLHS op (double)inRHS); } \
-   inline bool operator op (int inLHS,const ::Dynamic &inRHS) \
-      { return inRHS.IsNumeric() && (inLHS op (double)inRHS); } 
-
-COMPARE_DYNAMIC_OP( < )
-COMPARE_DYNAMIC_OP( <= )
-COMPARE_DYNAMIC_OP( >= )
-COMPARE_DYNAMIC_OP( >  )
-
-
-#define ARITH_DYNAMIC( op ) \
-   inline double operator op (const cpp::Int64 &inLHS,const Dynamic &inRHS) { return inLHS op (cpp::Int64)inRHS;} \
-   inline double operator op (const cpp::UInt64 &inLHS,const Dynamic &inRHS) { return inLHS op (cpp::UInt64)inRHS;} \
-   inline double operator op (const double &inLHS,const Dynamic &inRHS) { return inLHS op (double)inRHS;} \
-   inline double operator op (const float &inLHS,const Dynamic &inRHS) { return inLHS op (double)inRHS;} \
-   inline double operator op (const int &inLHS,const Dynamic &inRHS) { return inLHS op (double)inRHS; } \
-   inline double operator op (const unsigned int &inLHS,const Dynamic &inRHS) { return inLHS op (double)inRHS; } \
-   inline double operator op (const short &inLHS,const Dynamic &inRHS) { return inLHS op (double)inRHS; } \
-   inline double operator op (const unsigned short &inLHS,const Dynamic &inRHS) { return inLHS op (double)inRHS; } \
-   inline double operator op (const signed char &inLHS,const Dynamic &inRHS) { return inLHS op (double)inRHS; } \
-   inline double operator op (const unsigned char &inLHS,const Dynamic &inRHS) { return inLHS op (double)inRHS; } \
-
-ARITH_DYNAMIC( - )
-ARITH_DYNAMIC( + )
-ARITH_DYNAMIC( / )
-ARITH_DYNAMIC( * )
-
-double operator%(const int &inLHS,const Dynamic &inRHS);
-double operator%(const double &inLHS,const Dynamic &inRHS);
-double operator%(const float &inLHS,const Dynamic &inRHS);
-
-template<typename T,typename H> String::String(const cpp::Struct<T,H> &inRHS) { *this = (String)inRHS; }
-template<typename OBJ> String::String(const hx::ObjectPtr<OBJ> &inRHS) { *this = Dynamic(inRHS); }
-
-
-
-#endif
->>>>>>> 07c96253
+#ifndef HX_DYNAMIC_H
+#define HX_DYNAMIC_H
+
+// --- Dynamic ---------------------------------------------------------------
+//
+// The Dynamic class views all classes through the hx::Object interface, and
+//  provides generic access to its pointer.
+// It uses dynamic_cast to provide strongly-typed access to the real class.
+
+namespace hx { class Interface; }
+
+
+
+class HXCPP_EXTERN_CLASS_ATTRIBUTES Dynamic : public hx::ObjectPtr<hx::Object>
+{
+   typedef  hx::ObjectPtr<hx::Object> super;
+
+public:
+
+   Dynamic() {};
+   Dynamic(int inVal);
+   Dynamic(short inVal);
+   Dynamic(unsigned int inVal);
+   Dynamic(unsigned short inVal);
+   Dynamic(unsigned char inVal);
+   Dynamic(signed char inVal);
+   Dynamic(const cpp::CppInt32__ &inVal);
+   Dynamic(bool inVal);
+   Dynamic(double inVal);
+   Dynamic(float inVal);
+   Dynamic(cpp::Int64 inVal);
+   Dynamic(cpp::UInt64 inVal);
+   Dynamic(hx::Object *inObj) : super(inObj) { }
+   Dynamic(const String &inString);
+   Dynamic(const null &inNull) : super(0) { }
+   Dynamic(const Dynamic &inRHS) : super(inRHS.mPtr) { }
+   explicit Dynamic(const HX_CHAR *inStr);
+   Dynamic(const cpp::Variant &inRHS) : super(inRHS.asDynamic()) { }
+   template<typename T>
+   Dynamic(const hx::Native<T *> &inInterface):super(inInterface->__GetRealObject() ) { }
+   #if !defined(__GNUC__) || (defined(__WORDSIZE) && (__WORDSIZE != 64))
+   Dynamic(long inVal);
+   Dynamic(unsigned long inVal);
+   #endif
+#ifdef __OBJC__
+#ifdef HXCPP_OBJC
+   Dynamic(const id inObjc);
+#endif
+#endif
+
+   template<typename T,typename S>
+   explicit Dynamic(const cpp::Struct<T,S> &inRHS) { *this = inRHS; }
+   template<typename T>
+   explicit Dynamic(const cpp::Pointer<T> &inRHS) { *this = inRHS; }
+
+
+    void Set(bool inVal);
+    void Set(int inVal);
+    void Set(double inVal);
+    void Set(float inVal);
+
+
+   template<typename RESULT> RESULT StaticCast() const;
+
+   inline operator double () const { return mPtr ? mPtr->__ToDouble() : 0.0; }
+   inline operator float () const { return mPtr ? (float)mPtr->__ToDouble() : 0.0f; }
+   inline operator int () const { return mPtr ? mPtr->__ToInt() : 0; }
+   inline operator unsigned int () const { return mPtr ? mPtr->__ToInt() : 0; }
+   inline operator short () const { return mPtr ? mPtr->__ToInt() : 0; }
+   inline operator unsigned short () const { return mPtr ? mPtr->__ToInt() : 0; }
+   inline operator unsigned char () const { return mPtr ? mPtr->__ToInt() : 0; }
+   inline operator char () const { return mPtr ? mPtr->__ToInt() : 0; }
+   inline operator signed char () const { return mPtr ? mPtr->__ToInt() : 0; }
+   inline operator bool() const { return mPtr && mPtr->__ToInt(); }
+   inline operator cpp::Int64() const { return mPtr ? mPtr->__ToInt64() : 0; }
+   inline operator cpp::UInt64() const { return mPtr ? mPtr->__ToInt64() : 0; }
+
+   // Conversion to generic pointer requires you to tag the class with a typedef
+   template<typename T>
+   inline operator typename hx::Native<T *> () const {
+      return hx::Native<T *>(dynamic_cast<T *>(mPtr));
+   }
+
+
+   //inline operator cpp::Variant() const { return cpp::Variant(mPtr); }
+#ifdef __OBJC__
+#ifdef HXCPP_OBJC
+   #ifdef OBJC_ARC
+   inline operator id() const { return mPtr ? (__bridge id)mPtr->__GetHandle() : 0; }
+   #else
+   inline operator id() const { return mPtr ? (id)mPtr->__GetHandle() : 0; }
+   #endif
+#endif
+#endif
+   inline bool operator !() const { return !mPtr || !mPtr->__ToInt(); }
+
+   hx::IndexRef operator[](int inIndex);
+   inline Dynamic __get(int inIndex) const { return mPtr->__GetItem(inIndex); }
+
+   template<typename SOURCE_>
+   Dynamic(const hx::ObjectPtr<SOURCE_> &inObjectPtr) :
+          hx::ObjectPtr<hx::Object>(inObjectPtr.mPtr) { }
+
+   Dynamic Default(const Dynamic &inDef) { return mPtr ? *this : inDef; }
+
+   template<typename RETURN_>
+   RETURN_ Cast() const { return RETURN_(*this); }
+
+   template<typename CLASS_>
+   bool IsClass() { return CLASS_(mPtr,false).mPtr; }
+
+	static void __boot();
+
+	inline bool IsNumeric() const
+	{
+		if (!mPtr) return false;
+		int t = mPtr->__GetType();
+		return t==vtInt || t==vtFloat;
+	}
+
+	inline bool IsBool() const
+	{
+		if (!mPtr) return false;
+		int t = mPtr->__GetType();
+		return t==vtBool;
+	}
+
+
+   int Compare(const Dynamic &inRHS) const
+   {
+      if (mPtr==0) return inRHS.mPtr==0 ? 0 : -1;
+      if (inRHS.mPtr==0) return -1;
+      #if (HXCPP_API_LEVEL>=331)
+      return mPtr->__Compare(inRHS.mPtr);
+      #else
+      return mPtr->__Compare(inRHS.mPtr->__GetRealObject());
+      #endif
+   }
+
+   bool operator==(const null &inRHS) const { return mPtr==0; }
+   bool operator!=(const null &inRHS) const { return mPtr!=0; }
+
+   bool operator == (const Dynamic &inRHS) const
+   {
+      // Comparing pointers fails in the case on Nan==Nan
+      //if (mPtr==inRHS.mPtr) return true;
+      if (!mPtr && !inRHS.mPtr) return true;
+      if (!mPtr || !inRHS.mPtr) return false;
+      #if (HXCPP_API_LEVEL>=331)
+      return mPtr->__Compare(inRHS.mPtr)==0;
+      #else
+      return mPtr->__Compare(inRHS.mPtr->__GetRealObject())==0;
+      #endif
+   }
+
+   bool operator != (const Dynamic &inRHS) const
+   {
+      // Comparing pointers fails in the case on Nan==Nan
+      //if (mPtr==inRHS.mPtr) return true;
+      if (!mPtr && !inRHS.mPtr) return false;
+      if (!mPtr || !inRHS.mPtr) return true;
+      #if (HXCPP_API_LEVEL>=331)
+      return mPtr->__Compare(inRHS.mPtr)!=0;
+      #else
+      return mPtr->__Compare(inRHS.mPtr->__GetRealObject())!=0;
+      #endif
+   }
+
+
+   bool operator == (const cpp::Variant &inRHS) const { return (*this) == Dynamic(inRHS); }
+   bool operator != (const cpp::Variant &inRHS) const { return (*this) != Dynamic(inRHS); }
+
+
+   #define DYNAMIC_COMPARE_OP( op ) \
+      bool operator op (const String &inRHS)  const { return mPtr && ((String)(*this) op inRHS); } \
+      bool operator op (double inRHS)  const { return IsNumeric() && ((double)(*this) op inRHS); } \
+      bool operator op (cpp::Int64 inRHS)  const { return IsNumeric() && ((cpp::Int64)(*this) op inRHS); } \
+      bool operator op (cpp::UInt64 inRHS)  const { return IsNumeric() && ((cpp::Int64)(*this) op inRHS); } \
+      bool operator op (float inRHS)  const { return IsNumeric() && ((double)(*this) op inRHS); } \
+      bool operator op (int inRHS)  const { return IsNumeric() && ((double)(*this) op (double)inRHS); } \
+      bool operator op (unsigned int inRHS)  const { return IsNumeric() && ((double)(*this) op (double)inRHS); } \
+      bool operator op (short inRHS)  const { return IsNumeric() && ((double)(*this) op (double)inRHS); } \
+      bool operator op (unsigned short inRHS)  const { return IsNumeric() && ((double)(*this) op (double)inRHS); } \
+      bool operator op (signed char inRHS)  const { return IsNumeric() && ((double)(*this) op (double)inRHS); } \
+      bool operator op (unsigned char inRHS)  const { return IsNumeric() && ((double)(*this) op (double)inRHS); } \
+      bool operator op (bool inRHS)  const { return IsBool() && ((double)(*this) op (double)inRHS); } \
+
+   bool operator != (const String &inRHS)  const { return !mPtr || ((String)(*this) != inRHS); }
+   bool operator != (double inRHS)  const { return !IsNumeric() || ((double)(*this) != inRHS); }
+   bool operator != (cpp::Int64 inRHS)  const { return !IsNumeric() || ((cpp::Int64)(*this) != inRHS); }
+   bool operator != (cpp::UInt64 inRHS)  const { return !IsNumeric() || ((cpp::Int64)(*this) != inRHS); }
+   bool operator != (float inRHS)  const { return !IsNumeric() || ((double)(*this) != inRHS); }
+   bool operator != (int inRHS)  const { return !IsNumeric() || ((double)(*this) != (double)inRHS); }
+   bool operator != (unsigned int inRHS)  const { return !IsNumeric() || ((double)(*this) != (double)inRHS); }
+   bool operator != (short inRHS)  const { return !IsNumeric() || ((double)(*this) != (double)inRHS); }
+   bool operator != (unsigned short inRHS)  const { return !IsNumeric() || ((double)(*this) != (double)inRHS); }
+   bool operator != (signed char inRHS)  const { return !IsNumeric() || ((double)(*this) != (double)inRHS); }
+   bool operator != (unsigned char inRHS)  const { return !IsNumeric() || ((double)(*this) != (double)inRHS); }
+   bool operator != (bool inRHS)  const { return !IsBool() || ((double)(*this) != (double)inRHS); }
+
+
+
+   #define DYNAMIC_COMPARE_OP_ALL( op ) \
+      bool operator op (const Dynamic &inRHS) const { return mPtr && (Compare(inRHS) op 0); } \
+      bool operator op (const cpp::Variant &inRHS) const { return *this op Dynamic(inRHS); } \
+      DYNAMIC_COMPARE_OP(op)
+
+
+   DYNAMIC_COMPARE_OP( == )
+   DYNAMIC_COMPARE_OP_ALL( < )
+   DYNAMIC_COMPARE_OP_ALL( <= )
+   DYNAMIC_COMPARE_OP_ALL( >= )
+   DYNAMIC_COMPARE_OP_ALL( >  )
+
+   template<typename T_>
+   bool operator==(const hx::ObjectPtr<T_> &inRHS) const
+   {
+      if (mPtr==inRHS.mPtr) return true;
+      if (!mPtr || !inRHS.mPtr) return false;
+      #if (HXCPP_API_LEVEL>=331)
+      return mPtr == inRHS.mPtr;
+      #else
+      return mPtr->__GetRealObject() == inRHS.mPtr->__GetRealObject();
+      #endif
+   }
+
+   template<typename T_>
+   bool operator!=(const hx::ObjectPtr<T_> &inRHS) const
+   {
+      if (mPtr==inRHS.mPtr) return false;
+      if (!mPtr || !inRHS.mPtr) return true;
+      #if (HXCPP_API_LEVEL>=331)
+      return mPtr != inRHS.mPtr;
+      #else
+      return mPtr->__GetRealObject() != inRHS.mPtr->__GetRealObject();
+      #endif
+   }
+
+
+   // Operator + is different, since it must consider strings too...
+    Dynamic operator+(const Dynamic &inRHS) const;
+   inline String operator+(const String &s) const;
+
+    Dynamic operator+(const cpp::UInt64 &i) const;
+    Dynamic operator+(const cpp::Int64 &i) const;
+    Dynamic operator+(const int &i) const;
+    Dynamic operator+(const unsigned int &i) const;
+    Dynamic operator+(const short &i) const;
+    Dynamic operator+(const unsigned short &i) const;
+    Dynamic operator+(const signed char &i) const;
+    Dynamic operator+(const unsigned char &i) const;
+    Dynamic operator+(const double &d) const;
+    Dynamic operator+(const float &d) const;
+    Dynamic operator+(const cpp::Variant &d) const;
+
+   double operator%(const Dynamic &inRHS) const;
+   double operator-() const { return mPtr ? - mPtr->__ToDouble() : 0.0; }
+   double operator++() { double val = mPtr->__ToDouble() + 1; *this = val; return val; }
+   double operator++(int) {double val = mPtr->__ToDouble(); *this = val+1; return val; }
+   double operator--() { double val = mPtr->__ToDouble() - 1; *this = val; return val; }
+   double operator--(int) {double val = mPtr->__ToDouble(); *this = val-1; return val; }
+
+
+   double operator / (const cpp::Variant &inRHS) const { return (double)(*this) / (double)inRHS; } \
+   double operator / (const Dynamic &inRHS) const { return (double)(*this) / (double)inRHS; } \
+   double operator / (const double &inRHS) const { return (double)(*this) / (double)inRHS; } \
+   double operator / (const float &inRHS) const { return (double)(*this) / (double)inRHS; } \
+   double operator / (const int &inRHS) const { return (double)(*this) / (double)inRHS; }
+
+   #define DYNAMIC_ARITH( op ) \
+      Dynamic operator op (const cpp::Variant &inRHS) const \
+        { return mPtr->__GetType()==vtInt && inRHS.isInt() ? \
+              Dynamic((int)(*this) op (int)inRHS) : \
+              Dynamic( (double)(*this) op (double)inRHS); } \
+      Dynamic operator op (const Dynamic &inRHS) const \
+        { return mPtr->__GetType()==vtInt && inRHS.mPtr->__GetType()==vtInt ? \
+              Dynamic((int)(*this) op (int)inRHS) : \
+              Dynamic( (double)(*this) op (double)inRHS); } \
+      double operator op (const double &inRHS) const { return (double)(*this) op (double)inRHS; } \
+      double operator op (const float &inRHS) const { return (double)(*this) op (double)inRHS; } \
+      Dynamic operator op (const int &inRHS) const \
+        { return mPtr->__GetType()==vtInt ?  Dynamic((int)(*this) op inRHS) : Dynamic((double)(*this) op inRHS); } \
+      Dynamic operator op (const unsigned int &inRHS) const \
+        { return mPtr->__GetType()==vtInt ?  Dynamic((int)(*this) op inRHS) : Dynamic((double)(*this) op inRHS); } \
+      Dynamic operator op (const short &inRHS) const \
+        { return mPtr->__GetType()==vtInt ?  Dynamic((int)(*this) op inRHS) : Dynamic((double)(*this) op inRHS); } \
+      Dynamic operator op (const unsigned short &inRHS) const \
+        { return mPtr->__GetType()==vtInt ?  Dynamic((int)(*this) op inRHS) : Dynamic((double)(*this) op inRHS); } \
+      Dynamic operator op (const signed char &inRHS) const \
+        { return mPtr->__GetType()==vtInt ?  Dynamic((int)(*this) op inRHS) : Dynamic((double)(*this) op inRHS); } \
+      Dynamic operator op (const unsigned char &inRHS) const \
+        { return mPtr->__GetType()==vtInt ?  Dynamic((int)(*this) op inRHS) : Dynamic((double)(*this) op inRHS); } \
+      Dynamic operator op (const cpp::Int64 &inRHS) const \
+        { return Dynamic((double)(*this) op inRHS); } \
+      Dynamic operator op (const cpp::UInt64 &inRHS) const \
+        { return Dynamic((double)(*this) op inRHS); } \
+
+   DYNAMIC_ARITH( - )
+   DYNAMIC_ARITH( * )
+
+   static void ThrowBadFunctionError();
+   inline void CheckFPtr() { if (!mPtr) ThrowBadFunctionError(); }
+
+   inline  ::Dynamic operator()() { CheckFPtr(); return mPtr->__run(); }
+   inline  ::Dynamic operator()(const Dynamic &inArg0) { CheckFPtr(); return mPtr->__run(inArg0); }
+   inline  ::Dynamic operator()(const Dynamic &inArg0,const Dynamic &inArg1) { CheckFPtr(); return mPtr->__run(inArg0,inArg1); }
+   inline  ::Dynamic operator()(const Dynamic &inArg0,const Dynamic &inArg1,const Dynamic &inArg2) { CheckFPtr(); return mPtr->__run(inArg0,inArg1,inArg2); }
+   inline  ::Dynamic operator()(const Dynamic &inArg0,const Dynamic &inArg1,const Dynamic &inArg2,const Dynamic &inArg3) { CheckFPtr(); return mPtr->__run(inArg0,inArg1,inArg2,inArg3); }
+   inline  ::Dynamic operator()(const Dynamic &inArg0,const Dynamic &inArg1,const Dynamic &inArg2,const Dynamic &inArg3,const Dynamic &inArg4) { CheckFPtr(); return mPtr->__run(inArg0,inArg1,inArg2,inArg3,inArg4); }
+
+   HX_DECLARE_DYNAMIC_FUNCTIONS;
+
+
+   typedef const Dynamic &D;
+};
+
+
+
+namespace hx
+{
+
+inline hx::Object *DynamicPtr(Dynamic inVal) { return inVal.mPtr; }
+
+typedef Dynamic (*MemberFunction0)(hx::Object *inObj);
+typedef Dynamic (*MemberFunction1)(hx::Object *inObj,const Dynamic &inArg0);
+typedef Dynamic (*MemberFunction2)(hx::Object *inObj,const Dynamic &inArg0,const Dynamic &inArg1);
+typedef Dynamic (*MemberFunction3)(hx::Object *inObj,const Dynamic &inArg0,const Dynamic &inArg1,const Dynamic &inArg2);
+typedef Dynamic (*MemberFunction4)(hx::Object *inObj,const Dynamic &inArg0,const Dynamic &inArg1,const Dynamic &inArg2,const Dynamic &inArg3);
+typedef Dynamic (*MemberFunction5)(hx::Object *inObj,const Dynamic &inArg0,const Dynamic &inArg1,const Dynamic &inArg2,const Dynamic &inArg3,const Dynamic &inArg4);
+typedef Dynamic (*MemberFunctionVar)(hx::Object *inObj,const Array<Dynamic> &inArgs);
+
+typedef Dynamic (*StaticFunction0)();
+typedef Dynamic (*StaticFunction1)(const Dynamic &inArg0);
+typedef Dynamic (*StaticFunction2)(const Dynamic &inArg0,const Dynamic &inArg1);
+typedef Dynamic (*StaticFunction3)(const Dynamic &inArg0,const Dynamic &inArg1,const Dynamic &inArg2);
+typedef Dynamic (*StaticFunction4)(const Dynamic &inArg0,const Dynamic &inArg1,const Dynamic &inArg2,const Dynamic &inArg3);
+typedef Dynamic (*StaticFunction5)(const Dynamic &inArg0,const Dynamic &inArg1,const Dynamic &inArg2,const Dynamic &inArg3,const Dynamic &inArg4);
+typedef Dynamic (*StaticFunctionVar)(const Array<Dynamic> &inArgs);
+
+
+HXCPP_EXTERN_CLASS_ATTRIBUTES
+Dynamic CreateMemberFunction0(const char *,hx::Object *, MemberFunction0);
+HXCPP_EXTERN_CLASS_ATTRIBUTES
+Dynamic CreateMemberFunction1(const char *,hx::Object *, MemberFunction1);
+HXCPP_EXTERN_CLASS_ATTRIBUTES
+Dynamic CreateMemberFunction2(const char *,hx::Object *, MemberFunction2);
+HXCPP_EXTERN_CLASS_ATTRIBUTES
+Dynamic CreateMemberFunction3(const char *,hx::Object *, MemberFunction3);
+HXCPP_EXTERN_CLASS_ATTRIBUTES
+Dynamic CreateMemberFunction4(const char *,hx::Object *, MemberFunction4);
+HXCPP_EXTERN_CLASS_ATTRIBUTES
+Dynamic CreateMemberFunction5(const char *,hx::Object *, MemberFunction5);
+HXCPP_EXTERN_CLASS_ATTRIBUTES
+Dynamic CreateMemberFunctionVar(const char *,hx::Object *, MemberFunctionVar,int inN);
+
+HXCPP_EXTERN_CLASS_ATTRIBUTES
+Dynamic CreateStaticFunction0(const char *,StaticFunction0);
+HXCPP_EXTERN_CLASS_ATTRIBUTES
+Dynamic CreateStaticFunction1(const char *,StaticFunction1);
+HXCPP_EXTERN_CLASS_ATTRIBUTES
+Dynamic CreateStaticFunction2(const char *,StaticFunction2);
+HXCPP_EXTERN_CLASS_ATTRIBUTES
+Dynamic CreateStaticFunction3(const char *,StaticFunction3);
+HXCPP_EXTERN_CLASS_ATTRIBUTES
+Dynamic CreateStaticFunction4(const char *,StaticFunction4);
+HXCPP_EXTERN_CLASS_ATTRIBUTES
+Dynamic CreateStaticFunction5(const char *,StaticFunction5);
+HXCPP_EXTERN_CLASS_ATTRIBUTES
+Dynamic CreateStaticFunctionVar(const char *,StaticFunctionVar,int inN);
+
+
+}
+
+
+
+
+
+
+
+template<>
+inline int Dynamic::Cast<int>() const { return mPtr ? mPtr->__ToInt() : 0; }
+template<>
+inline bool Dynamic::Cast<bool>() const { return mPtr ? mPtr->__ToInt() : 0; }
+template<>
+inline double Dynamic::Cast<double>() const { return mPtr ? mPtr->__ToDouble() : 0; }
+template<>
+inline float Dynamic::Cast<float>() const { return mPtr ? mPtr->__ToDouble() : 0; }
+template<>
+inline String Dynamic::Cast<String>() const { return mPtr ? mPtr->toString() : String(null()); }
+
+
+
+//
+// Gets the class definition that relates to a specific type.
+// Most classes have their own class data, by the standard types (non-classes)
+//  use the template traits to get the class
+
+namespace hx
+{
+HXCPP_EXTERN_CLASS_ATTRIBUTES hx::Class &GetIntClass();
+HXCPP_EXTERN_CLASS_ATTRIBUTES hx::Class &GetFloatClass();
+HXCPP_EXTERN_CLASS_ATTRIBUTES hx::Class &GetBoolClass();
+HXCPP_EXTERN_CLASS_ATTRIBUTES hx::Class &GetVoidClass();
+HXCPP_EXTERN_CLASS_ATTRIBUTES hx::Class &GetStringClass();
+}
+
+template<>
+inline bool Dynamic::IsClass<int>() { return mPtr && mPtr->__GetClass()==hx::GetIntClass(); }
+template<>
+inline bool Dynamic::IsClass<double>() { return mPtr && mPtr->__GetClass()==hx::GetFloatClass(); }
+template<>
+inline bool Dynamic::IsClass<float>() { return mPtr && mPtr->__GetClass()==hx::GetFloatClass(); }
+template<>
+inline bool Dynamic::IsClass<bool>() { return mPtr && mPtr->__GetClass()==hx::GetBoolClass(); }
+template<>
+inline bool Dynamic::IsClass<null>() { return !mPtr; }
+template<>
+inline bool Dynamic::IsClass<String>() { return mPtr && mPtr->__GetClass()==hx::GetStringClass(); }
+template<>
+inline bool Dynamic::IsClass<Dynamic>() { return true; }
+
+inline String Dynamic::operator+(const String &s) const { return Cast<String>() + s; }
+
+#define HX_DYNAMIC_OP_ISEQ(T) \
+inline bool operator == (const T &inLHS,const Dynamic &inRHS) { return inRHS==inLHS; } \
+inline bool operator != (const T &inLHS,const Dynamic &inRHS) { return inRHS!=inLHS; }
+
+HX_DYNAMIC_OP_ISEQ(String)
+HX_DYNAMIC_OP_ISEQ(double)
+HX_DYNAMIC_OP_ISEQ(float)
+HX_DYNAMIC_OP_ISEQ(int)
+HX_DYNAMIC_OP_ISEQ(bool)
+
+inline bool operator < (bool inLHS,const Dynamic &inRHS) { return false; }
+inline bool operator <= (bool inLHS,const Dynamic &inRHS) { return false; }
+inline bool operator >= (bool inLHS,const Dynamic &inRHS) { return false; }
+inline bool operator > (bool inLHS,const Dynamic &inRHS) { return false; }
+
+#if defined(HX_WINRT) && defined(__cplusplus_winrt)
+// Try to avoid the compiler using injected Box::operator int and Dynamic(null) when doing ==
+template<typename T>
+bool operator==(Platform::Box<T> ^inPtr, nullptr_t)
+{
+    void* ptr = (void*) reinterpret_cast<void*>(inPtr);
+   return ptr==nullptr;
+}
+#endif
+
+
+
+#define COMPARE_DYNAMIC_OP( op ) \
+   inline bool operator op (double inLHS,const ::Dynamic &inRHS) \
+      { return inRHS.IsNumeric() && (inLHS op (double)inRHS); } \
+   inline bool operator op (float inLHS,const ::Dynamic &inRHS) \
+      { return inRHS.IsNumeric() && ((double)inLHS op (double)inRHS); } \
+   inline bool operator op (int inLHS,const ::Dynamic &inRHS) \
+      { return inRHS.IsNumeric() && (inLHS op (double)inRHS); } 
+
+COMPARE_DYNAMIC_OP( < )
+COMPARE_DYNAMIC_OP( <= )
+COMPARE_DYNAMIC_OP( >= )
+COMPARE_DYNAMIC_OP( >  )
+
+
+#define ARITH_DYNAMIC( op ) \
+   inline double operator op (const cpp::Int64 &inLHS,const Dynamic &inRHS) { return inLHS op (cpp::Int64)inRHS;} \
+   inline double operator op (const cpp::UInt64 &inLHS,const Dynamic &inRHS) { return inLHS op (cpp::UInt64)inRHS;} \
+   inline double operator op (const double &inLHS,const Dynamic &inRHS) { return inLHS op (double)inRHS;} \
+   inline double operator op (const float &inLHS,const Dynamic &inRHS) { return inLHS op (double)inRHS;} \
+   inline double operator op (const int &inLHS,const Dynamic &inRHS) { return inLHS op (double)inRHS; } \
+   inline double operator op (const unsigned int &inLHS,const Dynamic &inRHS) { return inLHS op (double)inRHS; } \
+   inline double operator op (const short &inLHS,const Dynamic &inRHS) { return inLHS op (double)inRHS; } \
+   inline double operator op (const unsigned short &inLHS,const Dynamic &inRHS) { return inLHS op (double)inRHS; } \
+   inline double operator op (const signed char &inLHS,const Dynamic &inRHS) { return inLHS op (double)inRHS; } \
+   inline double operator op (const unsigned char &inLHS,const Dynamic &inRHS) { return inLHS op (double)inRHS; } \
+
+ARITH_DYNAMIC( - )
+ARITH_DYNAMIC( + )
+ARITH_DYNAMIC( / )
+ARITH_DYNAMIC( * )
+
+double operator%(const int &inLHS,const Dynamic &inRHS);
+double operator%(const double &inLHS,const Dynamic &inRHS);
+double operator%(const float &inLHS,const Dynamic &inRHS);
+
+template<typename T,typename H> String::String(const cpp::Struct<T,H> &inRHS) { *this = (String)inRHS; }
+template<typename OBJ> String::String(const hx::ObjectPtr<OBJ> &inRHS) { *this = Dynamic(inRHS); }
+
+
+
+#endif