--- conflicted
+++ resolved
@@ -1,504 +1,309 @@
-<<<<<<< HEAD
-#ifndef HX_STRING_H
-#define HX_STRING_H
-
-#ifndef HXCPP_H
-#error "Please include hxcpp.h, not hx/Object.h"
-#endif
-
-#ifdef __OBJC__
-#import <Foundation/Foundation.h>
-#endif
-
-// --- String --------------------------------------------------------
-//
-// Basic String type for hxcpp.
-// It's based on garbage collection of the wchar_t (or char ) *ptr.
-// Note: this does not inherit from "hx::Object", so in some ways it acts more
-// like a standard "int" type than a mode generic class.
-
-class HXCPP_EXTERN_CLASS_ATTRIBUTES String
-{
-public:
-  // These allocate the function using the garbage-colleced malloc
-   void *operator new( size_t inSize );
-   inline void* operator new( size_t, void* ptr ) { return ptr; }
-   void operator delete( void * ) { }
-
-   inline String() : length(0), __s(0) { }
-   explicit String(const HX_CHAR *inPtr);
-   inline String(const HX_CHAR *inPtr,int inLen) : __s(inPtr), length(inLen) { }
-   #ifdef HX_UTF8_STRINGS
-   String(const wchar_t *inPtr,int inLen);
-   #else
-   String(const char *inPtr,int inLen);
-   #endif
-   #ifdef __OBJC__
-   inline String(NSString *inString)
-   {
-      *this = String([inString UTF8String]);
-   }
-   #endif
-   inline String(const ::String &inRHS) : __s(inRHS.__s), length(inRHS.length) { }
-   String(const int &inRHS);
-   String(const cpp::CppInt32__ &inRHS);
-   String(const double &inRHS);
-   String(const float &inRHS);
-   String(const cpp::Int64 &inRHS);
-   explicit String(const bool &inRHS);
-   inline String(const null &inRHS) : __s(0), length(0) { }
-   String(hx::Null< ::String > inRHS) : __s(inRHS.value.__s), length(inRHS.value.length) { }
-
-   static void __boot();
-
-	hx::Object *__ToObject() const;
-
-   template<typename T,typename S>
-   explicit inline String(const cpp::Struct<T,S> &inRHS);
-
-
-
-   /*
-    This causes ambiguous problem with Object==Dynamic (String==Dynamic vs Object==Object)
-     and syntactically, String(Dynamic) should be enough I think.
-    Could perhaps make it explicit
-
-   template<typename T>
-   inline String(const hx::ObjectPtr<T> &inRHS)
-   {
-      if (inRHS.mPtr)
-      {
-         ::String s = static_cast<hx::Object *>(inRHS.mPtr)->toString();
-         __s = s.__s;
-         length = s.length;
-      }
-      else { __s = 0; length = 0; }
-   }
-   */
-    String(const Dynamic &inRHS);
-
-    inline ::String &operator=(const ::String &inRHS)
-           { length = inRHS.length; __s = inRHS.__s; return *this; }
-
-   ::String Default(const ::String &inDef) { return __s ? *this : inDef; }
-
-
-   ::String toString() { return *this; }
-
-    ::String __URLEncode() const;
-    ::String __URLDecode() const;
-
-    ::String &dup();
-    ::String &dupConst();
-
-    ::String toUpperCase() const;
-    ::String toLowerCase() const;
-    ::String charAt(int inPos) const;
-    Dynamic charCodeAt(int inPos) const;
-    int indexOf(const ::String &inValue, Dynamic inStart) const;
-    int lastIndexOf(const ::String &inValue, Dynamic inStart) const;
-    Array<String> split(const ::String &inDelimiter) const;
-    ::String substr(int inPos,Dynamic inLen) const;
-    ::String substring(int inStartIndex, Dynamic inEndIndex) const;
-
-   inline const HX_CHAR *c_str() const { return __s; }
-   const char *__CStr() const;
-   const wchar_t *__WCStr() const;
-   inline operator const char *() { return __s; }
-
-   static  ::String fromCharCode(int inCode);
-
-   inline bool operator==(const null &inRHS) const { return __s==0; }
-   inline bool operator!=(const null &inRHS) const { return __s!=0; }
-
-   inline int getChar( int index ) { return __s[index]; }
-   unsigned int hash( ) const;
-
-
-   inline int compare(const ::String &inRHS) const
-   {
-      const HX_CHAR *r = inRHS.__s;
-      if (__s == r) return inRHS.length-length;
-      if (__s==0) return -1;
-      if (r==0) return 1;
-      #ifdef HX_UTF8_STRINGS
-      return strcmp(__s,r);
-      #elif defined(ANDROID)
-      int min_len = length < inRHS.length ? length : inRHS.length;
-      for(int i=0;i<min_len;i++)
-         if (__s[i]<r[i]) return -1;
-         else if (__s[i]>r[i]) return 1;
-      return length<inRHS.length ? -1 : length>inRHS.length ? 1 : 0;
-      #else
-      return wcscmp(__s,r);
-      #endif
-   }
-
-
-   ::String &operator+=(::String inRHS);
-   ::String operator+(::String inRHS) const;
-   ::String operator+(const int &inRHS) const { return *this + ::String(inRHS); }
-   ::String operator+(const bool &inRHS) const { return *this + ::String(inRHS); }
-   ::String operator+(const double &inRHS) const { return *this + ::String(inRHS); }
-   ::String operator+(const float &inRHS) const { return *this + ::String(inRHS); }
-   ::String operator+(const null &inRHS) const{ return *this + HX_CSTRING("null"); } 
-   //::String operator+(const HX_CHAR *inRHS) const{ return *this + ::String(inRHS); } 
-   ::String operator+(const cpp::CppInt32__ &inRHS) const{ return *this + ::String(inRHS); } 
-   template<typename T>
-   inline ::String operator+(const hx::ObjectPtr<T> &inRHS) const
-      { return *this + (inRHS.mPtr ? const_cast<hx::ObjectPtr<T>&>(inRHS)->toString() : HX_CSTRING("null") ); }
-
-   inline bool operator==(const ::String &inRHS) const
-                     { return length==inRHS.length && compare(inRHS)==0; }
-   inline bool operator!=(const ::String &inRHS) const
-                     { return length != inRHS.length || compare(inRHS)!=0; }
-   inline bool operator<(const ::String &inRHS) const { return compare(inRHS)<0; }
-   inline bool operator<=(const ::String &inRHS) const { return compare(inRHS)<=0; }
-   inline bool operator>(const ::String &inRHS) const { return compare(inRHS)>0; }
-   inline bool operator>=(const ::String &inRHS) const { return compare(inRHS)>=0; }
-
-   inline int cca(int inPos) const
-	{
-		if ((unsigned)inPos>=length) return 0;
-		return ((unsigned char *)__s)[inPos];
-	}
-
-
-   static  Dynamic fromCharCode_dyn();
-
-   Dynamic charAt_dyn();
-   Dynamic charCodeAt_dyn();
-   Dynamic indexOf_dyn();
-   Dynamic lastIndexOf_dyn();
-   Dynamic split_dyn();
-   Dynamic substr_dyn();
-   Dynamic substring_dyn();
-   Dynamic toLowerCase_dyn();
-   Dynamic toString_dyn();
-   Dynamic toUpperCase_dyn();
-
-	// This is used by the string-wrapped-as-dynamic class
-   Dynamic __Field(const ::String &inString, hx::PropertyAccess inCallProp);
-
-	// The actual implementation.
-	// Note that "__s" is const - if you want to change it, you should create a new string.
-	//  this allows for multiple strings to point to the same data.
-   int length;
-   const HX_CHAR *__s;
-};
-
-
-
-
-#endif
-=======
-#ifndef HX_STRING_H
-#define HX_STRING_H
-
-#ifndef HXCPP_H
-#error "Please include hxcpp.h, not hx/Object.h"
-#endif
-
-#ifdef __OBJC__
-#import <Foundation/Foundation.h>
-#endif
-
-// --- String --------------------------------------------------------
-//
-// Basic String type for hxcpp.
-// It's based on garbage collection of the wchar_t (or char ) *ptr.
-// Note: this does not inherit from "hx::Object", so in some ways it acts more
-// like a standard "int" type than a mode generic class.
-
-class HXCPP_EXTERN_CLASS_ATTRIBUTES String
-{
-public:
-  // These allocate the function using the garbage-colleced malloc
-   void *operator new( size_t inSize );
-   inline void* operator new( size_t, void* ptr ) { return ptr; }
-   void operator delete( void * ) { }
-
-   inline String() : length(0), __s(0) { }
-   explicit String(const char *inPtr);
-   inline String(const char *inPtr,int inLen) : __s(inPtr), length(inLen) { }
-
-   inline String(const char16_t *inPtr,int inLen,bool) : __w(inPtr), length(inLen) { }
-
-   // Makes copy if required
-   String(const wchar_t *inPtr,int inLen);
-
-   explicit String(const wchar_t *inPtr);
-   #ifdef __OBJC__
-   inline String(NSString *inString)
-   {
-      *this = String([inString UTF8String]);
-   }
-   inline operator NSString * () const
-   {
-      return [[NSString alloc] initWithUTF8String:__s];
-   }
-   #endif
-   #if defined(HX_WINRT) && defined(__cplusplus_winrt)
-   inline String(Platform::String^ inString)
-   {
-      *this = String(inString->Data());
-   }
-   inline String(Platform::StringReference inString)
-   {
-      *this = String(inString.Data());
-   }
-   #endif
-
-   inline String(const ::String &inRHS) : __s(inRHS.__s), length(inRHS.length) { }
-   String(const int &inRHS);
-   String(const unsigned int &inRHS);
-   String(const short &inRHS) { fromInt(inRHS); }
-   String(const unsigned short &inRHS) { fromInt(inRHS); }
-   String(const signed char &inRHS) { fromInt(inRHS); }
-   String(const unsigned char &inRHS) { fromInt(inRHS); }
-   String(const cpp::CppInt32__ &inRHS);
-   String(const double &inRHS);
-   String(const float &inRHS);
-   String(const cpp::Int64 &inRHS);
-   String(const cpp::UInt64 &inRHS);
-   explicit String(const bool &inRHS);
-   inline String(const null &inRHS) : __s(0), length(0) { }
-   String(hx::Null< ::String > inRHS) : __s(inRHS.value.__s), length(inRHS.value.length) { }
-   inline String(const ::cpp::Variant &inRHS) { *this = inRHS.asString(); }
-
-   static void __boot();
-
-   hx::Object *__ToObject() const;
-
-   template<typename T,typename S>
-   explicit inline String(const cpp::Struct<T,S> &inRHS);
-   template<typename OBJ>
-   explicit inline String(const hx::ObjectPtr<OBJ> &inRHS);
-   void fromInt(int inI);
-
-
-
-   /*
-    This causes ambiguous problem with Object==Dynamic (String==Dynamic vs Object==Object)
-     and syntactically, String(Dynamic) should be enough I think.
-    Could perhaps make it explicit
-
-   template<typename T>
-   inline String(const hx::ObjectPtr<T> &inRHS)
-   {
-      if (inRHS.mPtr)
-      {
-         ::String s = static_cast<hx::Object *>(inRHS.mPtr)->toString();
-         __s = s.__s;
-         length = s.length;
-      }
-      else { __s = 0; length = 0; }
-   }
-   */
-    String(const Dynamic &inRHS);
-
-    inline ::String &operator=(const ::String &inRHS)
-           { length = inRHS.length; __s = inRHS.__s; return *this; }
-
-   ::String Default(const ::String &inDef) { return __s ? *this : inDef; }
-
-
-   ::String toString() { return *this; }
-
-    ::String __URLEncode() const;
-    ::String __URLDecode() const;
-
-    ::String &dup();
-    ::String &dupConst();
-    static ::String makeConstString(const char *);
-    static ::String makeConstChar16String(const char *inUtf8, int inLen);
-
-    ::String toUpperCase() const;
-    ::String toLowerCase() const;
-    ::String charAt(int inPos) const;
-    Dynamic charCodeAt(int inPos) const;
-    int indexOf(const ::String &inValue, Dynamic inStart) const;
-    int lastIndexOf(const ::String &inValue, Dynamic inStart) const;
-    Array<String> split(const ::String &inDelimiter) const;
-    ::String substr(int inPos,Dynamic inLen) const;
-    ::String substring(int inStartIndex, Dynamic inEndIndex) const;
-
-   inline const char *c_str() const { return __s; }
-   const char *__CStr() const;
-   const wchar_t *__WCStr() const;
-   inline operator const char *() { return __s; }
-
-   inline bool isUTF16Encoded() const {
-      #ifdef HX_SMART_STRINGS
-      return __w && ((unsigned int *)__w)[-1] & HX_GC_STRING_CHAR16_T;
-      #else
-      return false;
-      #endif
-   }
-
-   static  ::String fromCharCode(int inCode);
-
-   inline bool operator==(const null &inRHS) const { return __s==0; }
-   inline bool operator!=(const null &inRHS) const { return __s!=0; }
-
-   inline int getChar( int index ) {
-      if (isUTF16Encoded())
-         return __w[index];
-      return __s[index];
-   }
-   inline unsigned int hash( ) const
-   {
-      if (!__s) return 0;
-      if ( __s[HX_GC_STRING_HASH_OFFSET] & HX_GC_STRING_HASH_BIT)
-      {
-         #ifdef HXCPP_PARANOID
-         unsigned int result = calcHash();
-
-         unsigned int have = (((unsigned int *)__s)[-1] & HX_GC_CONST_ALLOC_BIT) ?
-                ((unsigned int *)__s)[-2] :  *((unsigned int *)(__s+length+1) );
-
-         if ( have != result )
-         {
-             printf("Bad string hash for %s\n", __s );
-             printf(" Is %08x\n", result );
-             printf(" Baked %08x\n", have );
-             printf(" Mark %08x\n",   ((unsigned int *)__s)[-1]  );
-         }
-         #endif
-         if (__s[HX_GC_CONST_ALLOC_MARK_OFFSET] & HX_GC_CONST_ALLOC_MARK_BIT)
-         {
-            #ifdef EMSCRIPTEN
-            return  ((emscripten_align1_int*)__s)[-2];
-            #else
-            return  ((unsigned int *)__s)[-2];
-            #endif
-         }
-        #ifdef EMSCRIPTEN
-           return *((emscripten_align1_int *)(__s+length+1) );
-        #else
-           return *((unsigned int *)(__s+length+1) );
-        #endif
-      }
-
-      // Slow path..
-      return calcHash();
-   }
-
-   unsigned int calcHash() const;
-
-   #ifdef HX_SMART_STRINGS
-   int compare(const ::String &inRHS) const;
-   #else
-   inline int compare(const ::String &inRHS) const
-   {
-      const char *r = inRHS.__s;
-      if (__s == r) return inRHS.length-length;
-      if (__s==0) return -1;
-      if (r==0) return 1;
-
-      return strcmp(__s,r);
-      //return memcmp(__s,r,length);
-   }
-   #endif
-
-
-   ::String &operator+=(const ::String &inRHS);
-   ::String operator+(const ::String &inRHS) const;
-   ::String operator+(const int &inRHS) const { return *this + ::String(inRHS); }
-   ::String operator+(const bool &inRHS) const { return *this + ::String(inRHS); }
-   ::String operator+(const double &inRHS) const { return *this + ::String(inRHS); }
-   ::String operator+(const float &inRHS) const { return *this + ::String(inRHS); }
-   ::String operator+(const null &inRHS) const{ return *this + HX_CSTRING("null"); } 
-   //::String operator+(const char *inRHS) const{ return *this + ::String(inRHS); } 
-   ::String operator+(const cpp::CppInt32__ &inRHS) const{ return *this + ::String(inRHS); } 
-   template<typename T>
-   inline ::String operator+(const hx::ObjectPtr<T> &inRHS) const
-      { return *this + (inRHS.mPtr ? const_cast<hx::ObjectPtr<T>&>(inRHS)->toString() : HX_CSTRING("null") ); }
-   ::String operator+(const cpp::Variant &inRHS) const{ return *this + inRHS.asString(); } 
-
-
-
-   inline bool eq(const ::String &inRHS) const
-   {
-      #ifdef HX_SMART_STRINGS
-      return compare(inRHS)==0;
-      #else
-      // Strings are known not to be null...
-      return length==inRHS.length && !memcmp(__s,inRHS.__s,length);
-      #endif
-   }
-
-   inline bool operator==(const ::String &inRHS) const { return compare(inRHS)==0; }
-   inline bool operator!=(const ::String &inRHS) const { return compare(inRHS)!=0; }
-
-   inline bool operator<(const ::String &inRHS) const { return compare(inRHS)<0; }
-   inline bool operator<=(const ::String &inRHS) const { return compare(inRHS)<=0; }
-   inline bool operator>(const ::String &inRHS) const { return compare(inRHS)>0; }
-   inline bool operator>=(const ::String &inRHS) const { return compare(inRHS)>=0; }
-
-   inline bool operator<(const Dynamic &inRHS) const { return compare(inRHS)<0; }
-   inline bool operator<=(const Dynamic &inRHS) const { return compare(inRHS)<=0; }
-   inline bool operator>(const Dynamic &inRHS) const { return compare(inRHS)>0; }
-   inline bool operator>=(const Dynamic &inRHS) const { return compare(inRHS)>=0; }
-
-   inline int cca(int inPos) const
-   {
-      if ((unsigned)inPos>=length) return 0;
-      #ifdef HX_SMART_STRINGS
-      if (isUTF16Encoded())
-         return __w[inPos];
-      #endif
-      return ((unsigned char *)__s)[inPos];
-   }
-
-   static char16_t *allocChar16Ptr(int len);
-
-
-   static  Dynamic fromCharCode_dyn();
-
-   Dynamic charAt_dyn();
-   Dynamic charCodeAt_dyn();
-   Dynamic indexOf_dyn();
-   Dynamic lastIndexOf_dyn();
-   Dynamic split_dyn();
-   Dynamic substr_dyn();
-   Dynamic substring_dyn();
-   Dynamic toLowerCase_dyn();
-   Dynamic toString_dyn();
-   Dynamic toUpperCase_dyn();
-
-   // This is used by the string-wrapped-as-dynamic class
-   hx::Val __Field(const ::String &inString, hx::PropertyAccess inCallProp);
-
-   // The actual implementation.
-   // Note that "__s" is const - if you want to change it, you should create a new string.
-   //  this allows for multiple strings to point to the same data.
-   int length;
-   union {
-      const char *__s;
-      const char16_t *__w;
-   };
-};
-
-
-inline HXCPP_EXTERN_CLASS_ATTRIBUTES String _hx_string_create(const char *str, int len)
-{
-   return String(str,len).dup();
-}
-
-inline int HXCPP_EXTERN_CLASS_ATTRIBUTES _hx_string_compare(String inString0, String inString1)
-{
-   return inString0.compare(inString1);
-}
-
-String HXCPP_EXTERN_CLASS_ATTRIBUTES _hx_utf8_to_utf16(const unsigned char *ptr, int inUtf8Len, bool addHash);
-
-int HXCPP_EXTERN_CLASS_ATTRIBUTES _hx_utf8_char_code_at(String inString, int inIndex);
-int HXCPP_EXTERN_CLASS_ATTRIBUTES _hx_utf8_length(String inString);
-bool HXCPP_EXTERN_CLASS_ATTRIBUTES _hx_utf8_is_valid(String inString);
-String HXCPP_EXTERN_CLASS_ATTRIBUTES _hx_utf8_sub(String inString0, int inStart, int inLen);
-int HXCPP_EXTERN_CLASS_ATTRIBUTES _hx_utf8_decode_advance(char *&ioPtr);
-
-
-#endif
->>>>>>> 07c96253
+#ifndef HX_STRING_H
+#define HX_STRING_H
+
+#ifndef HXCPP_H
+#error "Please include hxcpp.h, not hx/Object.h"
+#endif
+
+#ifdef __OBJC__
+#import <Foundation/Foundation.h>
+#endif
+
+// --- String --------------------------------------------------------
+//
+// Basic String type for hxcpp.
+// It's based on garbage collection of the wchar_t (or char ) *ptr.
+// Note: this does not inherit from "hx::Object", so in some ways it acts more
+// like a standard "int" type than a mode generic class.
+
+class HXCPP_EXTERN_CLASS_ATTRIBUTES String
+{
+public:
+  // These allocate the function using the garbage-colleced malloc
+   void *operator new( size_t inSize );
+   inline void* operator new( size_t, void* ptr ) { return ptr; }
+   void operator delete( void * ) { }
+
+   inline String() : length(0), __s(0) { }
+   explicit String(const char *inPtr);
+   inline String(const char *inPtr,int inLen) : __s(inPtr), length(inLen) { }
+
+   inline String(const char16_t *inPtr,int inLen,bool) : __w(inPtr), length(inLen) { }
+
+   // Makes copy if required
+   String(const wchar_t *inPtr,int inLen);
+
+   explicit String(const wchar_t *inPtr);
+   #ifdef __OBJC__
+   inline String(NSString *inString)
+   {
+      *this = String([inString UTF8String]);
+   }
+   inline operator NSString * () const
+   {
+      return [[NSString alloc] initWithUTF8String:__s];
+   }
+   #endif
+   #if defined(HX_WINRT) && defined(__cplusplus_winrt)
+   inline String(Platform::String^ inString)
+   {
+      *this = String(inString->Data());
+   }
+   inline String(Platform::StringReference inString)
+   {
+      *this = String(inString.Data());
+   }
+   #endif
+
+   inline String(const ::String &inRHS) : __s(inRHS.__s), length(inRHS.length) { }
+   String(const int &inRHS);
+   String(const unsigned int &inRHS);
+   String(const short &inRHS) { fromInt(inRHS); }
+   String(const unsigned short &inRHS) { fromInt(inRHS); }
+   String(const signed char &inRHS) { fromInt(inRHS); }
+   String(const unsigned char &inRHS) { fromInt(inRHS); }
+   String(const cpp::CppInt32__ &inRHS);
+   String(const double &inRHS);
+   String(const float &inRHS);
+   String(const cpp::Int64 &inRHS);
+   String(const cpp::UInt64 &inRHS);
+   explicit String(const bool &inRHS);
+   inline String(const null &inRHS) : __s(0), length(0) { }
+   String(hx::Null< ::String > inRHS) : __s(inRHS.value.__s), length(inRHS.value.length) { }
+   inline String(const ::cpp::Variant &inRHS) { *this = inRHS.asString(); }
+
+   static void __boot();
+
+   hx::Object *__ToObject() const;
+
+   template<typename T,typename S>
+   explicit inline String(const cpp::Struct<T,S> &inRHS);
+   template<typename OBJ>
+   explicit inline String(const hx::ObjectPtr<OBJ> &inRHS);
+   void fromInt(int inI);
+
+
+
+   /*
+    This causes ambiguous problem with Object==Dynamic (String==Dynamic vs Object==Object)
+     and syntactically, String(Dynamic) should be enough I think.
+    Could perhaps make it explicit
+
+   template<typename T>
+   inline String(const hx::ObjectPtr<T> &inRHS)
+   {
+      if (inRHS.mPtr)
+      {
+         ::String s = static_cast<hx::Object *>(inRHS.mPtr)->toString();
+         __s = s.__s;
+         length = s.length;
+      }
+      else { __s = 0; length = 0; }
+   }
+   */
+    String(const Dynamic &inRHS);
+
+    inline ::String &operator=(const ::String &inRHS)
+           { length = inRHS.length; __s = inRHS.__s; return *this; }
+
+   ::String Default(const ::String &inDef) { return __s ? *this : inDef; }
+
+
+   ::String toString() { return *this; }
+
+    ::String __URLEncode() const;
+    ::String __URLDecode() const;
+
+    ::String &dup();
+    ::String &dupConst();
+    static ::String makeConstString(const char *);
+    static ::String makeConstChar16String(const char *inUtf8, int inLen);
+
+    ::String toUpperCase() const;
+    ::String toLowerCase() const;
+    ::String charAt(int inPos) const;
+    Dynamic charCodeAt(int inPos) const;
+    int indexOf(const ::String &inValue, Dynamic inStart) const;
+    int lastIndexOf(const ::String &inValue, Dynamic inStart) const;
+    Array<String> split(const ::String &inDelimiter) const;
+    ::String substr(int inPos,Dynamic inLen) const;
+    ::String substring(int inStartIndex, Dynamic inEndIndex) const;
+
+   inline const char *c_str() const { return __s; }
+   const char *__CStr() const;
+   const wchar_t *__WCStr() const;
+   inline operator const char *() { return __s; }
+
+   inline bool isUTF16Encoded() const {
+      #ifdef HX_SMART_STRINGS
+      return __w && ((unsigned int *)__w)[-1] & HX_GC_STRING_CHAR16_T;
+      #else
+      return false;
+      #endif
+   }
+
+   static  ::String fromCharCode(int inCode);
+
+   inline bool operator==(const null &inRHS) const { return __s==0; }
+   inline bool operator!=(const null &inRHS) const { return __s!=0; }
+
+   inline int getChar( int index ) {
+      if (isUTF16Encoded())
+         return __w[index];
+      return __s[index];
+   }
+   inline unsigned int hash( ) const
+   {
+      if (!__s) return 0;
+      if ( __s[HX_GC_STRING_HASH_OFFSET] & HX_GC_STRING_HASH_BIT)
+      {
+         #ifdef HXCPP_PARANOID
+         unsigned int result = calcHash();
+
+         unsigned int have = (((unsigned int *)__s)[-1] & HX_GC_CONST_ALLOC_BIT) ?
+                ((unsigned int *)__s)[-2] :  *((unsigned int *)(__s+length+1) );
+
+         if ( have != result )
+         {
+             printf("Bad string hash for %s\n", __s );
+             printf(" Is %08x\n", result );
+             printf(" Baked %08x\n", have );
+             printf(" Mark %08x\n",   ((unsigned int *)__s)[-1]  );
+         }
+         #endif
+         if (__s[HX_GC_CONST_ALLOC_MARK_OFFSET] & HX_GC_CONST_ALLOC_MARK_BIT)
+         {
+            #ifdef EMSCRIPTEN
+            return  ((emscripten_align1_int*)__s)[-2];
+            #else
+            return  ((unsigned int *)__s)[-2];
+            #endif
+         }
+        #ifdef EMSCRIPTEN
+           return *((emscripten_align1_int *)(__s+length+1) );
+        #else
+           return *((unsigned int *)(__s+length+1) );
+        #endif
+      }
+
+      // Slow path..
+      return calcHash();
+   }
+
+   unsigned int calcHash() const;
+
+   #ifdef HX_SMART_STRINGS
+   int compare(const ::String &inRHS) const;
+   #else
+   inline int compare(const ::String &inRHS) const
+   {
+      const char *r = inRHS.__s;
+      if (__s == r) return inRHS.length-length;
+      if (__s==0) return -1;
+      if (r==0) return 1;
+
+      return strcmp(__s,r);
+      //return memcmp(__s,r,length);
+   }
+   #endif
+
+
+   ::String &operator+=(const ::String &inRHS);
+   ::String operator+(const ::String &inRHS) const;
+   ::String operator+(const int &inRHS) const { return *this + ::String(inRHS); }
+   ::String operator+(const bool &inRHS) const { return *this + ::String(inRHS); }
+   ::String operator+(const double &inRHS) const { return *this + ::String(inRHS); }
+   ::String operator+(const float &inRHS) const { return *this + ::String(inRHS); }
+   ::String operator+(const null &inRHS) const{ return *this + HX_CSTRING("null"); } 
+   //::String operator+(const char *inRHS) const{ return *this + ::String(inRHS); } 
+   ::String operator+(const cpp::CppInt32__ &inRHS) const{ return *this + ::String(inRHS); } 
+   template<typename T>
+   inline ::String operator+(const hx::ObjectPtr<T> &inRHS) const
+      { return *this + (inRHS.mPtr ? const_cast<hx::ObjectPtr<T>&>(inRHS)->toString() : HX_CSTRING("null") ); }
+   ::String operator+(const cpp::Variant &inRHS) const{ return *this + inRHS.asString(); } 
+
+
+
+   inline bool eq(const ::String &inRHS) const
+   {
+      #ifdef HX_SMART_STRINGS
+      return compare(inRHS)==0;
+      #else
+      // Strings are known not to be null...
+      return length==inRHS.length && !memcmp(__s,inRHS.__s,length);
+      #endif
+   }
+
+   inline bool operator==(const ::String &inRHS) const { return compare(inRHS)==0; }
+   inline bool operator!=(const ::String &inRHS) const { return compare(inRHS)!=0; }
+
+   inline bool operator<(const ::String &inRHS) const { return compare(inRHS)<0; }
+   inline bool operator<=(const ::String &inRHS) const { return compare(inRHS)<=0; }
+   inline bool operator>(const ::String &inRHS) const { return compare(inRHS)>0; }
+   inline bool operator>=(const ::String &inRHS) const { return compare(inRHS)>=0; }
+
+   inline bool operator<(const Dynamic &inRHS) const { return compare(inRHS)<0; }
+   inline bool operator<=(const Dynamic &inRHS) const { return compare(inRHS)<=0; }
+   inline bool operator>(const Dynamic &inRHS) const { return compare(inRHS)>0; }
+   inline bool operator>=(const Dynamic &inRHS) const { return compare(inRHS)>=0; }
+
+   inline int cca(int inPos) const
+   {
+      if ((unsigned)inPos>=length) return 0;
+      #ifdef HX_SMART_STRINGS
+      if (isUTF16Encoded())
+         return __w[inPos];
+      #endif
+      return ((unsigned char *)__s)[inPos];
+   }
+
+   static char16_t *allocChar16Ptr(int len);
+
+
+   static  Dynamic fromCharCode_dyn();
+
+   Dynamic charAt_dyn();
+   Dynamic charCodeAt_dyn();
+   Dynamic indexOf_dyn();
+   Dynamic lastIndexOf_dyn();
+   Dynamic split_dyn();
+   Dynamic substr_dyn();
+   Dynamic substring_dyn();
+   Dynamic toLowerCase_dyn();
+   Dynamic toString_dyn();
+   Dynamic toUpperCase_dyn();
+
+   // This is used by the string-wrapped-as-dynamic class
+   hx::Val __Field(const ::String &inString, hx::PropertyAccess inCallProp);
+
+   // The actual implementation.
+   // Note that "__s" is const - if you want to change it, you should create a new string.
+   //  this allows for multiple strings to point to the same data.
+   int length;
+   union {
+      const char *__s;
+      const char16_t *__w;
+   };
+};
+
+
+inline HXCPP_EXTERN_CLASS_ATTRIBUTES String _hx_string_create(const char *str, int len)
+{
+   return String(str,len).dup();
+}
+
+inline int HXCPP_EXTERN_CLASS_ATTRIBUTES _hx_string_compare(String inString0, String inString1)
+{
+   return inString0.compare(inString1);
+}
+
+String HXCPP_EXTERN_CLASS_ATTRIBUTES _hx_utf8_to_utf16(const unsigned char *ptr, int inUtf8Len, bool addHash);
+
+int HXCPP_EXTERN_CLASS_ATTRIBUTES _hx_utf8_char_code_at(String inString, int inIndex);
+int HXCPP_EXTERN_CLASS_ATTRIBUTES _hx_utf8_length(String inString);
+bool HXCPP_EXTERN_CLASS_ATTRIBUTES _hx_utf8_is_valid(String inString);
+String HXCPP_EXTERN_CLASS_ATTRIBUTES _hx_utf8_sub(String inString0, int inStart, int inLen);
+int HXCPP_EXTERN_CLASS_ATTRIBUTES _hx_utf8_decode_advance(char *&ioPtr);
+
+
+#endif