<<<<<<< HEAD
#ifndef HX_OPERATORS_H
#define HX_OPERATORS_H



template<typename T> bool null::operator == (const hx::ObjectPtr<T> &O) const { return !O.mPtr; }
template<typename T> inline bool null::operator != (const hx::ObjectPtr<T> &O) const { return O.mPtr; }

template<typename T> inline bool null::operator == (const Array<T> &O) const { return !O.mPtr; }
template<typename T> inline bool null::operator != (const Array<T> &O) const { return O.mPtr; }
inline bool null::operator == (const hx::FieldRef &O) const { return !O.HasPointer(); }
inline bool null::operator != (const hx::FieldRef &O) const { return O.HasPointer(); }
inline bool null::operator == (const hx::IndexRef &O) const { return !O.HasPointer(); }
inline bool null::operator != (const hx::IndexRef &O) const { return O.HasPointer(); }

inline bool null::operator == (const Dynamic &O) const { return !O.mPtr; }
inline bool null::operator != (const Dynamic &O) const { return O.mPtr; }

inline bool null::operator == (const String &O) const { return !O.__s; }
inline bool null::operator != (const String &O) const { return O.__s; }

namespace hx {
template<typename T> Null<T>::operator Dynamic() { if (isNull) return Dynamic(); return value; }
}

HX_COMPARE_NULL_MOST_OPS(String)
HX_COMPARE_NULL_MOST_OPS(Dynamic)
HX_COMPARE_NULL_MOST_OPS(hx::FieldRef)
HX_COMPARE_NULL_MOST_OPS(hx::IndexRef)

//HX_NULL_DEFINE_COMPARE_MOST_OPS(String)
//HX_NULL_DEFINE_COMPARE_MOST_OPS(Dynamic)
//HX_NULL_DEFINE_COMPARE_MOST_OPS(hx::FieldRef)
//HX_NULL_DEFINE_COMPARE_MOST_OPS(hx::IndexRef)


// Operators for mixing various types ....


inline String operator+(const Int &i,const String &s) { return String(i) + s; }
inline String operator+(const double &d,const String &s) { return String(d) + s; }
inline String operator+(const float &d,const String &s) { return String(d) + s; }
inline String operator+(const bool &b,const String &s) { return String(b) + s; }
inline String operator+(const HX_CHAR *c,const String &s) { return String(c) + s; }
inline String operator+(const null &n,const String &s) { return String(n) + s; }
inline String operator+(const cpp::CppInt32__ &i,const String &s) { return String(i) + s; }

template<typename T_>
   inline String operator+(const hx::ObjectPtr<T_> &inLHS,const String &s)
   { return (inLHS.mPtr ? const_cast<hx::ObjectPtr<T_> & >(inLHS)->toString() : HX_CSTRING("null") ) + s; }

/*
template<typename LHS_>
   inline Dynamic operator+(LHS_ inLHS, const hx::FieldRef &inField)
   { return inLHS + inField.operator Dynamic(); }

template<typename LHS_>
   inline Dynamic operator+(LHS_ inLHS,const hx::IndexRef &inIndexRef)
   { return inLHS + inIndexRef.operator Dynamic(); }
*/

// += -= *= /= %= &= |= ^= <<= >>= >>>=

namespace hx
{

template<typename T> inline double ToDouble(T inT) { return 0; }
template<typename T> inline double ToDouble(hx::ObjectPtr<T> inObj)
{
   return inObj.mPtr ? inObj.mPtr->__ToDouble() : 0.0;
}
template<> inline double ToDouble(String inValue) { return __hxcpp_parse_float(inValue); }
template<> inline double ToDouble(double inValue) { return inValue; }
template<> inline double ToDouble(int inValue) { return inValue; }
template<> inline double ToDouble(bool inValue) { return inValue; }
template<> inline double ToDouble(float inValue) { return inValue; }
template<> inline double ToDouble(null inValue) { return 0; }



inline int UShr(int inData,int inShift)
{
   return ((unsigned int)inData) >> inShift;
}


HXCPP_EXTERN_CLASS_ATTRIBUTES double DoubleMod(double inLHS,double inRHS);

template<typename TL,typename TR>
double Mod(TL inLHS,TR inRHS) { return hx::DoubleMod(inLHS,inRHS); }

#if !defined(_MSC_VER) || _MSC_VER > 1399
inline int Mod(int inLHS,int inRHS) { return inLHS % inRHS; }
#endif


template<typename L, typename R>
inline L& AddEq(L &inLHS, R inRHS) { inLHS = inLHS + inRHS; return inLHS; }
template<typename L, typename R>
inline L& MultEq(L &inLHS, R inRHS) { inLHS = inLHS * inRHS; return inLHS; }
template<typename L, typename R>
inline L& DivEq(L &inLHS, R inRHS) { inLHS = (double)inLHS / (double)inRHS; return inLHS; }
template<typename L, typename R>
inline L& SubEq(L &inLHS, R inRHS) { inLHS = inLHS - inRHS; return inLHS; }
template<typename L, typename R>
inline L& AndEq(L &inLHS, R inRHS) { inLHS = (int)inLHS & (int)inRHS; return inLHS; }
template<typename L, typename R>
inline L& OrEq(L &inLHS, R inRHS) { inLHS = (int)inLHS | (int)inRHS; return inLHS; }
template<typename L, typename R>
inline L& XorEq(L &inLHS, R inRHS) { inLHS = (int)inLHS ^ (int)inRHS; return inLHS; }
template<typename L, typename R>
inline L& ShlEq(L &inLHS, R inRHS) { inLHS = (int)inLHS << (int)inRHS; return inLHS; }
template<typename L, typename R>
inline L& ShrEq(L &inLHS, R inRHS) { inLHS = (int)inLHS >> (int)inRHS; return inLHS; }
template<typename L, typename R>
inline L& UShrEq(L &inLHS, R inRHS) { inLHS = hx::UShr(inLHS,inRHS); return inLHS; }
template<typename L, typename R>
inline L& ModEq(L &inLHS, R inRHS) { inLHS = DoubleMod(inLHS,inRHS); return inLHS; }

#ifdef __GNUC__
template<typename R>
inline hx::FieldRef AddEq(hx::FieldRef inLHS, R inRHS) { inLHS = inLHS + inRHS; return inLHS; }
template<typename R>
inline hx::FieldRef MultEq(hx::FieldRef inLHS, R inRHS) { inLHS = inLHS * inRHS; return inLHS; }
template<typename R>
inline hx::FieldRef DivEq(hx::FieldRef inLHS, R inRHS) { inLHS = (double)inLHS / (double)inRHS; return inLHS; }
template<typename R>
inline hx::FieldRef SubEq(hx::FieldRef inLHS, R inRHS) { inLHS = inLHS - inRHS; return inLHS; }
template<typename R>
inline hx::FieldRef AndEq(hx::FieldRef inLHS, R inRHS) { inLHS = (int)inLHS & (int)inRHS; return inLHS; }
template<typename R>
inline hx::FieldRef OrEq(hx::FieldRef inLHS, R inRHS) { inLHS = (int)inLHS | (int)inRHS; return inLHS; }
template<typename R>
inline hx::FieldRef XorEq(hx::FieldRef inLHS, R inRHS) { inLHS = (int)inLHS ^ (int)inRHS; return inLHS; }
template<typename R>
inline hx::FieldRef ShlEq(hx::FieldRef inLHS, R inRHS) { inLHS = (int)inLHS << (int)inRHS; return inLHS; }
template<typename R>
inline hx::FieldRef ShrEq(hx::FieldRef inLHS, R inRHS) { inLHS = (int)inLHS >> (int)inRHS; return inLHS; }
template<typename R>
inline hx::FieldRef UShrEq(hx::FieldRef inLHS, R inRHS) { inLHS = hx::UShr(inLHS,inRHS); return inLHS; }
template<typename R>
inline hx::FieldRef ModEq(hx::FieldRef inLHS, R inRHS) { inLHS = DoubleMod(inLHS,inRHS); return inLHS; }


template<typename R>
inline hx::IndexRef AddEq(hx::IndexRef inLHS, R inRHS) { inLHS = inLHS + inRHS; return inLHS; }
template<typename R>
inline hx::IndexRef MultEq(hx::IndexRef inLHS, R inRHS) { inLHS = (double)inLHS * (double)inRHS; return inLHS; }
template<typename R>
inline hx::IndexRef DivEq(hx::IndexRef inLHS, R inRHS) { inLHS = (double)inLHS / (double)inRHS; return inLHS; }
template<typename R>
inline hx::IndexRef SubEq(hx::IndexRef inLHS, R inRHS) { inLHS = (double)inLHS - (double)inRHS; return inLHS; }
template<typename R>
inline hx::IndexRef AndEq(hx::IndexRef inLHS, R inRHS) { inLHS = (int)inLHS & (int)inRHS; return inLHS; }
template<typename R>
inline hx::IndexRef OrEq(hx::IndexRef inLHS, R inRHS) { inLHS = (int)inLHS | (int)inRHS; return inLHS; }
template<typename R>
inline hx::IndexRef XorEq(hx::IndexRef inLHS, R inRHS) { inLHS = (int)inLHS ^ (int)inRHS; return inLHS; }
template<typename R>
inline hx::IndexRef ShlEq(hx::IndexRef inLHS, R inRHS) { inLHS = (int)inLHS << (int)inRHS; return inLHS; }
template<typename R>
inline hx::IndexRef ShrEq(hx::IndexRef inLHS, R inRHS) { inLHS = (int)inLHS >> (int)inRHS; return inLHS; }
template<typename R>
inline hx::IndexRef UShrEq(hx::IndexRef inLHS, R inRHS) { inLHS = hx::UShr(inLHS,inRHS); return inLHS; }
template<typename R>
inline hx::IndexRef ModEq(hx::IndexRef inLHS, R inRHS) { inLHS = DoubleMod(inLHS,inRHS); return inLHS; }


#endif // __GNUC__


template<typename T> inline T TCastObject(hx::Object *inObj) { return hx::BadCast(); }
template<> inline bool TCastObject<bool>(hx::Object *inObj)
{
   if (!inObj || inObj->__GetType()!=::vtBool) return hx::BadCast();
   return inObj?inObj->__ToInt():0;
}
template<> inline int TCastObject<int>(hx::Object *inObj)
{
   if (!inObj || !(inObj->__GetType()==::vtInt ||
        (inObj->__GetType()==::vtFloat && inObj->__ToDouble()==inObj->__ToInt()) ) ) return hx::BadCast();
   return inObj->__ToInt();
}
template<> inline double TCastObject<double>(hx::Object *inObj)
{
   if (!inObj || (inObj->__GetType()!=::vtFloat && inObj->__GetType()!=::vtInt))
      return hx::BadCast();
   return inObj->__ToDouble();
}
template<> inline float TCastObject<float>(hx::Object *inObj)
{
   if (!inObj || (inObj->__GetType()!=::vtFloat && inObj->__GetType()!=::vtInt))
      return hx::BadCast();
   return inObj->__ToDouble();
}

template<> inline String TCastObject<String>(hx::Object *inObj)
{
   if (!inObj || (inObj->__GetType()!=::vtString))
      return hx::BadCast();
   return inObj->__ToString();
}

template<> inline null TCastObject<null>(hx::Object *inObj) { return null(); }

// Cast to scalar
template<typename T> struct TCast
{
   template<typename VAL> static inline T cast(VAL inVal ) {
      T result =  TCastObject<T>(Dynamic(inVal).GetPtr());
      if (result==null()) hx::BadCast();
      return result;
   }

   template<typename INOBJ>
   static inline T cast(ObjectPtr<INOBJ> inObj )
   {
      T result =  TCastObject<T>(inObj.GetPtr());
      if (result==null()) hx::BadCast();
      return result;
   }

   template<typename INOBJ>
   static inline T cast(Array<INOBJ> inObj ) { return hx::BadCast(); }

};

// Cast to object
template<typename T> struct TCast< ObjectPtr<T> >
{
   template<typename VAL> static inline ObjectPtr<T> cast(VAL inVal ) {
      ObjectPtr<T> result = Dynamic(inVal);
      if (result==null() && inVal!=null()) BadCast();
      return result;
   }

   template<typename INOBJ>
   static inline ObjectPtr<T> cast(ObjectPtr<INOBJ> inObj )
   {
      ObjectPtr<T> result = ObjectPtr<T>(inObj);
      if (result==null() && inObj!=null()) hx::BadCast();
      return result;
   }
};

inline Array<Dynamic> TCastToArray(Dynamic inVal)
{
   Dynamic result = inVal;
   if (result==null() && inVal!=null()) hx::BadCast();
   return inVal;
}

template<typename PTRTYPE>
struct DynamicConvertType { enum { Convert = 0 }; };

enum { DynamicConvertStringPodId = 0x4000 };

// Always convert ...
template<> struct DynamicConvertType< hx::Interface * > { enum { Convert = -1 }; };
// Convert if different size
template<> struct DynamicConvertType< Array_obj<int> *> { enum { Convert = sizeof(int) }; };
template<> struct DynamicConvertType< Array_obj<bool> * > { enum { Convert = sizeof(bool) }; };
template<> struct DynamicConvertType< Array_obj<double> *> { enum { Convert = sizeof(double) }; };
template<> struct DynamicConvertType< Array_obj<float> * > { enum { Convert = sizeof(float) }; };
template<> struct DynamicConvertType< Array_obj<unsigned char> * > { enum { Convert = sizeof(char) }; };
template<> struct DynamicConvertType< Array_obj<signed char> * > { enum { Convert = sizeof(char) }; };
template<> struct DynamicConvertType< Array_obj<char> * > { enum { Convert = sizeof(char) }; };

// String uses special key so it does not confuse { ptr, int } with { double } of 8 bytes
template<> struct DynamicConvertType< Array_obj< ::String> * > { enum { Convert = DynamicConvertStringPodId }; };
}

template<typename RESULT>
inline RESULT Dynamic::StaticCast() const
{
   typedef typename RESULT::Ptr type;

   if ( (hx::DynamicConvertType<type>::Convert<0) ||
       (hx::DynamicConvertType<type>::Convert > 0 && mPtr && 
          hx::DynamicConvertType<type>::Convert != ((hx::ArrayBase *)mPtr)->getPodSize()) )
   {
      // Constructing the result from the Dynamic value will check for a conversion
      //  using something like dynamic_cast
      return *this;
   }
   else
   {
      // Simple reinterpret_cast
      return (typename RESULT::Ptr)mPtr;
   }
}

namespace hx
{
inline bool IsInterfacePtr(...) { return false; }
inline bool IsInterfacePtr(const hx::Interface *) { return true; }
}
  
template<typename VALUE>
inline void __hxcpp_unsafe_set(hx::ObjectPtr<VALUE> &outForced, const Dynamic &inD)
{
   if (hx::IsInterfacePtr(outForced.mPtr))
   {
      hx::Throw(HX_CSTRING("unsafe set of interfaces not supported yet."));
      outForced.mPtr = (VALUE *)(inD.mPtr);
   }
   else
      outForced.mPtr = (VALUE *)(inD.mPtr ? inD.mPtr->__GetRealObject() : 0);
}




#endif
=======
#ifndef HX_OPERATORS_H
#define HX_OPERATORS_H



template<typename T> bool null::operator == (const hx::ObjectPtr<T> &O) const { return !O.mPtr; }
template<typename T> inline bool null::operator != (const hx::ObjectPtr<T> &O) const { return O.mPtr; }

template<typename T> inline bool null::operator == (const Array<T> &O) const { return !O.mPtr; }
template<typename T> inline bool null::operator != (const Array<T> &O) const { return O.mPtr; }
inline bool null::operator == (const hx::FieldRef &O) const { return !O.HasPointer(); }
inline bool null::operator != (const hx::FieldRef &O) const { return O.HasPointer(); }
inline bool null::operator == (const hx::IndexRef &O) const { return !O.HasPointer(); }
inline bool null::operator != (const hx::IndexRef &O) const { return O.HasPointer(); }

inline bool null::operator == (const Dynamic &O) const { return !O.mPtr; }
inline bool null::operator != (const Dynamic &O) const { return O.mPtr; }

inline bool null::operator == (const String &O) const { return !O.__s; }
inline bool null::operator != (const String &O) const { return O.__s; }

namespace hx {
template<typename T> Null<T>::operator Dynamic() { if (isNull) return Dynamic(); return value; }
}

HX_COMPARE_NULL_MOST_OPS(String)
HX_COMPARE_NULL_MOST_OPS(Dynamic)
HX_COMPARE_NULL_MOST_OPS(hx::FieldRef)
HX_COMPARE_NULL_MOST_OPS(hx::IndexRef)

//HX_NULL_DEFINE_COMPARE_MOST_OPS(String)
//HX_NULL_DEFINE_COMPARE_MOST_OPS(Dynamic)
//HX_NULL_DEFINE_COMPARE_MOST_OPS(hx::FieldRef)
//HX_NULL_DEFINE_COMPARE_MOST_OPS(hx::IndexRef)


// Operators for mixing various types ....


inline String operator+(const cpp::UInt64 &i,const String &s) { return String(i) + s; }
inline String operator+(const cpp::Int64 &i,const String &s) { return String(i) + s; }
inline String operator+(const int &i,const String &s) { return String(i) + s; }
inline String operator+(const unsigned int &i,const String &s) { return String(i) + s; }
inline String operator+(const double &d,const String &s) { return String(d) + s; }
inline String operator+(const float &d,const String &s) { return String(d) + s; }
inline String operator+(const bool &b,const String &s) { return String(b) + s; }
inline String operator+(const unsigned char c,const String &s) { return String(c) + s; }
inline String operator+(const signed char c,const String &s) { return String(c) + s; }
inline String operator+(const unsigned short c,const String &s) { return String(c) + s; }
inline String operator+(const signed short c,const String &s) { return String(c) + s; }
inline String operator+(const null &n,const String &s) { return String(n) + s; }
inline String operator+(const cpp::CppInt32__ &i,const String &s) { return String(i) + s; }

template<typename T_>
   inline String operator+(const hx::ObjectPtr<T_> &inLHS,const String &s)
   { return (inLHS.mPtr ? const_cast<hx::ObjectPtr<T_> & >(inLHS)->toString() : HX_CSTRING("null") ) + s; }

/*
template<typename LHS_>
   inline Dynamic operator+(LHS_ inLHS, const hx::FieldRef &inField)
   { return inLHS + inField.operator Dynamic(); }

template<typename LHS_>
   inline Dynamic operator+(LHS_ inLHS,const hx::IndexRef &inIndexRef)
   { return inLHS + inIndexRef.operator Dynamic(); }
*/

// += -= *= /= %= &= |= ^= <<= >>= >>>=

namespace hx
{

template<typename T> inline double ToDouble(T inT) { return 0; }
template<typename T> inline double ToDouble(hx::ObjectPtr<T> inObj)
{
   return inObj.mPtr ? inObj.mPtr->__ToDouble() : 0.0;
}
template<> inline double ToDouble(String inValue) { return __hxcpp_parse_float(inValue); }
template<> inline double ToDouble(double inValue) { return inValue; }
template<> inline double ToDouble(int inValue) { return inValue; }
template<> inline double ToDouble(bool inValue) { return inValue; }
template<> inline double ToDouble(float inValue) { return inValue; }
template<> inline double ToDouble(cpp::UInt64 inValue) { return inValue; }
template<> inline double ToDouble(cpp::Int64 inValue) { return inValue; }
template<> inline double ToDouble(null inValue) { return 0; }



inline int UShr(int inData,int inShift)
{
   return ((unsigned int)inData) >> inShift;
}


HXCPP_EXTERN_CLASS_ATTRIBUTES double DoubleMod(double inLHS,double inRHS);

template<typename TL,typename TR>
double Mod(TL inLHS,TR inRHS) { return hx::DoubleMod(inLHS,inRHS); }

double DivByZero(double d);

#if !defined(_MSC_VER) || _MSC_VER > 1399
inline int Mod(int inLHS,int inRHS) { return inLHS % inRHS; }
#endif


template<typename L, typename R>
inline L& AddEq(L &inLHS, R inRHS) { inLHS = inLHS + inRHS; return inLHS; }
template<typename L, typename R>
inline L& MultEq(L &inLHS, R inRHS) { inLHS = inLHS * inRHS; return inLHS; }
template<typename L, typename R>
inline L& DivEq(L &inLHS, R inRHS) { inLHS = (double)inLHS / (double)inRHS; return inLHS; }
template<typename L, typename R>
inline L& SubEq(L &inLHS, R inRHS) { inLHS = inLHS - inRHS; return inLHS; }
template<typename L, typename R>
inline L& AndEq(L &inLHS, R inRHS) { inLHS = (int)inLHS & (int)inRHS; return inLHS; }
template<typename L, typename R>
inline L& OrEq(L &inLHS, R inRHS) { inLHS = (int)inLHS | (int)inRHS; return inLHS; }
template<typename L, typename R>
inline L& XorEq(L &inLHS, R inRHS) { inLHS = (int)inLHS ^ (int)inRHS; return inLHS; }
template<typename L, typename R>
inline L& ShlEq(L &inLHS, R inRHS) { inLHS = (int)inLHS << (int)inRHS; return inLHS; }
template<typename L, typename R>
inline L& ShrEq(L &inLHS, R inRHS) { inLHS = (int)inLHS >> (int)inRHS; return inLHS; }
template<typename L, typename R>
inline L& UShrEq(L &inLHS, R inRHS) { inLHS = hx::UShr(inLHS,inRHS); return inLHS; }
template<typename L, typename R>
inline L& ModEq(L &inLHS, R inRHS) { inLHS = DoubleMod(inLHS,inRHS); return inLHS; }

#if defined(__GNUC__) || defined(__SNC__)
template<typename R>
inline hx::FieldRef AddEq(hx::FieldRef inLHS, R inRHS) { inLHS = inLHS + inRHS; return inLHS; }
template<typename R>
inline hx::FieldRef MultEq(hx::FieldRef inLHS, R inRHS) { inLHS = inLHS * inRHS; return inLHS; }
template<typename R>
inline hx::FieldRef DivEq(hx::FieldRef inLHS, R inRHS) { inLHS = (double)inLHS / (double)inRHS; return inLHS; }
template<typename R>
inline hx::FieldRef SubEq(hx::FieldRef inLHS, R inRHS) { inLHS = inLHS - inRHS; return inLHS; }
template<typename R>
inline hx::FieldRef AndEq(hx::FieldRef inLHS, R inRHS) { inLHS = (int)inLHS & (int)inRHS; return inLHS; }
template<typename R>
inline hx::FieldRef OrEq(hx::FieldRef inLHS, R inRHS) { inLHS = (int)inLHS | (int)inRHS; return inLHS; }
template<typename R>
inline hx::FieldRef XorEq(hx::FieldRef inLHS, R inRHS) { inLHS = (int)inLHS ^ (int)inRHS; return inLHS; }
template<typename R>
inline hx::FieldRef ShlEq(hx::FieldRef inLHS, R inRHS) { inLHS = (int)inLHS << (int)inRHS; return inLHS; }
template<typename R>
inline hx::FieldRef ShrEq(hx::FieldRef inLHS, R inRHS) { inLHS = (int)inLHS >> (int)inRHS; return inLHS; }
template<typename R>
inline hx::FieldRef UShrEq(hx::FieldRef inLHS, R inRHS) { inLHS = hx::UShr(inLHS,inRHS); return inLHS; }
template<typename R>
inline hx::FieldRef ModEq(hx::FieldRef inLHS, R inRHS) { inLHS = DoubleMod(inLHS,inRHS); return inLHS; }


template<typename R>
inline hx::IndexRef AddEq(hx::IndexRef inLHS, R inRHS) { inLHS = inLHS + inRHS; return inLHS; }
template<typename R>
inline hx::IndexRef MultEq(hx::IndexRef inLHS, R inRHS) { inLHS = (double)inLHS * (double)inRHS; return inLHS; }
template<typename R>
inline hx::IndexRef DivEq(hx::IndexRef inLHS, R inRHS) { inLHS = (double)inLHS / (double)inRHS; return inLHS; }
template<typename R>
inline hx::IndexRef SubEq(hx::IndexRef inLHS, R inRHS) { inLHS = (double)inLHS - (double)inRHS; return inLHS; }
template<typename R>
inline hx::IndexRef AndEq(hx::IndexRef inLHS, R inRHS) { inLHS = (int)inLHS & (int)inRHS; return inLHS; }
template<typename R>
inline hx::IndexRef OrEq(hx::IndexRef inLHS, R inRHS) { inLHS = (int)inLHS | (int)inRHS; return inLHS; }
template<typename R>
inline hx::IndexRef XorEq(hx::IndexRef inLHS, R inRHS) { inLHS = (int)inLHS ^ (int)inRHS; return inLHS; }
template<typename R>
inline hx::IndexRef ShlEq(hx::IndexRef inLHS, R inRHS) { inLHS = (int)inLHS << (int)inRHS; return inLHS; }
template<typename R>
inline hx::IndexRef ShrEq(hx::IndexRef inLHS, R inRHS) { inLHS = (int)inLHS >> (int)inRHS; return inLHS; }
template<typename R>
inline hx::IndexRef UShrEq(hx::IndexRef inLHS, R inRHS) { inLHS = hx::UShr(inLHS,inRHS); return inLHS; }
template<typename R>
inline hx::IndexRef ModEq(hx::IndexRef inLHS, R inRHS) { inLHS = DoubleMod(inLHS,inRHS); return inLHS; }



#endif // __GNUC__ || __SNC__

template<typename R,typename T>
inline hx::__TArrayImplRef<T> AddEq(hx::__TArrayImplRef<T> ref, R inRHS)
   { ref.mObject->__set(ref.mIndex, ref.mObject->__get(ref.mIndex) + inRHS); return ref;}

template<typename R,typename T>
inline hx::__TArrayImplRef<T> MultEq(hx::__TArrayImplRef<T> ref, R inRHS)
   { ref.mObject->__set(ref.mIndex, ref.mObject->__get(ref.mIndex) * inRHS); return ref;}

template<typename R,typename T>
inline hx::__TArrayImplRef<T> DivEq(hx::__TArrayImplRef<T> ref, R inRHS)
   { ref.mObject->__set(ref.mIndex, ref.mObject->__get(ref.mIndex) / inRHS); return ref;}

template<typename R,typename T>
inline hx::__TArrayImplRef<T> SubEq(hx::__TArrayImplRef<T> ref, R inRHS)
   { ref.mObject->__set(ref.mIndex, ref.mObject->__get(ref.mIndex) - inRHS); return ref;}

template<typename T>
inline hx::__TArrayImplRef<T> AndEq(hx::__TArrayImplRef<T> ref, int inRHS)
   { ref.mObject->__set(ref.mIndex, (int)ref.mObject->__get(ref.mIndex) & inRHS); return ref;}

template<typename T>
inline hx::__TArrayImplRef<T> OrEq(hx::__TArrayImplRef<T> ref, int inRHS)
   { ref.mObject->__set(ref.mIndex, (int)ref.mObject->__get(ref.mIndex) | inRHS); return ref;}

template<typename T>
inline hx::__TArrayImplRef<T> XorEq(hx::__TArrayImplRef<T> ref, int inRHS)
   { ref.mObject->__set(ref.mIndex, (int)ref.mObject->__get(ref.mIndex) ^ inRHS); return ref;}

template<typename T>
inline hx::__TArrayImplRef<T> ShlEq(hx::__TArrayImplRef<T> ref, int inRHS)
   { ref.mObject->__set(ref.mIndex, (int)ref.mObject->__get(ref.mIndex) << inRHS); return ref;}

template<typename T>
inline hx::__TArrayImplRef<T> ShrEq(hx::__TArrayImplRef<T> ref, int inRHS)
   { ref.mObject->__set(ref.mIndex, (int)ref.mObject->__get(ref.mIndex) >> inRHS); return ref;}

template<typename T>
inline hx::__TArrayImplRef<T> UShrEq(hx::__TArrayImplRef<T> ref, int inRHS)
   { ref.mObject->__set(ref.mIndex, hx::UShr(ref.mObject->__get(ref.mIndex),inRHS)); return ref;}

template<typename T>
inline hx::__TArrayImplRef<T> UShrEq(hx::__TArrayImplRef<T> ref, double inRHS)
   { ref.mObject->__set(ref.mIndex, DoubleMod(ref.mObject->__get(ref.mIndex),inRHS)); return ref;}







template<typename T> inline T TCastObject(hx::Object *inObj) { return hx::BadCast(); }
template<> inline bool TCastObject<bool>(hx::Object *inObj)
{
   if (!inObj || inObj->__GetType()!=::vtBool) return hx::BadCast();
   return inObj?inObj->__ToInt():0;
}
template<> inline int TCastObject<int>(hx::Object *inObj)
{
   if (!inObj || !(inObj->__GetType()==::vtInt ||
        ((inObj->__GetType()==::vtFloat || inObj->__GetType()==::vtInt64) && inObj->__ToDouble()==inObj->__ToInt()) ) ) return hx::BadCast();
   return inObj->__ToInt();
}
template<> inline double TCastObject<double>(hx::Object *inObj)
{
   if (!inObj || (inObj->__GetType()!=::vtFloat && inObj->__GetType()!=::vtInt64 && inObj->__GetType()!=::vtInt))
      return hx::BadCast();
   return inObj->__ToDouble();
}
template<> inline float TCastObject<float>(hx::Object *inObj)
{
   if (!inObj || (inObj->__GetType()!=::vtFloat && inObj->__GetType()!=::vtInt64 && inObj->__GetType()!=::vtInt))
      return hx::BadCast();
   return inObj->__ToDouble();
}

template<> inline String TCastObject<String>(hx::Object *inObj)
{
   if (!inObj || (inObj->__GetType()!=::vtString))
      return hx::BadCast();
   return inObj->__ToString();
}

template<> inline null TCastObject<null>(hx::Object *inObj) { return null(); }

// Cast to scalar
template<typename T> struct TCast
{
   template<typename VAL> static inline T cast(VAL inVal ) {
      T result =  TCastObject<T>(Dynamic(inVal).GetPtr());
      if (result==null()) hx::BadCast();
      return result;
   }

   template<typename INOBJ>
   static inline T cast(ObjectPtr<INOBJ> inObj )
   {
      T result =  TCastObject<T>(inObj.GetPtr());
      if (result==null()) hx::BadCast();
      return result;
   }

   template<typename INOBJ>
   static inline T cast(Array<INOBJ> inObj ) { return hx::BadCast(); }

};

// Cast to object
template<typename T> struct TCast< ObjectPtr<T> >
{
   template<typename VAL> static inline ObjectPtr<T> cast(VAL inVal ) {
      ObjectPtr<T> result = Dynamic(inVal);
      if (result==null() && inVal!=null()) BadCast();
      return result;
   }

   template<typename INOBJ>
   static inline ObjectPtr<T> cast(ObjectPtr<INOBJ> inObj )
   {
      ObjectPtr<T> result = ObjectPtr<T>(inObj);
      if (result==null() && inObj!=null()) hx::BadCast();
      return result;
   }
};

#if (HXCPP_API_LEVEL >= 330)
template< > struct TCast< cpp::VirtualArray >
{
   template<typename VAL> static inline cpp::VirtualArray cast(VAL inVal ) {
      return  cpp::VirtualArray(inVal);
   }
};
#endif


// Cast to struct
template<typename T,typename H> struct TCast< cpp::Struct<T,H> >
{
   static inline cpp::Struct<T,H> cast( const cpp::Struct<T,H> &inObj ) { return inObj; }
};


inline Array<Dynamic> TCastToArray(Dynamic inVal)
{
   Dynamic result = inVal;
   if (result==null() && inVal!=null()) hx::BadCast();
   return inVal;
}

template<typename PTRTYPE> struct DynamicConvertType { enum { Convert = aciNotArray }; };

// Always convert ...
template<> struct DynamicConvertType< hx::Interface * > { enum { Convert = aciAlwaysConvert }; };
template<> struct DynamicConvertType< Array_obj<Dynamic> * > { enum { Convert = aciObjectArray }; };
template<> struct DynamicConvertType< Array_obj< ::String> * > { enum { Convert = aciStringArray }; };
template<typename T> struct DynamicConvertType< Array_obj<T> * > { enum { Convert = sizeof(T) }; };
#if (HXCPP_API_LEVEL >= 330)
template<> struct DynamicConvertType< cpp::VirtualArray_obj * > { enum { Convert = aciVirtualArray }; };
#endif

}



template<typename RESULT>
inline RESULT Dynamic::StaticCast() const
{
   typedef typename RESULT::Ptr type;

   const int convertId = (int)hx::DynamicConvertType<type>::Convert;
   if (convertId!=hx::aciNotArray && mPtr && convertId!=((hx::ArrayCommon *)mPtr)->getArrayConvertId())
   {
      // Constructing the result from the Dynamic value will check for a conversion
      //  using something like dynamic_cast
      return *this;
   }
   else
   {
      // Simple reinterpret_cast
      return (typename RESULT::Ptr)mPtr;
   }
}

namespace hx
{
inline bool IsInterfacePtr(...) { return false; }
inline bool IsInterfacePtr(const hx::Interface *) { return true; }
}
  
template<typename VALUE>
inline void __hxcpp_unsafe_set(hx::ObjectPtr<VALUE> &outForced, const Dynamic &inD)
{
   if (hx::IsInterfacePtr(outForced.mPtr))
   {
      hx::Throw(HX_CSTRING("unsafe set of interfaces not supported yet."));
      outForced.mPtr = (VALUE *)(inD.mPtr);
   }
   else
   {
      #if (HXCPP_API_LEVEL >= 331)
      outForced.mPtr = (VALUE *)(inD.mPtr);
      #else
      outForced.mPtr = (VALUE *)(inD.mPtr ? inD.mPtr->__GetRealObject() : 0);
      #endif
   }
}




#endif
>>>>>>> 07c96253
<|MERGE_RESOLUTION|>--- conflicted
+++ resolved
@@ -1,708 +1,391 @@
-<<<<<<< HEAD
-#ifndef HX_OPERATORS_H
-#define HX_OPERATORS_H
-
-
-
-template<typename T> bool null::operator == (const hx::ObjectPtr<T> &O) const { return !O.mPtr; }
-template<typename T> inline bool null::operator != (const hx::ObjectPtr<T> &O) const { return O.mPtr; }
-
-template<typename T> inline bool null::operator == (const Array<T> &O) const { return !O.mPtr; }
-template<typename T> inline bool null::operator != (const Array<T> &O) const { return O.mPtr; }
-inline bool null::operator == (const hx::FieldRef &O) const { return !O.HasPointer(); }
-inline bool null::operator != (const hx::FieldRef &O) const { return O.HasPointer(); }
-inline bool null::operator == (const hx::IndexRef &O) const { return !O.HasPointer(); }
-inline bool null::operator != (const hx::IndexRef &O) const { return O.HasPointer(); }
-
-inline bool null::operator == (const Dynamic &O) const { return !O.mPtr; }
-inline bool null::operator != (const Dynamic &O) const { return O.mPtr; }
-
-inline bool null::operator == (const String &O) const { return !O.__s; }
-inline bool null::operator != (const String &O) const { return O.__s; }
-
-namespace hx {
-template<typename T> Null<T>::operator Dynamic() { if (isNull) return Dynamic(); return value; }
-}
-
-HX_COMPARE_NULL_MOST_OPS(String)
-HX_COMPARE_NULL_MOST_OPS(Dynamic)
-HX_COMPARE_NULL_MOST_OPS(hx::FieldRef)
-HX_COMPARE_NULL_MOST_OPS(hx::IndexRef)
-
-//HX_NULL_DEFINE_COMPARE_MOST_OPS(String)
-//HX_NULL_DEFINE_COMPARE_MOST_OPS(Dynamic)
-//HX_NULL_DEFINE_COMPARE_MOST_OPS(hx::FieldRef)
-//HX_NULL_DEFINE_COMPARE_MOST_OPS(hx::IndexRef)
-
-
-// Operators for mixing various types ....
-
-
-inline String operator+(const Int &i,const String &s) { return String(i) + s; }
-inline String operator+(const double &d,const String &s) { return String(d) + s; }
-inline String operator+(const float &d,const String &s) { return String(d) + s; }
-inline String operator+(const bool &b,const String &s) { return String(b) + s; }
-inline String operator+(const HX_CHAR *c,const String &s) { return String(c) + s; }
-inline String operator+(const null &n,const String &s) { return String(n) + s; }
-inline String operator+(const cpp::CppInt32__ &i,const String &s) { return String(i) + s; }
-
-template<typename T_>
-   inline String operator+(const hx::ObjectPtr<T_> &inLHS,const String &s)
-   { return (inLHS.mPtr ? const_cast<hx::ObjectPtr<T_> & >(inLHS)->toString() : HX_CSTRING("null") ) + s; }
-
-/*
-template<typename LHS_>
-   inline Dynamic operator+(LHS_ inLHS, const hx::FieldRef &inField)
-   { return inLHS + inField.operator Dynamic(); }
-
-template<typename LHS_>
-   inline Dynamic operator+(LHS_ inLHS,const hx::IndexRef &inIndexRef)
-   { return inLHS + inIndexRef.operator Dynamic(); }
-*/
-
-// += -= *= /= %= &= |= ^= <<= >>= >>>=
-
-namespace hx
-{
-
-template<typename T> inline double ToDouble(T inT) { return 0; }
-template<typename T> inline double ToDouble(hx::ObjectPtr<T> inObj)
-{
-   return inObj.mPtr ? inObj.mPtr->__ToDouble() : 0.0;
-}
-template<> inline double ToDouble(String inValue) { return __hxcpp_parse_float(inValue); }
-template<> inline double ToDouble(double inValue) { return inValue; }
-template<> inline double ToDouble(int inValue) { return inValue; }
-template<> inline double ToDouble(bool inValue) { return inValue; }
-template<> inline double ToDouble(float inValue) { return inValue; }
-template<> inline double ToDouble(null inValue) { return 0; }
-
-
-
-inline int UShr(int inData,int inShift)
-{
-   return ((unsigned int)inData) >> inShift;
-}
-
-
-HXCPP_EXTERN_CLASS_ATTRIBUTES double DoubleMod(double inLHS,double inRHS);
-
-template<typename TL,typename TR>
-double Mod(TL inLHS,TR inRHS) { return hx::DoubleMod(inLHS,inRHS); }
-
-#if !defined(_MSC_VER) || _MSC_VER > 1399
-inline int Mod(int inLHS,int inRHS) { return inLHS % inRHS; }
-#endif
-
-
-template<typename L, typename R>
-inline L& AddEq(L &inLHS, R inRHS) { inLHS = inLHS + inRHS; return inLHS; }
-template<typename L, typename R>
-inline L& MultEq(L &inLHS, R inRHS) { inLHS = inLHS * inRHS; return inLHS; }
-template<typename L, typename R>
-inline L& DivEq(L &inLHS, R inRHS) { inLHS = (double)inLHS / (double)inRHS; return inLHS; }
-template<typename L, typename R>
-inline L& SubEq(L &inLHS, R inRHS) { inLHS = inLHS - inRHS; return inLHS; }
-template<typename L, typename R>
-inline L& AndEq(L &inLHS, R inRHS) { inLHS = (int)inLHS & (int)inRHS; return inLHS; }
-template<typename L, typename R>
-inline L& OrEq(L &inLHS, R inRHS) { inLHS = (int)inLHS | (int)inRHS; return inLHS; }
-template<typename L, typename R>
-inline L& XorEq(L &inLHS, R inRHS) { inLHS = (int)inLHS ^ (int)inRHS; return inLHS; }
-template<typename L, typename R>
-inline L& ShlEq(L &inLHS, R inRHS) { inLHS = (int)inLHS << (int)inRHS; return inLHS; }
-template<typename L, typename R>
-inline L& ShrEq(L &inLHS, R inRHS) { inLHS = (int)inLHS >> (int)inRHS; return inLHS; }
-template<typename L, typename R>
-inline L& UShrEq(L &inLHS, R inRHS) { inLHS = hx::UShr(inLHS,inRHS); return inLHS; }
-template<typename L, typename R>
-inline L& ModEq(L &inLHS, R inRHS) { inLHS = DoubleMod(inLHS,inRHS); return inLHS; }
-
-#ifdef __GNUC__
-template<typename R>
-inline hx::FieldRef AddEq(hx::FieldRef inLHS, R inRHS) { inLHS = inLHS + inRHS; return inLHS; }
-template<typename R>
-inline hx::FieldRef MultEq(hx::FieldRef inLHS, R inRHS) { inLHS = inLHS * inRHS; return inLHS; }
-template<typename R>
-inline hx::FieldRef DivEq(hx::FieldRef inLHS, R inRHS) { inLHS = (double)inLHS / (double)inRHS; return inLHS; }
-template<typename R>
-inline hx::FieldRef SubEq(hx::FieldRef inLHS, R inRHS) { inLHS = inLHS - inRHS; return inLHS; }
-template<typename R>
-inline hx::FieldRef AndEq(hx::FieldRef inLHS, R inRHS) { inLHS = (int)inLHS & (int)inRHS; return inLHS; }
-template<typename R>
-inline hx::FieldRef OrEq(hx::FieldRef inLHS, R inRHS) { inLHS = (int)inLHS | (int)inRHS; return inLHS; }
-template<typename R>
-inline hx::FieldRef XorEq(hx::FieldRef inLHS, R inRHS) { inLHS = (int)inLHS ^ (int)inRHS; return inLHS; }
-template<typename R>
-inline hx::FieldRef ShlEq(hx::FieldRef inLHS, R inRHS) { inLHS = (int)inLHS << (int)inRHS; return inLHS; }
-template<typename R>
-inline hx::FieldRef ShrEq(hx::FieldRef inLHS, R inRHS) { inLHS = (int)inLHS >> (int)inRHS; return inLHS; }
-template<typename R>
-inline hx::FieldRef UShrEq(hx::FieldRef inLHS, R inRHS) { inLHS = hx::UShr(inLHS,inRHS); return inLHS; }
-template<typename R>
-inline hx::FieldRef ModEq(hx::FieldRef inLHS, R inRHS) { inLHS = DoubleMod(inLHS,inRHS); return inLHS; }
-
-
-template<typename R>
-inline hx::IndexRef AddEq(hx::IndexRef inLHS, R inRHS) { inLHS = inLHS + inRHS; return inLHS; }
-template<typename R>
-inline hx::IndexRef MultEq(hx::IndexRef inLHS, R inRHS) { inLHS = (double)inLHS * (double)inRHS; return inLHS; }
-template<typename R>
-inline hx::IndexRef DivEq(hx::IndexRef inLHS, R inRHS) { inLHS = (double)inLHS / (double)inRHS; return inLHS; }
-template<typename R>
-inline hx::IndexRef SubEq(hx::IndexRef inLHS, R inRHS) { inLHS = (double)inLHS - (double)inRHS; return inLHS; }
-template<typename R>
-inline hx::IndexRef AndEq(hx::IndexRef inLHS, R inRHS) { inLHS = (int)inLHS & (int)inRHS; return inLHS; }
-template<typename R>
-inline hx::IndexRef OrEq(hx::IndexRef inLHS, R inRHS) { inLHS = (int)inLHS | (int)inRHS; return inLHS; }
-template<typename R>
-inline hx::IndexRef XorEq(hx::IndexRef inLHS, R inRHS) { inLHS = (int)inLHS ^ (int)inRHS; return inLHS; }
-template<typename R>
-inline hx::IndexRef ShlEq(hx::IndexRef inLHS, R inRHS) { inLHS = (int)inLHS << (int)inRHS; return inLHS; }
-template<typename R>
-inline hx::IndexRef ShrEq(hx::IndexRef inLHS, R inRHS) { inLHS = (int)inLHS >> (int)inRHS; return inLHS; }
-template<typename R>
-inline hx::IndexRef UShrEq(hx::IndexRef inLHS, R inRHS) { inLHS = hx::UShr(inLHS,inRHS); return inLHS; }
-template<typename R>
-inline hx::IndexRef ModEq(hx::IndexRef inLHS, R inRHS) { inLHS = DoubleMod(inLHS,inRHS); return inLHS; }
-
-
-#endif // __GNUC__
-
-
-template<typename T> inline T TCastObject(hx::Object *inObj) { return hx::BadCast(); }
-template<> inline bool TCastObject<bool>(hx::Object *inObj)
-{
-   if (!inObj || inObj->__GetType()!=::vtBool) return hx::BadCast();
-   return inObj?inObj->__ToInt():0;
-}
-template<> inline int TCastObject<int>(hx::Object *inObj)
-{
-   if (!inObj || !(inObj->__GetType()==::vtInt ||
-        (inObj->__GetType()==::vtFloat && inObj->__ToDouble()==inObj->__ToInt()) ) ) return hx::BadCast();
-   return inObj->__ToInt();
-}
-template<> inline double TCastObject<double>(hx::Object *inObj)
-{
-   if (!inObj || (inObj->__GetType()!=::vtFloat && inObj->__GetType()!=::vtInt))
-      return hx::BadCast();
-   return inObj->__ToDouble();
-}
-template<> inline float TCastObject<float>(hx::Object *inObj)
-{
-   if (!inObj || (inObj->__GetType()!=::vtFloat && inObj->__GetType()!=::vtInt))
-      return hx::BadCast();
-   return inObj->__ToDouble();
-}
-
-template<> inline String TCastObject<String>(hx::Object *inObj)
-{
-   if (!inObj || (inObj->__GetType()!=::vtString))
-      return hx::BadCast();
-   return inObj->__ToString();
-}
-
-template<> inline null TCastObject<null>(hx::Object *inObj) { return null(); }
-
-// Cast to scalar
-template<typename T> struct TCast
-{
-   template<typename VAL> static inline T cast(VAL inVal ) {
-      T result =  TCastObject<T>(Dynamic(inVal).GetPtr());
-      if (result==null()) hx::BadCast();
-      return result;
-   }
-
-   template<typename INOBJ>
-   static inline T cast(ObjectPtr<INOBJ> inObj )
-   {
-      T result =  TCastObject<T>(inObj.GetPtr());
-      if (result==null()) hx::BadCast();
-      return result;
-   }
-
-   template<typename INOBJ>
-   static inline T cast(Array<INOBJ> inObj ) { return hx::BadCast(); }
-
-};
-
-// Cast to object
-template<typename T> struct TCast< ObjectPtr<T> >
-{
-   template<typename VAL> static inline ObjectPtr<T> cast(VAL inVal ) {
-      ObjectPtr<T> result = Dynamic(inVal);
-      if (result==null() && inVal!=null()) BadCast();
-      return result;
-   }
-
-   template<typename INOBJ>
-   static inline ObjectPtr<T> cast(ObjectPtr<INOBJ> inObj )
-   {
-      ObjectPtr<T> result = ObjectPtr<T>(inObj);
-      if (result==null() && inObj!=null()) hx::BadCast();
-      return result;
-   }
-};
-
-inline Array<Dynamic> TCastToArray(Dynamic inVal)
-{
-   Dynamic result = inVal;
-   if (result==null() && inVal!=null()) hx::BadCast();
-   return inVal;
-}
-
-template<typename PTRTYPE>
-struct DynamicConvertType { enum { Convert = 0 }; };
-
-enum { DynamicConvertStringPodId = 0x4000 };
-
-// Always convert ...
-template<> struct DynamicConvertType< hx::Interface * > { enum { Convert = -1 }; };
-// Convert if different size
-template<> struct DynamicConvertType< Array_obj<int> *> { enum { Convert = sizeof(int) }; };
-template<> struct DynamicConvertType< Array_obj<bool> * > { enum { Convert = sizeof(bool) }; };
-template<> struct DynamicConvertType< Array_obj<double> *> { enum { Convert = sizeof(double) }; };
-template<> struct DynamicConvertType< Array_obj<float> * > { enum { Convert = sizeof(float) }; };
-template<> struct DynamicConvertType< Array_obj<unsigned char> * > { enum { Convert = sizeof(char) }; };
-template<> struct DynamicConvertType< Array_obj<signed char> * > { enum { Convert = sizeof(char) }; };
-template<> struct DynamicConvertType< Array_obj<char> * > { enum { Convert = sizeof(char) }; };
-
-// String uses special key so it does not confuse { ptr, int } with { double } of 8 bytes
-template<> struct DynamicConvertType< Array_obj< ::String> * > { enum { Convert = DynamicConvertStringPodId }; };
-}
-
-template<typename RESULT>
-inline RESULT Dynamic::StaticCast() const
-{
-   typedef typename RESULT::Ptr type;
-
-   if ( (hx::DynamicConvertType<type>::Convert<0) ||
-       (hx::DynamicConvertType<type>::Convert > 0 && mPtr && 
-          hx::DynamicConvertType<type>::Convert != ((hx::ArrayBase *)mPtr)->getPodSize()) )
-   {
-      // Constructing the result from the Dynamic value will check for a conversion
-      //  using something like dynamic_cast
-      return *this;
-   }
-   else
-   {
-      // Simple reinterpret_cast
-      return (typename RESULT::Ptr)mPtr;
-   }
-}
-
-namespace hx
-{
-inline bool IsInterfacePtr(...) { return false; }
-inline bool IsInterfacePtr(const hx::Interface *) { return true; }
-}
-  
-template<typename VALUE>
-inline void __hxcpp_unsafe_set(hx::ObjectPtr<VALUE> &outForced, const Dynamic &inD)
-{
-   if (hx::IsInterfacePtr(outForced.mPtr))
-   {
-      hx::Throw(HX_CSTRING("unsafe set of interfaces not supported yet."));
-      outForced.mPtr = (VALUE *)(inD.mPtr);
-   }
-   else
-      outForced.mPtr = (VALUE *)(inD.mPtr ? inD.mPtr->__GetRealObject() : 0);
-}
-
-
-
-
-#endif
-=======
-#ifndef HX_OPERATORS_H
-#define HX_OPERATORS_H
-
-
-
-template<typename T> bool null::operator == (const hx::ObjectPtr<T> &O) const { return !O.mPtr; }
-template<typename T> inline bool null::operator != (const hx::ObjectPtr<T> &O) const { return O.mPtr; }
-
-template<typename T> inline bool null::operator == (const Array<T> &O) const { return !O.mPtr; }
-template<typename T> inline bool null::operator != (const Array<T> &O) const { return O.mPtr; }
-inline bool null::operator == (const hx::FieldRef &O) const { return !O.HasPointer(); }
-inline bool null::operator != (const hx::FieldRef &O) const { return O.HasPointer(); }
-inline bool null::operator == (const hx::IndexRef &O) const { return !O.HasPointer(); }
-inline bool null::operator != (const hx::IndexRef &O) const { return O.HasPointer(); }
-
-inline bool null::operator == (const Dynamic &O) const { return !O.mPtr; }
-inline bool null::operator != (const Dynamic &O) const { return O.mPtr; }
-
-inline bool null::operator == (const String &O) const { return !O.__s; }
-inline bool null::operator != (const String &O) const { return O.__s; }
-
-namespace hx {
-template<typename T> Null<T>::operator Dynamic() { if (isNull) return Dynamic(); return value; }
-}
-
-HX_COMPARE_NULL_MOST_OPS(String)
-HX_COMPARE_NULL_MOST_OPS(Dynamic)
-HX_COMPARE_NULL_MOST_OPS(hx::FieldRef)
-HX_COMPARE_NULL_MOST_OPS(hx::IndexRef)
-
-//HX_NULL_DEFINE_COMPARE_MOST_OPS(String)
-//HX_NULL_DEFINE_COMPARE_MOST_OPS(Dynamic)
-//HX_NULL_DEFINE_COMPARE_MOST_OPS(hx::FieldRef)
-//HX_NULL_DEFINE_COMPARE_MOST_OPS(hx::IndexRef)
-
-
-// Operators for mixing various types ....
-
-
-inline String operator+(const cpp::UInt64 &i,const String &s) { return String(i) + s; }
-inline String operator+(const cpp::Int64 &i,const String &s) { return String(i) + s; }
-inline String operator+(const int &i,const String &s) { return String(i) + s; }
-inline String operator+(const unsigned int &i,const String &s) { return String(i) + s; }
-inline String operator+(const double &d,const String &s) { return String(d) + s; }
-inline String operator+(const float &d,const String &s) { return String(d) + s; }
-inline String operator+(const bool &b,const String &s) { return String(b) + s; }
-inline String operator+(const unsigned char c,const String &s) { return String(c) + s; }
-inline String operator+(const signed char c,const String &s) { return String(c) + s; }
-inline String operator+(const unsigned short c,const String &s) { return String(c) + s; }
-inline String operator+(const signed short c,const String &s) { return String(c) + s; }
-inline String operator+(const null &n,const String &s) { return String(n) + s; }
-inline String operator+(const cpp::CppInt32__ &i,const String &s) { return String(i) + s; }
-
-template<typename T_>
-   inline String operator+(const hx::ObjectPtr<T_> &inLHS,const String &s)
-   { return (inLHS.mPtr ? const_cast<hx::ObjectPtr<T_> & >(inLHS)->toString() : HX_CSTRING("null") ) + s; }
-
-/*
-template<typename LHS_>
-   inline Dynamic operator+(LHS_ inLHS, const hx::FieldRef &inField)
-   { return inLHS + inField.operator Dynamic(); }
-
-template<typename LHS_>
-   inline Dynamic operator+(LHS_ inLHS,const hx::IndexRef &inIndexRef)
-   { return inLHS + inIndexRef.operator Dynamic(); }
-*/
-
-// += -= *= /= %= &= |= ^= <<= >>= >>>=
-
-namespace hx
-{
-
-template<typename T> inline double ToDouble(T inT) { return 0; }
-template<typename T> inline double ToDouble(hx::ObjectPtr<T> inObj)
-{
-   return inObj.mPtr ? inObj.mPtr->__ToDouble() : 0.0;
-}
-template<> inline double ToDouble(String inValue) { return __hxcpp_parse_float(inValue); }
-template<> inline double ToDouble(double inValue) { return inValue; }
-template<> inline double ToDouble(int inValue) { return inValue; }
-template<> inline double ToDouble(bool inValue) { return inValue; }
-template<> inline double ToDouble(float inValue) { return inValue; }
-template<> inline double ToDouble(cpp::UInt64 inValue) { return inValue; }
-template<> inline double ToDouble(cpp::Int64 inValue) { return inValue; }
-template<> inline double ToDouble(null inValue) { return 0; }
-
-
-
-inline int UShr(int inData,int inShift)
-{
-   return ((unsigned int)inData) >> inShift;
-}
-
-
-HXCPP_EXTERN_CLASS_ATTRIBUTES double DoubleMod(double inLHS,double inRHS);
-
-template<typename TL,typename TR>
-double Mod(TL inLHS,TR inRHS) { return hx::DoubleMod(inLHS,inRHS); }
-
-double DivByZero(double d);
-
-#if !defined(_MSC_VER) || _MSC_VER > 1399
-inline int Mod(int inLHS,int inRHS) { return inLHS % inRHS; }
-#endif
-
-
-template<typename L, typename R>
-inline L& AddEq(L &inLHS, R inRHS) { inLHS = inLHS + inRHS; return inLHS; }
-template<typename L, typename R>
-inline L& MultEq(L &inLHS, R inRHS) { inLHS = inLHS * inRHS; return inLHS; }
-template<typename L, typename R>
-inline L& DivEq(L &inLHS, R inRHS) { inLHS = (double)inLHS / (double)inRHS; return inLHS; }
-template<typename L, typename R>
-inline L& SubEq(L &inLHS, R inRHS) { inLHS = inLHS - inRHS; return inLHS; }
-template<typename L, typename R>
-inline L& AndEq(L &inLHS, R inRHS) { inLHS = (int)inLHS & (int)inRHS; return inLHS; }
-template<typename L, typename R>
-inline L& OrEq(L &inLHS, R inRHS) { inLHS = (int)inLHS | (int)inRHS; return inLHS; }
-template<typename L, typename R>
-inline L& XorEq(L &inLHS, R inRHS) { inLHS = (int)inLHS ^ (int)inRHS; return inLHS; }
-template<typename L, typename R>
-inline L& ShlEq(L &inLHS, R inRHS) { inLHS = (int)inLHS << (int)inRHS; return inLHS; }
-template<typename L, typename R>
-inline L& ShrEq(L &inLHS, R inRHS) { inLHS = (int)inLHS >> (int)inRHS; return inLHS; }
-template<typename L, typename R>
-inline L& UShrEq(L &inLHS, R inRHS) { inLHS = hx::UShr(inLHS,inRHS); return inLHS; }
-template<typename L, typename R>
-inline L& ModEq(L &inLHS, R inRHS) { inLHS = DoubleMod(inLHS,inRHS); return inLHS; }
-
-#if defined(__GNUC__) || defined(__SNC__)
-template<typename R>
-inline hx::FieldRef AddEq(hx::FieldRef inLHS, R inRHS) { inLHS = inLHS + inRHS; return inLHS; }
-template<typename R>
-inline hx::FieldRef MultEq(hx::FieldRef inLHS, R inRHS) { inLHS = inLHS * inRHS; return inLHS; }
-template<typename R>
-inline hx::FieldRef DivEq(hx::FieldRef inLHS, R inRHS) { inLHS = (double)inLHS / (double)inRHS; return inLHS; }
-template<typename R>
-inline hx::FieldRef SubEq(hx::FieldRef inLHS, R inRHS) { inLHS = inLHS - inRHS; return inLHS; }
-template<typename R>
-inline hx::FieldRef AndEq(hx::FieldRef inLHS, R inRHS) { inLHS = (int)inLHS & (int)inRHS; return inLHS; }
-template<typename R>
-inline hx::FieldRef OrEq(hx::FieldRef inLHS, R inRHS) { inLHS = (int)inLHS | (int)inRHS; return inLHS; }
-template<typename R>
-inline hx::FieldRef XorEq(hx::FieldRef inLHS, R inRHS) { inLHS = (int)inLHS ^ (int)inRHS; return inLHS; }
-template<typename R>
-inline hx::FieldRef ShlEq(hx::FieldRef inLHS, R inRHS) { inLHS = (int)inLHS << (int)inRHS; return inLHS; }
-template<typename R>
-inline hx::FieldRef ShrEq(hx::FieldRef inLHS, R inRHS) { inLHS = (int)inLHS >> (int)inRHS; return inLHS; }
-template<typename R>
-inline hx::FieldRef UShrEq(hx::FieldRef inLHS, R inRHS) { inLHS = hx::UShr(inLHS,inRHS); return inLHS; }
-template<typename R>
-inline hx::FieldRef ModEq(hx::FieldRef inLHS, R inRHS) { inLHS = DoubleMod(inLHS,inRHS); return inLHS; }
-
-
-template<typename R>
-inline hx::IndexRef AddEq(hx::IndexRef inLHS, R inRHS) { inLHS = inLHS + inRHS; return inLHS; }
-template<typename R>
-inline hx::IndexRef MultEq(hx::IndexRef inLHS, R inRHS) { inLHS = (double)inLHS * (double)inRHS; return inLHS; }
-template<typename R>
-inline hx::IndexRef DivEq(hx::IndexRef inLHS, R inRHS) { inLHS = (double)inLHS / (double)inRHS; return inLHS; }
-template<typename R>
-inline hx::IndexRef SubEq(hx::IndexRef inLHS, R inRHS) { inLHS = (double)inLHS - (double)inRHS; return inLHS; }
-template<typename R>
-inline hx::IndexRef AndEq(hx::IndexRef inLHS, R inRHS) { inLHS = (int)inLHS & (int)inRHS; return inLHS; }
-template<typename R>
-inline hx::IndexRef OrEq(hx::IndexRef inLHS, R inRHS) { inLHS = (int)inLHS | (int)inRHS; return inLHS; }
-template<typename R>
-inline hx::IndexRef XorEq(hx::IndexRef inLHS, R inRHS) { inLHS = (int)inLHS ^ (int)inRHS; return inLHS; }
-template<typename R>
-inline hx::IndexRef ShlEq(hx::IndexRef inLHS, R inRHS) { inLHS = (int)inLHS << (int)inRHS; return inLHS; }
-template<typename R>
-inline hx::IndexRef ShrEq(hx::IndexRef inLHS, R inRHS) { inLHS = (int)inLHS >> (int)inRHS; return inLHS; }
-template<typename R>
-inline hx::IndexRef UShrEq(hx::IndexRef inLHS, R inRHS) { inLHS = hx::UShr(inLHS,inRHS); return inLHS; }
-template<typename R>
-inline hx::IndexRef ModEq(hx::IndexRef inLHS, R inRHS) { inLHS = DoubleMod(inLHS,inRHS); return inLHS; }
-
-
-
-#endif // __GNUC__ || __SNC__
-
-template<typename R,typename T>
-inline hx::__TArrayImplRef<T> AddEq(hx::__TArrayImplRef<T> ref, R inRHS)
-   { ref.mObject->__set(ref.mIndex, ref.mObject->__get(ref.mIndex) + inRHS); return ref;}
-
-template<typename R,typename T>
-inline hx::__TArrayImplRef<T> MultEq(hx::__TArrayImplRef<T> ref, R inRHS)
-   { ref.mObject->__set(ref.mIndex, ref.mObject->__get(ref.mIndex) * inRHS); return ref;}
-
-template<typename R,typename T>
-inline hx::__TArrayImplRef<T> DivEq(hx::__TArrayImplRef<T> ref, R inRHS)
-   { ref.mObject->__set(ref.mIndex, ref.mObject->__get(ref.mIndex) / inRHS); return ref;}
-
-template<typename R,typename T>
-inline hx::__TArrayImplRef<T> SubEq(hx::__TArrayImplRef<T> ref, R inRHS)
-   { ref.mObject->__set(ref.mIndex, ref.mObject->__get(ref.mIndex) - inRHS); return ref;}
-
-template<typename T>
-inline hx::__TArrayImplRef<T> AndEq(hx::__TArrayImplRef<T> ref, int inRHS)
-   { ref.mObject->__set(ref.mIndex, (int)ref.mObject->__get(ref.mIndex) & inRHS); return ref;}
-
-template<typename T>
-inline hx::__TArrayImplRef<T> OrEq(hx::__TArrayImplRef<T> ref, int inRHS)
-   { ref.mObject->__set(ref.mIndex, (int)ref.mObject->__get(ref.mIndex) | inRHS); return ref;}
-
-template<typename T>
-inline hx::__TArrayImplRef<T> XorEq(hx::__TArrayImplRef<T> ref, int inRHS)
-   { ref.mObject->__set(ref.mIndex, (int)ref.mObject->__get(ref.mIndex) ^ inRHS); return ref;}
-
-template<typename T>
-inline hx::__TArrayImplRef<T> ShlEq(hx::__TArrayImplRef<T> ref, int inRHS)
-   { ref.mObject->__set(ref.mIndex, (int)ref.mObject->__get(ref.mIndex) << inRHS); return ref;}
-
-template<typename T>
-inline hx::__TArrayImplRef<T> ShrEq(hx::__TArrayImplRef<T> ref, int inRHS)
-   { ref.mObject->__set(ref.mIndex, (int)ref.mObject->__get(ref.mIndex) >> inRHS); return ref;}
-
-template<typename T>
-inline hx::__TArrayImplRef<T> UShrEq(hx::__TArrayImplRef<T> ref, int inRHS)
-   { ref.mObject->__set(ref.mIndex, hx::UShr(ref.mObject->__get(ref.mIndex),inRHS)); return ref;}
-
-template<typename T>
-inline hx::__TArrayImplRef<T> UShrEq(hx::__TArrayImplRef<T> ref, double inRHS)
-   { ref.mObject->__set(ref.mIndex, DoubleMod(ref.mObject->__get(ref.mIndex),inRHS)); return ref;}
-
-
-
-
-
-
-
-template<typename T> inline T TCastObject(hx::Object *inObj) { return hx::BadCast(); }
-template<> inline bool TCastObject<bool>(hx::Object *inObj)
-{
-   if (!inObj || inObj->__GetType()!=::vtBool) return hx::BadCast();
-   return inObj?inObj->__ToInt():0;
-}
-template<> inline int TCastObject<int>(hx::Object *inObj)
-{
-   if (!inObj || !(inObj->__GetType()==::vtInt ||
-        ((inObj->__GetType()==::vtFloat || inObj->__GetType()==::vtInt64) && inObj->__ToDouble()==inObj->__ToInt()) ) ) return hx::BadCast();
-   return inObj->__ToInt();
-}
-template<> inline double TCastObject<double>(hx::Object *inObj)
-{
-   if (!inObj || (inObj->__GetType()!=::vtFloat && inObj->__GetType()!=::vtInt64 && inObj->__GetType()!=::vtInt))
-      return hx::BadCast();
-   return inObj->__ToDouble();
-}
-template<> inline float TCastObject<float>(hx::Object *inObj)
-{
-   if (!inObj || (inObj->__GetType()!=::vtFloat && inObj->__GetType()!=::vtInt64 && inObj->__GetType()!=::vtInt))
-      return hx::BadCast();
-   return inObj->__ToDouble();
-}
-
-template<> inline String TCastObject<String>(hx::Object *inObj)
-{
-   if (!inObj || (inObj->__GetType()!=::vtString))
-      return hx::BadCast();
-   return inObj->__ToString();
-}
-
-template<> inline null TCastObject<null>(hx::Object *inObj) { return null(); }
-
-// Cast to scalar
-template<typename T> struct TCast
-{
-   template<typename VAL> static inline T cast(VAL inVal ) {
-      T result =  TCastObject<T>(Dynamic(inVal).GetPtr());
-      if (result==null()) hx::BadCast();
-      return result;
-   }
-
-   template<typename INOBJ>
-   static inline T cast(ObjectPtr<INOBJ> inObj )
-   {
-      T result =  TCastObject<T>(inObj.GetPtr());
-      if (result==null()) hx::BadCast();
-      return result;
-   }
-
-   template<typename INOBJ>
-   static inline T cast(Array<INOBJ> inObj ) { return hx::BadCast(); }
-
-};
-
-// Cast to object
-template<typename T> struct TCast< ObjectPtr<T> >
-{
-   template<typename VAL> static inline ObjectPtr<T> cast(VAL inVal ) {
-      ObjectPtr<T> result = Dynamic(inVal);
-      if (result==null() && inVal!=null()) BadCast();
-      return result;
-   }
-
-   template<typename INOBJ>
-   static inline ObjectPtr<T> cast(ObjectPtr<INOBJ> inObj )
-   {
-      ObjectPtr<T> result = ObjectPtr<T>(inObj);
-      if (result==null() && inObj!=null()) hx::BadCast();
-      return result;
-   }
-};
-
-#if (HXCPP_API_LEVEL >= 330)
-template< > struct TCast< cpp::VirtualArray >
-{
-   template<typename VAL> static inline cpp::VirtualArray cast(VAL inVal ) {
-      return  cpp::VirtualArray(inVal);
-   }
-};
-#endif
-
-
-// Cast to struct
-template<typename T,typename H> struct TCast< cpp::Struct<T,H> >
-{
-   static inline cpp::Struct<T,H> cast( const cpp::Struct<T,H> &inObj ) { return inObj; }
-};
-
-
-inline Array<Dynamic> TCastToArray(Dynamic inVal)
-{
-   Dynamic result = inVal;
-   if (result==null() && inVal!=null()) hx::BadCast();
-   return inVal;
-}
-
-template<typename PTRTYPE> struct DynamicConvertType { enum { Convert = aciNotArray }; };
-
-// Always convert ...
-template<> struct DynamicConvertType< hx::Interface * > { enum { Convert = aciAlwaysConvert }; };
-template<> struct DynamicConvertType< Array_obj<Dynamic> * > { enum { Convert = aciObjectArray }; };
-template<> struct DynamicConvertType< Array_obj< ::String> * > { enum { Convert = aciStringArray }; };
-template<typename T> struct DynamicConvertType< Array_obj<T> * > { enum { Convert = sizeof(T) }; };
-#if (HXCPP_API_LEVEL >= 330)
-template<> struct DynamicConvertType< cpp::VirtualArray_obj * > { enum { Convert = aciVirtualArray }; };
-#endif
-
-}
-
-
-
-template<typename RESULT>
-inline RESULT Dynamic::StaticCast() const
-{
-   typedef typename RESULT::Ptr type;
-
-   const int convertId = (int)hx::DynamicConvertType<type>::Convert;
-   if (convertId!=hx::aciNotArray && mPtr && convertId!=((hx::ArrayCommon *)mPtr)->getArrayConvertId())
-   {
-      // Constructing the result from the Dynamic value will check for a conversion
-      //  using something like dynamic_cast
-      return *this;
-   }
-   else
-   {
-      // Simple reinterpret_cast
-      return (typename RESULT::Ptr)mPtr;
-   }
-}
-
-namespace hx
-{
-inline bool IsInterfacePtr(...) { return false; }
-inline bool IsInterfacePtr(const hx::Interface *) { return true; }
-}
-  
-template<typename VALUE>
-inline void __hxcpp_unsafe_set(hx::ObjectPtr<VALUE> &outForced, const Dynamic &inD)
-{
-   if (hx::IsInterfacePtr(outForced.mPtr))
-   {
-      hx::Throw(HX_CSTRING("unsafe set of interfaces not supported yet."));
-      outForced.mPtr = (VALUE *)(inD.mPtr);
-   }
-   else
-   {
-      #if (HXCPP_API_LEVEL >= 331)
-      outForced.mPtr = (VALUE *)(inD.mPtr);
-      #else
-      outForced.mPtr = (VALUE *)(inD.mPtr ? inD.mPtr->__GetRealObject() : 0);
-      #endif
-   }
-}
-
-
-
-
-#endif
->>>>>>> 07c96253
+#ifndef HX_OPERATORS_H
+#define HX_OPERATORS_H
+
+
+
+template<typename T> bool null::operator == (const hx::ObjectPtr<T> &O) const { return !O.mPtr; }
+template<typename T> inline bool null::operator != (const hx::ObjectPtr<T> &O) const { return O.mPtr; }
+
+template<typename T> inline bool null::operator == (const Array<T> &O) const { return !O.mPtr; }
+template<typename T> inline bool null::operator != (const Array<T> &O) const { return O.mPtr; }
+inline bool null::operator == (const hx::FieldRef &O) const { return !O.HasPointer(); }
+inline bool null::operator != (const hx::FieldRef &O) const { return O.HasPointer(); }
+inline bool null::operator == (const hx::IndexRef &O) const { return !O.HasPointer(); }
+inline bool null::operator != (const hx::IndexRef &O) const { return O.HasPointer(); }
+
+inline bool null::operator == (const Dynamic &O) const { return !O.mPtr; }
+inline bool null::operator != (const Dynamic &O) const { return O.mPtr; }
+
+inline bool null::operator == (const String &O) const { return !O.__s; }
+inline bool null::operator != (const String &O) const { return O.__s; }
+
+namespace hx {
+template<typename T> Null<T>::operator Dynamic() { if (isNull) return Dynamic(); return value; }
+}
+
+HX_COMPARE_NULL_MOST_OPS(String)
+HX_COMPARE_NULL_MOST_OPS(Dynamic)
+HX_COMPARE_NULL_MOST_OPS(hx::FieldRef)
+HX_COMPARE_NULL_MOST_OPS(hx::IndexRef)
+
+//HX_NULL_DEFINE_COMPARE_MOST_OPS(String)
+//HX_NULL_DEFINE_COMPARE_MOST_OPS(Dynamic)
+//HX_NULL_DEFINE_COMPARE_MOST_OPS(hx::FieldRef)
+//HX_NULL_DEFINE_COMPARE_MOST_OPS(hx::IndexRef)
+
+
+// Operators for mixing various types ....
+
+
+inline String operator+(const cpp::UInt64 &i,const String &s) { return String(i) + s; }
+inline String operator+(const cpp::Int64 &i,const String &s) { return String(i) + s; }
+inline String operator+(const int &i,const String &s) { return String(i) + s; }
+inline String operator+(const unsigned int &i,const String &s) { return String(i) + s; }
+inline String operator+(const double &d,const String &s) { return String(d) + s; }
+inline String operator+(const float &d,const String &s) { return String(d) + s; }
+inline String operator+(const bool &b,const String &s) { return String(b) + s; }
+inline String operator+(const unsigned char c,const String &s) { return String(c) + s; }
+inline String operator+(const signed char c,const String &s) { return String(c) + s; }
+inline String operator+(const unsigned short c,const String &s) { return String(c) + s; }
+inline String operator+(const signed short c,const String &s) { return String(c) + s; }
+inline String operator+(const null &n,const String &s) { return String(n) + s; }
+inline String operator+(const cpp::CppInt32__ &i,const String &s) { return String(i) + s; }
+
+template<typename T_>
+   inline String operator+(const hx::ObjectPtr<T_> &inLHS,const String &s)
+   { return (inLHS.mPtr ? const_cast<hx::ObjectPtr<T_> & >(inLHS)->toString() : HX_CSTRING("null") ) + s; }
+
+/*
+template<typename LHS_>
+   inline Dynamic operator+(LHS_ inLHS, const hx::FieldRef &inField)
+   { return inLHS + inField.operator Dynamic(); }
+
+template<typename LHS_>
+   inline Dynamic operator+(LHS_ inLHS,const hx::IndexRef &inIndexRef)
+   { return inLHS + inIndexRef.operator Dynamic(); }
+*/
+
+// += -= *= /= %= &= |= ^= <<= >>= >>>=
+
+namespace hx
+{
+
+template<typename T> inline double ToDouble(T inT) { return 0; }
+template<typename T> inline double ToDouble(hx::ObjectPtr<T> inObj)
+{
+   return inObj.mPtr ? inObj.mPtr->__ToDouble() : 0.0;
+}
+template<> inline double ToDouble(String inValue) { return __hxcpp_parse_float(inValue); }
+template<> inline double ToDouble(double inValue) { return inValue; }
+template<> inline double ToDouble(int inValue) { return inValue; }
+template<> inline double ToDouble(bool inValue) { return inValue; }
+template<> inline double ToDouble(float inValue) { return inValue; }
+template<> inline double ToDouble(cpp::UInt64 inValue) { return inValue; }
+template<> inline double ToDouble(cpp::Int64 inValue) { return inValue; }
+template<> inline double ToDouble(null inValue) { return 0; }
+
+
+
+inline int UShr(int inData,int inShift)
+{
+   return ((unsigned int)inData) >> inShift;
+}
+
+
+HXCPP_EXTERN_CLASS_ATTRIBUTES double DoubleMod(double inLHS,double inRHS);
+
+template<typename TL,typename TR>
+double Mod(TL inLHS,TR inRHS) { return hx::DoubleMod(inLHS,inRHS); }
+
+double DivByZero(double d);
+
+#if !defined(_MSC_VER) || _MSC_VER > 1399
+inline int Mod(int inLHS,int inRHS) { return inLHS % inRHS; }
+#endif
+
+
+template<typename L, typename R>
+inline L& AddEq(L &inLHS, R inRHS) { inLHS = inLHS + inRHS; return inLHS; }
+template<typename L, typename R>
+inline L& MultEq(L &inLHS, R inRHS) { inLHS = inLHS * inRHS; return inLHS; }
+template<typename L, typename R>
+inline L& DivEq(L &inLHS, R inRHS) { inLHS = (double)inLHS / (double)inRHS; return inLHS; }
+template<typename L, typename R>
+inline L& SubEq(L &inLHS, R inRHS) { inLHS = inLHS - inRHS; return inLHS; }
+template<typename L, typename R>
+inline L& AndEq(L &inLHS, R inRHS) { inLHS = (int)inLHS & (int)inRHS; return inLHS; }
+template<typename L, typename R>
+inline L& OrEq(L &inLHS, R inRHS) { inLHS = (int)inLHS | (int)inRHS; return inLHS; }
+template<typename L, typename R>
+inline L& XorEq(L &inLHS, R inRHS) { inLHS = (int)inLHS ^ (int)inRHS; return inLHS; }
+template<typename L, typename R>
+inline L& ShlEq(L &inLHS, R inRHS) { inLHS = (int)inLHS << (int)inRHS; return inLHS; }
+template<typename L, typename R>
+inline L& ShrEq(L &inLHS, R inRHS) { inLHS = (int)inLHS >> (int)inRHS; return inLHS; }
+template<typename L, typename R>
+inline L& UShrEq(L &inLHS, R inRHS) { inLHS = hx::UShr(inLHS,inRHS); return inLHS; }
+template<typename L, typename R>
+inline L& ModEq(L &inLHS, R inRHS) { inLHS = DoubleMod(inLHS,inRHS); return inLHS; }
+
+#if defined(__GNUC__) || defined(__SNC__)
+template<typename R>
+inline hx::FieldRef AddEq(hx::FieldRef inLHS, R inRHS) { inLHS = inLHS + inRHS; return inLHS; }
+template<typename R>
+inline hx::FieldRef MultEq(hx::FieldRef inLHS, R inRHS) { inLHS = inLHS * inRHS; return inLHS; }
+template<typename R>
+inline hx::FieldRef DivEq(hx::FieldRef inLHS, R inRHS) { inLHS = (double)inLHS / (double)inRHS; return inLHS; }
+template<typename R>
+inline hx::FieldRef SubEq(hx::FieldRef inLHS, R inRHS) { inLHS = inLHS - inRHS; return inLHS; }
+template<typename R>
+inline hx::FieldRef AndEq(hx::FieldRef inLHS, R inRHS) { inLHS = (int)inLHS & (int)inRHS; return inLHS; }
+template<typename R>
+inline hx::FieldRef OrEq(hx::FieldRef inLHS, R inRHS) { inLHS = (int)inLHS | (int)inRHS; return inLHS; }
+template<typename R>
+inline hx::FieldRef XorEq(hx::FieldRef inLHS, R inRHS) { inLHS = (int)inLHS ^ (int)inRHS; return inLHS; }
+template<typename R>
+inline hx::FieldRef ShlEq(hx::FieldRef inLHS, R inRHS) { inLHS = (int)inLHS << (int)inRHS; return inLHS; }
+template<typename R>
+inline hx::FieldRef ShrEq(hx::FieldRef inLHS, R inRHS) { inLHS = (int)inLHS >> (int)inRHS; return inLHS; }
+template<typename R>
+inline hx::FieldRef UShrEq(hx::FieldRef inLHS, R inRHS) { inLHS = hx::UShr(inLHS,inRHS); return inLHS; }
+template<typename R>
+inline hx::FieldRef ModEq(hx::FieldRef inLHS, R inRHS) { inLHS = DoubleMod(inLHS,inRHS); return inLHS; }
+
+
+template<typename R>
+inline hx::IndexRef AddEq(hx::IndexRef inLHS, R inRHS) { inLHS = inLHS + inRHS; return inLHS; }
+template<typename R>
+inline hx::IndexRef MultEq(hx::IndexRef inLHS, R inRHS) { inLHS = (double)inLHS * (double)inRHS; return inLHS; }
+template<typename R>
+inline hx::IndexRef DivEq(hx::IndexRef inLHS, R inRHS) { inLHS = (double)inLHS / (double)inRHS; return inLHS; }
+template<typename R>
+inline hx::IndexRef SubEq(hx::IndexRef inLHS, R inRHS) { inLHS = (double)inLHS - (double)inRHS; return inLHS; }
+template<typename R>
+inline hx::IndexRef AndEq(hx::IndexRef inLHS, R inRHS) { inLHS = (int)inLHS & (int)inRHS; return inLHS; }
+template<typename R>
+inline hx::IndexRef OrEq(hx::IndexRef inLHS, R inRHS) { inLHS = (int)inLHS | (int)inRHS; return inLHS; }
+template<typename R>
+inline hx::IndexRef XorEq(hx::IndexRef inLHS, R inRHS) { inLHS = (int)inLHS ^ (int)inRHS; return inLHS; }
+template<typename R>
+inline hx::IndexRef ShlEq(hx::IndexRef inLHS, R inRHS) { inLHS = (int)inLHS << (int)inRHS; return inLHS; }
+template<typename R>
+inline hx::IndexRef ShrEq(hx::IndexRef inLHS, R inRHS) { inLHS = (int)inLHS >> (int)inRHS; return inLHS; }
+template<typename R>
+inline hx::IndexRef UShrEq(hx::IndexRef inLHS, R inRHS) { inLHS = hx::UShr(inLHS,inRHS); return inLHS; }
+template<typename R>
+inline hx::IndexRef ModEq(hx::IndexRef inLHS, R inRHS) { inLHS = DoubleMod(inLHS,inRHS); return inLHS; }
+
+
+
+#endif // __GNUC__ || __SNC__
+
+template<typename R,typename T>
+inline hx::__TArrayImplRef<T> AddEq(hx::__TArrayImplRef<T> ref, R inRHS)
+   { ref.mObject->__set(ref.mIndex, ref.mObject->__get(ref.mIndex) + inRHS); return ref;}
+
+template<typename R,typename T>
+inline hx::__TArrayImplRef<T> MultEq(hx::__TArrayImplRef<T> ref, R inRHS)
+   { ref.mObject->__set(ref.mIndex, ref.mObject->__get(ref.mIndex) * inRHS); return ref;}
+
+template<typename R,typename T>
+inline hx::__TArrayImplRef<T> DivEq(hx::__TArrayImplRef<T> ref, R inRHS)
+   { ref.mObject->__set(ref.mIndex, ref.mObject->__get(ref.mIndex) / inRHS); return ref;}
+
+template<typename R,typename T>
+inline hx::__TArrayImplRef<T> SubEq(hx::__TArrayImplRef<T> ref, R inRHS)
+   { ref.mObject->__set(ref.mIndex, ref.mObject->__get(ref.mIndex) - inRHS); return ref;}
+
+template<typename T>
+inline hx::__TArrayImplRef<T> AndEq(hx::__TArrayImplRef<T> ref, int inRHS)
+   { ref.mObject->__set(ref.mIndex, (int)ref.mObject->__get(ref.mIndex) & inRHS); return ref;}
+
+template<typename T>
+inline hx::__TArrayImplRef<T> OrEq(hx::__TArrayImplRef<T> ref, int inRHS)
+   { ref.mObject->__set(ref.mIndex, (int)ref.mObject->__get(ref.mIndex) | inRHS); return ref;}
+
+template<typename T>
+inline hx::__TArrayImplRef<T> XorEq(hx::__TArrayImplRef<T> ref, int inRHS)
+   { ref.mObject->__set(ref.mIndex, (int)ref.mObject->__get(ref.mIndex) ^ inRHS); return ref;}
+
+template<typename T>
+inline hx::__TArrayImplRef<T> ShlEq(hx::__TArrayImplRef<T> ref, int inRHS)
+   { ref.mObject->__set(ref.mIndex, (int)ref.mObject->__get(ref.mIndex) << inRHS); return ref;}
+
+template<typename T>
+inline hx::__TArrayImplRef<T> ShrEq(hx::__TArrayImplRef<T> ref, int inRHS)
+   { ref.mObject->__set(ref.mIndex, (int)ref.mObject->__get(ref.mIndex) >> inRHS); return ref;}
+
+template<typename T>
+inline hx::__TArrayImplRef<T> UShrEq(hx::__TArrayImplRef<T> ref, int inRHS)
+   { ref.mObject->__set(ref.mIndex, hx::UShr(ref.mObject->__get(ref.mIndex),inRHS)); return ref;}
+
+template<typename T>
+inline hx::__TArrayImplRef<T> UShrEq(hx::__TArrayImplRef<T> ref, double inRHS)
+   { ref.mObject->__set(ref.mIndex, DoubleMod(ref.mObject->__get(ref.mIndex),inRHS)); return ref;}
+
+
+
+
+
+
+
+template<typename T> inline T TCastObject(hx::Object *inObj) { return hx::BadCast(); }
+template<> inline bool TCastObject<bool>(hx::Object *inObj)
+{
+   if (!inObj || inObj->__GetType()!=::vtBool) return hx::BadCast();
+   return inObj?inObj->__ToInt():0;
+}
+template<> inline int TCastObject<int>(hx::Object *inObj)
+{
+   if (!inObj || !(inObj->__GetType()==::vtInt ||
+        ((inObj->__GetType()==::vtFloat || inObj->__GetType()==::vtInt64) && inObj->__ToDouble()==inObj->__ToInt()) ) ) return hx::BadCast();
+   return inObj->__ToInt();
+}
+template<> inline double TCastObject<double>(hx::Object *inObj)
+{
+   if (!inObj || (inObj->__GetType()!=::vtFloat && inObj->__GetType()!=::vtInt64 && inObj->__GetType()!=::vtInt))
+      return hx::BadCast();
+   return inObj->__ToDouble();
+}
+template<> inline float TCastObject<float>(hx::Object *inObj)
+{
+   if (!inObj || (inObj->__GetType()!=::vtFloat && inObj->__GetType()!=::vtInt64 && inObj->__GetType()!=::vtInt))
+      return hx::BadCast();
+   return inObj->__ToDouble();
+}
+
+template<> inline String TCastObject<String>(hx::Object *inObj)
+{
+   if (!inObj || (inObj->__GetType()!=::vtString))
+      return hx::BadCast();
+   return inObj->__ToString();
+}
+
+template<> inline null TCastObject<null>(hx::Object *inObj) { return null(); }
+
+// Cast to scalar
+template<typename T> struct TCast
+{
+   template<typename VAL> static inline T cast(VAL inVal ) {
+      T result =  TCastObject<T>(Dynamic(inVal).GetPtr());
+      if (result==null()) hx::BadCast();
+      return result;
+   }
+
+   template<typename INOBJ>
+   static inline T cast(ObjectPtr<INOBJ> inObj )
+   {
+      T result =  TCastObject<T>(inObj.GetPtr());
+      if (result==null()) hx::BadCast();
+      return result;
+   }
+
+   template<typename INOBJ>
+   static inline T cast(Array<INOBJ> inObj ) { return hx::BadCast(); }
+
+};
+
+// Cast to object
+template<typename T> struct TCast< ObjectPtr<T> >
+{
+   template<typename VAL> static inline ObjectPtr<T> cast(VAL inVal ) {
+      ObjectPtr<T> result = Dynamic(inVal);
+      if (result==null() && inVal!=null()) BadCast();
+      return result;
+   }
+
+   template<typename INOBJ>
+   static inline ObjectPtr<T> cast(ObjectPtr<INOBJ> inObj )
+   {
+      ObjectPtr<T> result = ObjectPtr<T>(inObj);
+      if (result==null() && inObj!=null()) hx::BadCast();
+      return result;
+   }
+};
+
+#if (HXCPP_API_LEVEL >= 330)
+template< > struct TCast< cpp::VirtualArray >
+{
+   template<typename VAL> static inline cpp::VirtualArray cast(VAL inVal ) {
+      return  cpp::VirtualArray(inVal);
+   }
+};
+#endif
+
+
+// Cast to struct
+template<typename T,typename H> struct TCast< cpp::Struct<T,H> >
+{
+   static inline cpp::Struct<T,H> cast( const cpp::Struct<T,H> &inObj ) { return inObj; }
+};
+
+
+inline Array<Dynamic> TCastToArray(Dynamic inVal)
+{
+   Dynamic result = inVal;
+   if (result==null() && inVal!=null()) hx::BadCast();
+   return inVal;
+}
+
+template<typename PTRTYPE> struct DynamicConvertType { enum { Convert = aciNotArray }; };
+
+// Always convert ...
+template<> struct DynamicConvertType< hx::Interface * > { enum { Convert = aciAlwaysConvert }; };
+template<> struct DynamicConvertType< Array_obj<Dynamic> * > { enum { Convert = aciObjectArray }; };
+template<> struct DynamicConvertType< Array_obj< ::String> * > { enum { Convert = aciStringArray }; };
+template<typename T> struct DynamicConvertType< Array_obj<T> * > { enum { Convert = sizeof(T) }; };
+#if (HXCPP_API_LEVEL >= 330)
+template<> struct DynamicConvertType< cpp::VirtualArray_obj * > { enum { Convert = aciVirtualArray }; };
+#endif
+
+}
+
+
+
+template<typename RESULT>
+inline RESULT Dynamic::StaticCast() const
+{
+   typedef typename RESULT::Ptr type;
+
+   const int convertId = (int)hx::DynamicConvertType<type>::Convert;
+   if (convertId!=hx::aciNotArray && mPtr && convertId!=((hx::ArrayCommon *)mPtr)->getArrayConvertId())
+   {
+      // Constructing the result from the Dynamic value will check for a conversion
+      //  using something like dynamic_cast
+      return *this;
+   }
+   else
+   {
+      // Simple reinterpret_cast
+      return (typename RESULT::Ptr)mPtr;
+   }
+}
+
+namespace hx
+{
+inline bool IsInterfacePtr(...) { return false; }
+inline bool IsInterfacePtr(const hx::Interface *) { return true; }
+}
+  
+template<typename VALUE>
+inline void __hxcpp_unsafe_set(hx::ObjectPtr<VALUE> &outForced, const Dynamic &inD)
+{
+   if (hx::IsInterfacePtr(outForced.mPtr))
+   {
+      hx::Throw(HX_CSTRING("unsafe set of interfaces not supported yet."));
+      outForced.mPtr = (VALUE *)(inD.mPtr);
+   }
+   else
+   {
+      #if (HXCPP_API_LEVEL >= 331)
+      outForced.mPtr = (VALUE *)(inD.mPtr);
+      #else
+      outForced.mPtr = (VALUE *)(inD.mPtr ? inD.mPtr->__GetRealObject() : 0);
+      #endif
+   }
+}
+
+
+
+
+#endif