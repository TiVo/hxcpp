--- conflicted
+++ resolved
@@ -1,604 +1,304 @@
-<<<<<<< HEAD
-#ifndef HX_FIELD_REF_H
-#define HX_FIELD_REF_H
-
-namespace hx
-{
-
-// --- FieldRef ----------------------------------------------------------
-//
-//  This is used to provide syntaxe for setting fields by name.  This is because
-//   the field can't be returned by reference, because it may not exist as a dynamic.
-//
-//  eg, consider class 'A' with variable 'x':
-//  class A { int x; }
-//
-//  And you have a Dynamic pointing to it:
-//  Dynamic d = new A;  Then you access x by name:
-//  d->__Field("x") = 1;
-//
-//  __Field can't return a Dynamic & because x is a int, not Dynamic. So I use this class.
-//  Note that this may change if I fix the generator to create __SetField("x",1) directly.
-
-
-#define HX_FIELD_REF_MEM_OP(op,ret) \
-inline ret operator op (const FieldRef &inA) \
-  { return this->operator Dynamic() op inA.operator Dynamic(); } \
-inline ret operator op (const IndexRef &inA); \
-template<typename T> inline ret operator op (const T& inA) \
-   { return this->operator Dynamic() op inA; }
-
-#define HX_FIELD_REF_IMPL_MEM_OP(op,ret) \
-inline ret hx::FieldRef::operator op (const IndexRef &inA) \
-    { return this->operator Dynamic() op inA.operator Dynamic(); } \
-
-class FieldRef
-{
-public:
-   explicit FieldRef(hx::Object *inObj,const String &inName) : mObject(inObj), mName(inName)
-   {
-   }
-
-   Dynamic operator=(const Dynamic &inRHS)
-   {
-      return mObject->__SetField(mName,inRHS, HX_PROP_DYNAMIC );
-   }
-   inline operator Dynamic() const { return mObject ? mObject->__Field(mName, HX_PROP_DYNAMIC) : null(); }
-   inline operator double() const { return mObject->__Field(mName, HX_PROP_DYNAMIC); }
-   inline operator float() const { return mObject->__Field(mName, HX_PROP_DYNAMIC); }
-   inline operator int() const { return mObject->__Field(mName, HX_PROP_DYNAMIC); }
-
-
-   // post-increment
-   inline double operator++(int)
-   {
-      double d = mObject->__Field(mName, HX_PROP_DYNAMIC)->__ToDouble();
-      mObject->__SetField(mName,d+1, HX_PROP_DYNAMIC);
-      return d;
-   }
-   // pre-increment
-   inline double operator++()
-   {
-      double d = mObject->__Field(mName, HX_PROP_DYNAMIC)->__ToDouble() + 1;
-      mObject->__SetField(mName,d, HX_PROP_DYNAMIC);
-      return d;
-   }
-   // post-decrement
-   inline double operator--(int)
-   {
-      double d = mObject->__Field(mName, HX_PROP_DYNAMIC)->__ToDouble();
-      mObject->__SetField(mName,d-1, HX_PROP_DYNAMIC);
-      return d;
-   }
-   // pre-decrement
-   inline double operator--()
-   {
-      double d = mObject->__Field(mName, HX_PROP_DYNAMIC)->__ToDouble() - 1;
-      mObject->__SetField(mName,d,  HX_PROP_DYNAMIC);
-      return d;
-   }
-   bool operator !() { return ! mObject->__Field(mName,  HX_PROP_DYNAMIC)->__ToInt(); }
-   int operator ~() { return ~ mObject->__Field(mName,  HX_PROP_DYNAMIC)->__ToInt(); }
-
-   inline bool operator==(const null &) const { return !mObject; }
-   inline bool operator!=(const null &) const { return mObject; }
-
-   double operator -() { return - mObject->__Field(mName,  HX_PROP_DYNAMIC)->__ToDouble(); }
-
-	bool HasPointer() const { return mObject; }
-
-
-   HX_FIELD_REF_MEM_OP(==,bool)
-   HX_FIELD_REF_MEM_OP(!=,bool)
-   HX_FIELD_REF_MEM_OP(<,bool)
-   HX_FIELD_REF_MEM_OP(<=,bool)
-   HX_FIELD_REF_MEM_OP(>,bool)
-   HX_FIELD_REF_MEM_OP(>=,bool)
-
-   HX_FIELD_REF_MEM_OP(+,Dynamic)
-   HX_FIELD_REF_MEM_OP(*,double)
-   HX_FIELD_REF_MEM_OP(/,double)
-   HX_FIELD_REF_MEM_OP(-,double)
-   HX_FIELD_REF_MEM_OP(%,double)
-
-
-
-   String  mName;
-   hx::Object *mObject;
-};
-
-// We can define this one now...
-template<typename T>
-inline FieldRef ObjectPtr<T>::FieldRef(const String &inString)
-{
-   return hx::FieldRef(mPtr,inString);
-}
-
-#define HX_FIELD_REF_OP(op,ret) \
-template<typename T> inline ret operator op (T &inT, const FieldRef &inA) \
-   { return inT op ( inA.operator Dynamic()); }
-
-HX_FIELD_REF_OP(==,bool)
-HX_FIELD_REF_OP(!=,bool)
-HX_FIELD_REF_OP(<,bool)
-HX_FIELD_REF_OP(<=,bool)
-HX_FIELD_REF_OP(>,bool)
-HX_FIELD_REF_OP(>=,bool)
-
-HX_FIELD_REF_OP(+,Dynamic)
-HX_FIELD_REF_OP(*,double)
-HX_FIELD_REF_OP(/,double)
-HX_FIELD_REF_OP(-,double)
-HX_FIELD_REF_OP(%,double)
-
-
-
-// --- IndexRef --------------------------------------------------------------
-//
-// Like FieldRef, but for integer array access
-//
-
-#define HX_INDEX_REF_MEM_OP(op,ret) \
-inline ret operator op (const IndexRef &inA) \
-    { return this->operator Dynamic() op inA.operator Dynamic(); } \
-inline ret operator op (const FieldRef &inA) \
-    { return this->operator Dynamic() op inA.operator Dynamic(); } \
-template<typename T> inline ret operator op (const T& inA) \
-   { return this->operator Dynamic() op inA; }
-
-
-class IndexRef
-{
-public:
-   explicit IndexRef(hx::Object *inObj,int inIndex) : mObject(inObj), mIndex(inIndex)
-   {
-   }
-
-   Dynamic operator=(const Dynamic &inRHS)
-   {
-      return mObject->__SetItem(mIndex,inRHS);
-   }
-   inline operator Dynamic() const { return mObject->__GetItem(mIndex); }
-   inline operator double() const { return mObject->__GetItem(mIndex); }
-   inline operator int() const { return mObject->__GetItem(mIndex); }
-
-   // post-increment
-   inline double operator++(int)
-   {
-      double d = mObject->__GetItem(mIndex)->__ToDouble();
-      mObject->__SetItem(mIndex,d+1);
-      return d;
-   }
-   // pre-increment
-   inline double operator++()
-   {
-      double d = mObject->__GetItem(mIndex)->__ToDouble() + 1;
-      mObject->__SetItem(mIndex,d);
-      return d;
-   }
-   // post-decrement
-   inline double operator--(int)
-   {
-      double d = mObject->__GetItem(mIndex)->__ToDouble();
-      mObject->__SetItem(mIndex,d-1);
-      return d;
-   }
-   // pre-decrement
-   inline double operator--()
-   {
-      double d = mObject->__GetItem(mIndex)->__ToDouble() - 1;
-      mObject->__SetItem(mIndex,d);
-      return d;
-   }
-   bool operator !() { return ! mObject->__GetItem(mIndex)->__ToInt(); }
-   int operator ~() { return ~ mObject->__GetItem(mIndex)->__ToInt(); }
-   double operator -() { return - mObject->__GetItem(mIndex)->__ToDouble(); }
-
-   inline bool operator==(const null &) const { return !mObject; }
-   inline bool operator!=(const null &) const { return mObject; }
-
-   HX_INDEX_REF_MEM_OP(==,bool)
-   HX_INDEX_REF_MEM_OP(!=,bool)
-   HX_INDEX_REF_MEM_OP(<,bool)
-   HX_INDEX_REF_MEM_OP(<=,bool)
-   HX_INDEX_REF_MEM_OP(>,bool)
-   HX_INDEX_REF_MEM_OP(>=,bool)
-
-   HX_INDEX_REF_MEM_OP(+,Dynamic)
-   HX_INDEX_REF_MEM_OP(*,double)
-   HX_INDEX_REF_MEM_OP(/,double)
-   HX_INDEX_REF_MEM_OP(-,double)
-   HX_INDEX_REF_MEM_OP(%,double)
-
-	bool HasPointer() const { return mObject; }
-
-   int mIndex;
-   hx::Object *mObject;
-};
-
-// We can define this one now...
-template<typename T>
-inline IndexRef ObjectPtr<T>::IndexRef(int inIndex)
-{
-   return hx::IndexRef(mPtr,inIndex);
-}
-
-#define HX_INDEX_REF_OP(op,ret) \
-template<typename T> inline ret operator op (T &inT, const IndexRef &inA) \
-   { return inT op ( inA. operator Dynamic()); }
-
-HX_INDEX_REF_OP(==,bool)
-HX_INDEX_REF_OP(!=,bool)
-HX_INDEX_REF_OP(<,bool)
-HX_INDEX_REF_OP(<=,bool)
-HX_INDEX_REF_OP(>,bool)
-HX_INDEX_REF_OP(>=,bool)
-
-HX_INDEX_REF_OP(+,Dynamic)
-HX_INDEX_REF_OP(*,double)
-HX_INDEX_REF_OP(/,double)
-HX_INDEX_REF_OP(-,double)
-HX_INDEX_REF_OP(%,double)
-
-
-// Implement once IndexRef has been defined.
-HX_FIELD_REF_IMPL_MEM_OP(==,bool)
-HX_FIELD_REF_IMPL_MEM_OP(!=,bool)
-HX_FIELD_REF_IMPL_MEM_OP(<,bool)
-HX_FIELD_REF_IMPL_MEM_OP(<=,bool)
-HX_FIELD_REF_IMPL_MEM_OP(>,bool)
-HX_FIELD_REF_IMPL_MEM_OP(>=,bool)
-
-HX_FIELD_REF_IMPL_MEM_OP(+,Dynamic)
-HX_FIELD_REF_IMPL_MEM_OP(*,double)
-HX_FIELD_REF_IMPL_MEM_OP(/,double)
-HX_FIELD_REF_IMPL_MEM_OP(-,double)
-HX_FIELD_REF_IMPL_MEM_OP(%,double)
-
-// Disambiguate Dynamic operators...
-
-#define HX_INDEX_REF_OP_DYNAMIC(op,ret) \
-inline ret operator op (const Dynamic &inT, const IndexRef &inA) \
-   { return inT op ( inA.operator Dynamic()); }
-
-HX_INDEX_REF_OP_DYNAMIC(==,bool)
-HX_INDEX_REF_OP_DYNAMIC(!=,bool)
-HX_INDEX_REF_OP_DYNAMIC(+,Dynamic)
-HX_INDEX_REF_OP_DYNAMIC(*,double)
-
-
-
-template<typename _OBJ>
-class __TArrayImplRef
-{
-public:
-   _OBJ mObject;
-   int mIndex;
-
-   explicit __TArrayImplRef(_OBJ inObj,int inIndex) : mObject(inObj), mIndex(inIndex) { }
-
-   template<typename _DATA>
-   inline void operator=(_DATA inRHS)
-   {
-      mObject->__set(mIndex,inRHS);
-   }
-};
-
-template<typename _OBJ>
-__TArrayImplRef<_OBJ> __ArrayImplRef(_OBJ inObj, int inIndex)
-{
-   return __TArrayImplRef<_OBJ>(inObj,inIndex);
-}
-
-
-
-} // end namespace hx
-
-
-#endif
-=======
-#ifndef HX_FIELD_REF_H
-#define HX_FIELD_REF_H
-
-namespace hx
-{
-
-// --- FieldRef ----------------------------------------------------------
-//
-//  This is used to provide syntaxe for setting fields by name.  This is because
-//   the field can't be returned by reference, because it may not exist as a dynamic.
-//
-//  eg, consider class 'A' with variable 'x':
-//  class A { int x; }
-//
-//  And you have a Dynamic pointing to it:
-//  Dynamic d = new A;  Then you access x by name:
-//  d->__Field("x") = 1;
-//
-//  __Field can't return a Dynamic & because x is a int, not Dynamic. So I use this class.
-//  Note that this may change if I fix the generator to create __SetField("x",1) directly.
-
-
-#define HX_FIELD_REF_MEM_OP(op,ret) \
-inline ret operator op (const FieldRef &inA) \
-  { return this->operator Dynamic() op inA.operator Dynamic(); } \
-inline ret operator op (const IndexRef &inA); \
-template<typename T> inline ret operator op (const T& inA) \
-   { return this->operator Dynamic() op inA; }
-
-#define HX_FIELD_REF_IMPL_MEM_OP(op,ret) \
-inline ret hx::FieldRef::operator op (const IndexRef &inA) \
-    { return this->operator Dynamic() op inA.operator Dynamic(); } \
-
-class FieldRef
-{
-public:
-   explicit FieldRef(hx::Object *inObj,const String &inName) : mObject(inObj), mName(inName)
-   {
-   }
-
-   hx::Val operator=(const hx::Val &inRHS)
-   {
-      return mObject->__SetField(mName,inRHS, HX_PROP_DYNAMIC );
-   }
-   #if HXCPP_API_LEVEL >= 330
-   inline operator hx::Val() const { return mObject ? mObject->__Field(mName, HX_PROP_DYNAMIC) : null(); }
-   #endif
-   inline operator Dynamic() const { return mObject ? Dynamic(mObject->__Field(mName, HX_PROP_DYNAMIC)) : null(); }
-   inline operator double() const { return mObject->__Field(mName, HX_PROP_DYNAMIC); }
-   inline operator float() const { return mObject->__Field(mName, HX_PROP_DYNAMIC); }
-   inline operator int() const { return mObject->__Field(mName, HX_PROP_DYNAMIC); }
-   inline operator cpp::UInt64() const { return mObject->__Field(mName, HX_PROP_DYNAMIC); }
-   inline operator cpp::Int64() const { return mObject->__Field(mName, HX_PROP_DYNAMIC); }
-
-
-   // post-increment
-   inline double operator++(int)
-   {
-      double d = mObject->__Field(mName, HX_PROP_DYNAMIC);
-      mObject->__SetField(mName,d+1, HX_PROP_DYNAMIC);
-      return d;
-   }
-   // pre-increment
-   inline double operator++()
-   {
-      double d = ((double)mObject->__Field(mName, HX_PROP_DYNAMIC)) + 1;
-      mObject->__SetField(mName,d, HX_PROP_DYNAMIC);
-      return d;
-   }
-   // post-decrement
-   inline double operator--(int)
-   {
-      double d = mObject->__Field(mName, HX_PROP_DYNAMIC);
-      mObject->__SetField(mName,d-1, HX_PROP_DYNAMIC);
-      return d;
-   }
-   // pre-decrement
-   inline double operator--()
-   {
-      double d = (double)(mObject->__Field(mName, HX_PROP_DYNAMIC)) - 1;
-      mObject->__SetField(mName,d,  HX_PROP_DYNAMIC);
-      return d;
-   }
-   bool operator !() { return ! ((int)(mObject->__Field(mName,  HX_PROP_DYNAMIC))); }
-   int operator ~() { return ~ ((int)mObject->__Field(mName,  HX_PROP_DYNAMIC)); }
-
-   inline bool operator==(const null &) const { return !mObject; }
-   inline bool operator!=(const null &) const { return mObject; }
-
-   double operator -() { return - (double)(mObject->__Field(mName,  HX_PROP_DYNAMIC)); }
-
-	bool HasPointer() const { return mObject; }
-
-
-   HX_FIELD_REF_MEM_OP(==,bool)
-   HX_FIELD_REF_MEM_OP(!=,bool)
-   HX_FIELD_REF_MEM_OP(<,bool)
-   HX_FIELD_REF_MEM_OP(<=,bool)
-   HX_FIELD_REF_MEM_OP(>,bool)
-   HX_FIELD_REF_MEM_OP(>=,bool)
-
-   HX_FIELD_REF_MEM_OP(+,Dynamic)
-   HX_FIELD_REF_MEM_OP(*,double)
-   HX_FIELD_REF_MEM_OP(/,double)
-   HX_FIELD_REF_MEM_OP(-,double)
-   HX_FIELD_REF_MEM_OP(%,double)
-
-
-
-   String  mName;
-   hx::Object *mObject;
-};
-
-// We can define this one now...
-template<typename T>
-inline FieldRef ObjectPtr<T>::FieldRef(const String &inString)
-{
-   return hx::FieldRef(mPtr,inString);
-}
-
-#define HX_FIELD_REF_OP(op,ret) \
-template<typename T> inline ret operator op (T &inT, const FieldRef &inA) \
-   { return inT op ( inA.operator Dynamic()); }
-
-HX_FIELD_REF_OP(==,bool)
-HX_FIELD_REF_OP(!=,bool)
-HX_FIELD_REF_OP(<,bool)
-HX_FIELD_REF_OP(<=,bool)
-HX_FIELD_REF_OP(>,bool)
-HX_FIELD_REF_OP(>=,bool)
-
-HX_FIELD_REF_OP(+,Dynamic)
-HX_FIELD_REF_OP(*,double)
-HX_FIELD_REF_OP(/,double)
-HX_FIELD_REF_OP(-,double)
-HX_FIELD_REF_OP(%,double)
-
-
-
-// --- IndexRef --------------------------------------------------------------
-//
-// Like FieldRef, but for integer array access
-//
-
-#define HX_INDEX_REF_MEM_OP(op,ret) \
-inline ret operator op (const IndexRef &inA) \
-    { return this->operator Dynamic() op inA.operator Dynamic(); } \
-inline ret operator op (const FieldRef &inA) \
-    { return this->operator Dynamic() op inA.operator Dynamic(); } \
-template<typename T> inline ret operator op (const T& inA) \
-   { return this->operator Dynamic() op inA; }
-
-
-class IndexRef
-{
-public:
-   explicit IndexRef(hx::Object *inObj,int inIndex) : mObject(inObj), mIndex(inIndex)
-   {
-   }
-
-   Dynamic operator=(const Dynamic &inRHS)
-   {
-      return mObject->__SetItem(mIndex,inRHS);
-   }
-   inline operator Dynamic() const { return mObject->__GetItem(mIndex); }
-   inline operator double() const { return mObject->__GetItem(mIndex); }
-   inline operator int() const { return mObject->__GetItem(mIndex); }
-
-   // post-increment
-   inline double operator++(int)
-   {
-      double d = mObject->__GetItem(mIndex)->__ToDouble();
-      mObject->__SetItem(mIndex,d+1);
-      return d;
-   }
-   // pre-increment
-   inline double operator++()
-   {
-      double d = mObject->__GetItem(mIndex)->__ToDouble() + 1;
-      mObject->__SetItem(mIndex,d);
-      return d;
-   }
-   // post-decrement
-   inline double operator--(int)
-   {
-      double d = mObject->__GetItem(mIndex)->__ToDouble();
-      mObject->__SetItem(mIndex,d-1);
-      return d;
-   }
-   // pre-decrement
-   inline double operator--()
-   {
-      double d = mObject->__GetItem(mIndex)->__ToDouble() - 1;
-      mObject->__SetItem(mIndex,d);
-      return d;
-   }
-   bool operator !() { return ! mObject->__GetItem(mIndex)->__ToInt(); }
-   int operator ~() { return ~ mObject->__GetItem(mIndex)->__ToInt(); }
-   double operator -() { return - mObject->__GetItem(mIndex)->__ToDouble(); }
-
-   inline bool operator==(const null &) const { return !mObject; }
-   inline bool operator!=(const null &) const { return mObject; }
-
-   HX_INDEX_REF_MEM_OP(==,bool)
-   HX_INDEX_REF_MEM_OP(!=,bool)
-   HX_INDEX_REF_MEM_OP(<,bool)
-   HX_INDEX_REF_MEM_OP(<=,bool)
-   HX_INDEX_REF_MEM_OP(>,bool)
-   HX_INDEX_REF_MEM_OP(>=,bool)
-
-   HX_INDEX_REF_MEM_OP(+,Dynamic)
-   HX_INDEX_REF_MEM_OP(*,double)
-   HX_INDEX_REF_MEM_OP(/,double)
-   HX_INDEX_REF_MEM_OP(-,double)
-   HX_INDEX_REF_MEM_OP(%,double)
-
-	bool HasPointer() const { return mObject; }
-
-   int mIndex;
-   hx::Object *mObject;
-};
-
-// We can define this one now...
-template<typename T>
-inline IndexRef ObjectPtr<T>::IndexRef(int inIndex)
-{
-   return hx::IndexRef(mPtr,inIndex);
-}
-
-#define HX_INDEX_REF_OP(op,ret) \
-template<typename T> inline ret operator op (T &inT, const IndexRef &inA) \
-   { return inT op ( inA. operator Dynamic()); }
-
-HX_INDEX_REF_OP(==,bool)
-HX_INDEX_REF_OP(!=,bool)
-HX_INDEX_REF_OP(<,bool)
-HX_INDEX_REF_OP(<=,bool)
-HX_INDEX_REF_OP(>,bool)
-HX_INDEX_REF_OP(>=,bool)
-
-HX_INDEX_REF_OP(+,Dynamic)
-HX_INDEX_REF_OP(*,double)
-HX_INDEX_REF_OP(/,double)
-HX_INDEX_REF_OP(-,double)
-HX_INDEX_REF_OP(%,double)
-
-
-// Implement once IndexRef has been defined.
-HX_FIELD_REF_IMPL_MEM_OP(==,bool)
-HX_FIELD_REF_IMPL_MEM_OP(!=,bool)
-HX_FIELD_REF_IMPL_MEM_OP(<,bool)
-HX_FIELD_REF_IMPL_MEM_OP(<=,bool)
-HX_FIELD_REF_IMPL_MEM_OP(>,bool)
-HX_FIELD_REF_IMPL_MEM_OP(>=,bool)
-
-HX_FIELD_REF_IMPL_MEM_OP(+,Dynamic)
-HX_FIELD_REF_IMPL_MEM_OP(*,double)
-HX_FIELD_REF_IMPL_MEM_OP(/,double)
-HX_FIELD_REF_IMPL_MEM_OP(-,double)
-HX_FIELD_REF_IMPL_MEM_OP(%,double)
-
-// Disambiguate Dynamic operators...
-
-#define HX_INDEX_REF_OP_DYNAMIC(op,ret) \
-inline ret operator op (const Dynamic &inT, const IndexRef &inA) \
-   { return inT op ( inA.operator Dynamic()); }
-
-HX_INDEX_REF_OP_DYNAMIC(==,bool)
-HX_INDEX_REF_OP_DYNAMIC(!=,bool)
-HX_INDEX_REF_OP_DYNAMIC(+,Dynamic)
-HX_INDEX_REF_OP_DYNAMIC(*,double)
-
-
-
-template<typename _OBJ>
-class __TArrayImplRef
-{
-public:
-   _OBJ mObject;
-   int mIndex;
-
-   explicit __TArrayImplRef(_OBJ inObj,int inIndex) : mObject(inObj), mIndex(inIndex) { }
-
-   template<typename _DATA>
-   inline operator _DATA() { return mObject->__get(mIndex); }
-   template<typename _DATA>
-   inline void operator=(_DATA inRHS)
-   {
-      mObject->__set(mIndex,inRHS);
-   }
-};
-
-template<typename _OBJ>
-__TArrayImplRef<_OBJ> __ArrayImplRef(_OBJ inObj, int inIndex)
-{
-   return __TArrayImplRef<_OBJ>(inObj,inIndex);
-}
-
-
-
-} // end namespace hx
-
-
-#endif
->>>>>>> 07c96253
+#ifndef HX_FIELD_REF_H
+#define HX_FIELD_REF_H
+
+namespace hx
+{
+
+// --- FieldRef ----------------------------------------------------------
+//
+//  This is used to provide syntaxe for setting fields by name.  This is because
+//   the field can't be returned by reference, because it may not exist as a dynamic.
+//
+//  eg, consider class 'A' with variable 'x':
+//  class A { int x; }
+//
+//  And you have a Dynamic pointing to it:
+//  Dynamic d = new A;  Then you access x by name:
+//  d->__Field("x") = 1;
+//
+//  __Field can't return a Dynamic & because x is a int, not Dynamic. So I use this class.
+//  Note that this may change if I fix the generator to create __SetField("x",1) directly.
+
+
+#define HX_FIELD_REF_MEM_OP(op,ret) \
+inline ret operator op (const FieldRef &inA) \
+  { return this->operator Dynamic() op inA.operator Dynamic(); } \
+inline ret operator op (const IndexRef &inA); \
+template<typename T> inline ret operator op (const T& inA) \
+   { return this->operator Dynamic() op inA; }
+
+#define HX_FIELD_REF_IMPL_MEM_OP(op,ret) \
+inline ret hx::FieldRef::operator op (const IndexRef &inA) \
+    { return this->operator Dynamic() op inA.operator Dynamic(); } \
+
+class FieldRef
+{
+public:
+   explicit FieldRef(hx::Object *inObj,const String &inName) : mObject(inObj), mName(inName)
+   {
+   }
+
+   hx::Val operator=(const hx::Val &inRHS)
+   {
+      return mObject->__SetField(mName,inRHS, HX_PROP_DYNAMIC );
+   }
+   #if HXCPP_API_LEVEL >= 330
+   inline operator hx::Val() const { return mObject ? mObject->__Field(mName, HX_PROP_DYNAMIC) : null(); }
+   #endif
+   inline operator Dynamic() const { return mObject ? Dynamic(mObject->__Field(mName, HX_PROP_DYNAMIC)) : null(); }
+   inline operator double() const { return mObject->__Field(mName, HX_PROP_DYNAMIC); }
+   inline operator float() const { return mObject->__Field(mName, HX_PROP_DYNAMIC); }
+   inline operator int() const { return mObject->__Field(mName, HX_PROP_DYNAMIC); }
+   inline operator cpp::UInt64() const { return mObject->__Field(mName, HX_PROP_DYNAMIC); }
+   inline operator cpp::Int64() const { return mObject->__Field(mName, HX_PROP_DYNAMIC); }
+
+
+   // post-increment
+   inline double operator++(int)
+   {
+      double d = mObject->__Field(mName, HX_PROP_DYNAMIC);
+      mObject->__SetField(mName,d+1, HX_PROP_DYNAMIC);
+      return d;
+   }
+   // pre-increment
+   inline double operator++()
+   {
+      double d = ((double)mObject->__Field(mName, HX_PROP_DYNAMIC)) + 1;
+      mObject->__SetField(mName,d, HX_PROP_DYNAMIC);
+      return d;
+   }
+   // post-decrement
+   inline double operator--(int)
+   {
+      double d = mObject->__Field(mName, HX_PROP_DYNAMIC);
+      mObject->__SetField(mName,d-1, HX_PROP_DYNAMIC);
+      return d;
+   }
+   // pre-decrement
+   inline double operator--()
+   {
+      double d = (double)(mObject->__Field(mName, HX_PROP_DYNAMIC)) - 1;
+      mObject->__SetField(mName,d,  HX_PROP_DYNAMIC);
+      return d;
+   }
+   bool operator !() { return ! ((int)(mObject->__Field(mName,  HX_PROP_DYNAMIC))); }
+   int operator ~() { return ~ ((int)mObject->__Field(mName,  HX_PROP_DYNAMIC)); }
+
+   inline bool operator==(const null &) const { return !mObject; }
+   inline bool operator!=(const null &) const { return mObject; }
+
+   double operator -() { return - (double)(mObject->__Field(mName,  HX_PROP_DYNAMIC)); }
+
+	bool HasPointer() const { return mObject; }
+
+
+   HX_FIELD_REF_MEM_OP(==,bool)
+   HX_FIELD_REF_MEM_OP(!=,bool)
+   HX_FIELD_REF_MEM_OP(<,bool)
+   HX_FIELD_REF_MEM_OP(<=,bool)
+   HX_FIELD_REF_MEM_OP(>,bool)
+   HX_FIELD_REF_MEM_OP(>=,bool)
+
+   HX_FIELD_REF_MEM_OP(+,Dynamic)
+   HX_FIELD_REF_MEM_OP(*,double)
+   HX_FIELD_REF_MEM_OP(/,double)
+   HX_FIELD_REF_MEM_OP(-,double)
+   HX_FIELD_REF_MEM_OP(%,double)
+
+
+
+   String  mName;
+   hx::Object *mObject;
+};
+
+// We can define this one now...
+template<typename T>
+inline FieldRef ObjectPtr<T>::FieldRef(const String &inString)
+{
+   return hx::FieldRef(mPtr,inString);
+}
+
+#define HX_FIELD_REF_OP(op,ret) \
+template<typename T> inline ret operator op (T &inT, const FieldRef &inA) \
+   { return inT op ( inA.operator Dynamic()); }
+
+HX_FIELD_REF_OP(==,bool)
+HX_FIELD_REF_OP(!=,bool)
+HX_FIELD_REF_OP(<,bool)
+HX_FIELD_REF_OP(<=,bool)
+HX_FIELD_REF_OP(>,bool)
+HX_FIELD_REF_OP(>=,bool)
+
+HX_FIELD_REF_OP(+,Dynamic)
+HX_FIELD_REF_OP(*,double)
+HX_FIELD_REF_OP(/,double)
+HX_FIELD_REF_OP(-,double)
+HX_FIELD_REF_OP(%,double)
+
+
+
+// --- IndexRef --------------------------------------------------------------
+//
+// Like FieldRef, but for integer array access
+//
+
+#define HX_INDEX_REF_MEM_OP(op,ret) \
+inline ret operator op (const IndexRef &inA) \
+    { return this->operator Dynamic() op inA.operator Dynamic(); } \
+inline ret operator op (const FieldRef &inA) \
+    { return this->operator Dynamic() op inA.operator Dynamic(); } \
+template<typename T> inline ret operator op (const T& inA) \
+   { return this->operator Dynamic() op inA; }
+
+
+class IndexRef
+{
+public:
+   explicit IndexRef(hx::Object *inObj,int inIndex) : mObject(inObj), mIndex(inIndex)
+   {
+   }
+
+   Dynamic operator=(const Dynamic &inRHS)
+   {
+      return mObject->__SetItem(mIndex,inRHS);
+   }
+   inline operator Dynamic() const { return mObject->__GetItem(mIndex); }
+   inline operator double() const { return mObject->__GetItem(mIndex); }
+   inline operator int() const { return mObject->__GetItem(mIndex); }
+
+   // post-increment
+   inline double operator++(int)
+   {
+      double d = mObject->__GetItem(mIndex)->__ToDouble();
+      mObject->__SetItem(mIndex,d+1);
+      return d;
+   }
+   // pre-increment
+   inline double operator++()
+   {
+      double d = mObject->__GetItem(mIndex)->__ToDouble() + 1;
+      mObject->__SetItem(mIndex,d);
+      return d;
+   }
+   // post-decrement
+   inline double operator--(int)
+   {
+      double d = mObject->__GetItem(mIndex)->__ToDouble();
+      mObject->__SetItem(mIndex,d-1);
+      return d;
+   }
+   // pre-decrement
+   inline double operator--()
+   {
+      double d = mObject->__GetItem(mIndex)->__ToDouble() - 1;
+      mObject->__SetItem(mIndex,d);
+      return d;
+   }
+   bool operator !() { return ! mObject->__GetItem(mIndex)->__ToInt(); }
+   int operator ~() { return ~ mObject->__GetItem(mIndex)->__ToInt(); }
+   double operator -() { return - mObject->__GetItem(mIndex)->__ToDouble(); }
+
+   inline bool operator==(const null &) const { return !mObject; }
+   inline bool operator!=(const null &) const { return mObject; }
+
+   HX_INDEX_REF_MEM_OP(==,bool)
+   HX_INDEX_REF_MEM_OP(!=,bool)
+   HX_INDEX_REF_MEM_OP(<,bool)
+   HX_INDEX_REF_MEM_OP(<=,bool)
+   HX_INDEX_REF_MEM_OP(>,bool)
+   HX_INDEX_REF_MEM_OP(>=,bool)
+
+   HX_INDEX_REF_MEM_OP(+,Dynamic)
+   HX_INDEX_REF_MEM_OP(*,double)
+   HX_INDEX_REF_MEM_OP(/,double)
+   HX_INDEX_REF_MEM_OP(-,double)
+   HX_INDEX_REF_MEM_OP(%,double)
+
+	bool HasPointer() const { return mObject; }
+
+   int mIndex;
+   hx::Object *mObject;
+};
+
+// We can define this one now...
+template<typename T>
+inline IndexRef ObjectPtr<T>::IndexRef(int inIndex)
+{
+   return hx::IndexRef(mPtr,inIndex);
+}
+
+#define HX_INDEX_REF_OP(op,ret) \
+template<typename T> inline ret operator op (T &inT, const IndexRef &inA) \
+   { return inT op ( inA. operator Dynamic()); }
+
+HX_INDEX_REF_OP(==,bool)
+HX_INDEX_REF_OP(!=,bool)
+HX_INDEX_REF_OP(<,bool)
+HX_INDEX_REF_OP(<=,bool)
+HX_INDEX_REF_OP(>,bool)
+HX_INDEX_REF_OP(>=,bool)
+
+HX_INDEX_REF_OP(+,Dynamic)
+HX_INDEX_REF_OP(*,double)
+HX_INDEX_REF_OP(/,double)
+HX_INDEX_REF_OP(-,double)
+HX_INDEX_REF_OP(%,double)
+
+
+// Implement once IndexRef has been defined.
+HX_FIELD_REF_IMPL_MEM_OP(==,bool)
+HX_FIELD_REF_IMPL_MEM_OP(!=,bool)
+HX_FIELD_REF_IMPL_MEM_OP(<,bool)
+HX_FIELD_REF_IMPL_MEM_OP(<=,bool)
+HX_FIELD_REF_IMPL_MEM_OP(>,bool)
+HX_FIELD_REF_IMPL_MEM_OP(>=,bool)
+
+HX_FIELD_REF_IMPL_MEM_OP(+,Dynamic)
+HX_FIELD_REF_IMPL_MEM_OP(*,double)
+HX_FIELD_REF_IMPL_MEM_OP(/,double)
+HX_FIELD_REF_IMPL_MEM_OP(-,double)
+HX_FIELD_REF_IMPL_MEM_OP(%,double)
+
+// Disambiguate Dynamic operators...
+
+#define HX_INDEX_REF_OP_DYNAMIC(op,ret) \
+inline ret operator op (const Dynamic &inT, const IndexRef &inA) \
+   { return inT op ( inA.operator Dynamic()); }
+
+HX_INDEX_REF_OP_DYNAMIC(==,bool)
+HX_INDEX_REF_OP_DYNAMIC(!=,bool)
+HX_INDEX_REF_OP_DYNAMIC(+,Dynamic)
+HX_INDEX_REF_OP_DYNAMIC(*,double)
+
+
+
+template<typename _OBJ>
+class __TArrayImplRef
+{
+public:
+   _OBJ mObject;
+   int mIndex;
+
+   explicit __TArrayImplRef(_OBJ inObj,int inIndex) : mObject(inObj), mIndex(inIndex) { }
+
+   template<typename _DATA>
+   inline operator _DATA() { return mObject->__get(mIndex); }
+   template<typename _DATA>
+   inline void operator=(_DATA inRHS)
+   {
+      mObject->__set(mIndex,inRHS);
+   }
+};
+
+template<typename _OBJ>
+__TArrayImplRef<_OBJ> __ArrayImplRef(_OBJ inObj, int inIndex)
+{
+   return __TArrayImplRef<_OBJ>(inObj,inIndex);
+}
+
+
+
+} // end namespace hx
+
+
+#endif