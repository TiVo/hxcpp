<<<<<<< HEAD
#ifndef HX_GC_TYPE_INFERENCE_H
#define HX_GC_TYPE_INFERENCE_H


// These templates allow you to call MarkMember(x) or VisitMember(x) and the
// compiler will direct the call to the correct function

namespace hx
{


template<typename T> inline void MarkMember(T &outT,hx::MarkContext *__inCtx) { }

template<typename T> inline void MarkMember(hx::ObjectPtr<T> &outT,hx::MarkContext *__inCtx)
{
   HX_MARK_OBJECT(outT.mPtr);
}
template<> inline void MarkMember(Dynamic &outT,hx::MarkContext *__inCtx)
{
   HX_MARK_OBJECT(outT.mPtr);
}
template<typename T> inline void MarkMember(Array<T> &outT,hx::MarkContext *__inCtx)
{
   HX_MARK_OBJECT(outT.mPtr);
}
template<> inline void MarkMember<hx::Object *>(hx::Object *&outT,hx::MarkContext *__inCtx)
{
   HX_MARK_OBJECT(outT);
}
template<> inline void MarkMember<int>(int &outT,hx::MarkContext *__inCtx) {  }
template<> inline void MarkMember<bool>(bool &outT,hx::MarkContext *__inCtx) {  }
template<> inline void MarkMember<double>(double &outT,hx::MarkContext *__inCtx) {  }
template<> inline void MarkMember<float>(float &outT,hx::MarkContext *__inCtx) {  }
template<> inline void MarkMember<String>(String &outT,hx::MarkContext *__inCtx)
{
   HX_MARK_STRING(outT.__s);
}
template<> inline void MarkMember<Void>(Void &outT,hx::MarkContext *__inCtx) {  }




template<typename T> inline void MarkMemberArray(T *,int, hx::MarkContext *__inCtx)
{
   //*(int *)0=0;
}
template<> inline void MarkMemberArray<String>(String *ioStrings,int inLen,hx::MarkContext *__inCtx)
{
   hx::MarkStringArray(ioStrings,inLen,__inCtx);
}
template<typename T> inline void MarkMemberArray(hx::ObjectPtr<T> *inObjects, int inLen, hx::MarkContext *__inCtx)
{
   hx::MarkObjectArray( (hx::Object **)inObjects ,inLen,__inCtx);
}
template<> inline void MarkMemberArray(Dynamic *outT,int inLen, hx::MarkContext *__inCtx)
{
   hx::MarkObjectArray( (hx::Object **)outT ,inLen,__inCtx);
}
template<> inline void MarkMemberArray(hx::Object **outT,int inLen, hx::MarkContext *__inCtx)
{
   hx::MarkObjectArray( outT ,inLen,__inCtx);
}
template<typename T> inline void MarkMemberArray(Array<T> *outT,int inLen,hx::MarkContext *__inCtx)
{
   hx::MarkObjectArray( (hx::Object **)outT ,inLen,__inCtx);
}




#ifdef HXCPP_VISIT_ALLOCS
template<typename T> inline void VisitMember(T &outT,hx::VisitContext *__inCtx) { }

template<typename T> inline void VisitMember(hx::ObjectPtr<T> &outT,hx::VisitContext *__inCtx)
{
   HX_VISIT_OBJECT(outT.mPtr);
}
template<> inline void VisitMember(Dynamic &outT,hx::VisitContext *__inCtx)
{
   HX_VISIT_OBJECT(outT.mPtr);
}
template<> inline void VisitMember<hx::Object *>(hx::Object *&outT,hx::VisitContext *__inCtx)
{
   HX_VISIT_OBJECT(outT);
}
template<typename T> inline void VisitMember(Array<T> &outT,hx::VisitContext *__inCtx)
{
   HX_VISIT_OBJECT(outT.mPtr);
}
template<> inline void VisitMember<int>(int &outT,hx::VisitContext *__inCtx) {  }
template<> inline void VisitMember<bool>(bool &outT,hx::VisitContext *__inCtx) {  }
template<> inline void VisitMember<double>(double &outT,hx::VisitContext *__inCtx) {  }
template<> inline void VisitMember<float>(float &outT,hx::VisitContext *__inCtx) {  }
template<> inline void VisitMember<String>(String &outT,hx::VisitContext *__inCtx)
{
   HX_VISIT_STRING(outT.__s);
}
template<> inline void VisitMember<Void>(Void &outT,hx::VisitContext *__inCtx) {  }
#endif



// Template used to register and initialise the statics in the one call.
//  Do nothing...
template<typename T> inline T &Static(T &t) {  return t; }


} // end namespace hx




#endif
=======
#ifndef HX_GC_TYPE_INFERENCE_H
#define HX_GC_TYPE_INFERENCE_H


// These templates allow you to call MarkMember(x) or VisitMember(x) and the
// compiler will direct the call to the correct function

namespace hx
{


template<typename T> inline void MarkMember(T &outT,hx::MarkContext *__inCtx) { }

template<typename T> inline void MarkMember(hx::ObjectPtr<T> &outT,hx::MarkContext *__inCtx)
{
   HX_MARK_OBJECT(outT.mPtr);
}
template<> inline void MarkMember(Dynamic &outT,hx::MarkContext *__inCtx)
{
   HX_MARK_OBJECT(outT.mPtr);
}
template<typename T> inline void MarkMember(Array<T> &outT,hx::MarkContext *__inCtx)
{
   HX_MARK_OBJECT(outT.mPtr);
}
template<> inline void MarkMember<hx::Object *>(hx::Object *&outT,hx::MarkContext *__inCtx)
{
   HX_MARK_OBJECT(outT);
}
template<> inline void MarkMember<cpp::Variant>(cpp::Variant &outT,hx::MarkContext *__inCtx)
{
   outT.mark(__inCtx);
}
template<typename T> inline void MarkMember(hx::Native<T> &outT,hx::MarkContext *__inCtx)
{
   if (outT.ptr)
   {
      hx::Object *ptr = outT.ptr->__GetRealObject();
      HX_MARK_OBJECT(ptr);
   }
}

template<> inline void MarkMember<int>(int &outT,hx::MarkContext *__inCtx) {  }
template<> inline void MarkMember<bool>(bool &outT,hx::MarkContext *__inCtx) {  }
template<> inline void MarkMember<double>(double &outT,hx::MarkContext *__inCtx) {  }
template<> inline void MarkMember<float>(float &outT,hx::MarkContext *__inCtx) {  }
template<> inline void MarkMember<String>(String &outT,hx::MarkContext *__inCtx)
{
   HX_MARK_STRING(outT.__s);
}
template<> inline void MarkMember<null>(null &outT,hx::MarkContext *__inCtx) {  }




template<typename T> inline void MarkMemberArray(T *,int, hx::MarkContext *__inCtx)
{
   //*(int *)0=0;
}
template<> inline void MarkMemberArray<String>(String *ioStrings,int inLen,hx::MarkContext *__inCtx)
{
   hx::MarkStringArray(ioStrings,inLen,__inCtx);
}
template<typename T> inline void MarkMemberArray(hx::ObjectPtr<T> *inObjects, int inLen, hx::MarkContext *__inCtx)
{
   hx::MarkObjectArray( (hx::Object **)inObjects ,inLen,__inCtx);
}
template<> inline void MarkMemberArray(Dynamic *outT,int inLen, hx::MarkContext *__inCtx)
{
   hx::MarkObjectArray( (hx::Object **)outT ,inLen,__inCtx);
}
template<> inline void MarkMemberArray(hx::Object **outT,int inLen, hx::MarkContext *__inCtx)
{
   hx::MarkObjectArray( outT ,inLen,__inCtx);
}
template<typename T> inline void MarkMemberArray(Array<T> *outT,int inLen,hx::MarkContext *__inCtx)
{
   hx::MarkObjectArray( (hx::Object **)outT ,inLen,__inCtx);
}




#ifdef HXCPP_VISIT_ALLOCS
template<typename T> inline void VisitMember(T &outT,hx::VisitContext *__inCtx) { }

template<typename T> inline void VisitMember(hx::ObjectPtr<T> &outT,hx::VisitContext *__inCtx)
{
   HX_VISIT_OBJECT(outT.mPtr);
}
template<> inline void VisitMember(Dynamic &outT,hx::VisitContext *__inCtx)
{
   HX_VISIT_OBJECT(outT.mPtr);
}
template<> inline void VisitMember<hx::Object *>(hx::Object *&outT,hx::VisitContext *__inCtx)
{
   HX_VISIT_OBJECT(outT);
}
template<typename T> inline void VisitMember(Array<T> &outT,hx::VisitContext *__inCtx)
{
   HX_VISIT_OBJECT(outT.mPtr);
}
template<> inline void VisitMember(cpp::Variant &outT,hx::VisitContext *__inCtx)
{
   outT.visit(__inCtx);
}
template<typename T> inline void VisitMember(hx::Native<T> &outT,hx::VisitContext *__inCtx)
{
   if (outT.ptr)
   {
      hx::Object *ptr0 = outT.ptr->__GetRealObject();
      if (ptr0)
      {
         hx::Object *ptr1 = ptr0;
         HX_VISIT_OBJECT(ptr1);
         size_t delta = ( (char *)ptr1 - (char *)ptr0 );
         if (delta)
            outT.ptr = (T)( (char *)outT.ptr + delta );
      }
   }
}


template<> inline void VisitMember<int>(int &outT,hx::VisitContext *__inCtx) {  }
template<> inline void VisitMember<bool>(bool &outT,hx::VisitContext *__inCtx) {  }
template<> inline void VisitMember<double>(double &outT,hx::VisitContext *__inCtx) {  }
template<> inline void VisitMember<float>(float &outT,hx::VisitContext *__inCtx) {  }
template<> inline void VisitMember<String>(String &outT,hx::VisitContext *__inCtx)
{
   HX_VISIT_STRING(outT.__s);
}
template<> inline void VisitMember<null>(null &outT,hx::VisitContext *__inCtx) {  }
#endif



// Template used to register and initialise the statics in the one call.
//  Do nothing...
template<typename T> inline T &Static(T &t) {  return t; }


} // end namespace hx




#endif
>>>>>>> 07c96253
<|MERGE_RESOLUTION|>--- conflicted
+++ resolved
@@ -1,263 +1,147 @@
-<<<<<<< HEAD
-#ifndef HX_GC_TYPE_INFERENCE_H
-#define HX_GC_TYPE_INFERENCE_H
-
-
-// These templates allow you to call MarkMember(x) or VisitMember(x) and the
-// compiler will direct the call to the correct function
-
-namespace hx
-{
-
-
-template<typename T> inline void MarkMember(T &outT,hx::MarkContext *__inCtx) { }
-
-template<typename T> inline void MarkMember(hx::ObjectPtr<T> &outT,hx::MarkContext *__inCtx)
-{
-   HX_MARK_OBJECT(outT.mPtr);
-}
-template<> inline void MarkMember(Dynamic &outT,hx::MarkContext *__inCtx)
-{
-   HX_MARK_OBJECT(outT.mPtr);
-}
-template<typename T> inline void MarkMember(Array<T> &outT,hx::MarkContext *__inCtx)
-{
-   HX_MARK_OBJECT(outT.mPtr);
-}
-template<> inline void MarkMember<hx::Object *>(hx::Object *&outT,hx::MarkContext *__inCtx)
-{
-   HX_MARK_OBJECT(outT);
-}
-template<> inline void MarkMember<int>(int &outT,hx::MarkContext *__inCtx) {  }
-template<> inline void MarkMember<bool>(bool &outT,hx::MarkContext *__inCtx) {  }
-template<> inline void MarkMember<double>(double &outT,hx::MarkContext *__inCtx) {  }
-template<> inline void MarkMember<float>(float &outT,hx::MarkContext *__inCtx) {  }
-template<> inline void MarkMember<String>(String &outT,hx::MarkContext *__inCtx)
-{
-   HX_MARK_STRING(outT.__s);
-}
-template<> inline void MarkMember<Void>(Void &outT,hx::MarkContext *__inCtx) {  }
-
-
-
-
-template<typename T> inline void MarkMemberArray(T *,int, hx::MarkContext *__inCtx)
-{
-   //*(int *)0=0;
-}
-template<> inline void MarkMemberArray<String>(String *ioStrings,int inLen,hx::MarkContext *__inCtx)
-{
-   hx::MarkStringArray(ioStrings,inLen,__inCtx);
-}
-template<typename T> inline void MarkMemberArray(hx::ObjectPtr<T> *inObjects, int inLen, hx::MarkContext *__inCtx)
-{
-   hx::MarkObjectArray( (hx::Object **)inObjects ,inLen,__inCtx);
-}
-template<> inline void MarkMemberArray(Dynamic *outT,int inLen, hx::MarkContext *__inCtx)
-{
-   hx::MarkObjectArray( (hx::Object **)outT ,inLen,__inCtx);
-}
-template<> inline void MarkMemberArray(hx::Object **outT,int inLen, hx::MarkContext *__inCtx)
-{
-   hx::MarkObjectArray( outT ,inLen,__inCtx);
-}
-template<typename T> inline void MarkMemberArray(Array<T> *outT,int inLen,hx::MarkContext *__inCtx)
-{
-   hx::MarkObjectArray( (hx::Object **)outT ,inLen,__inCtx);
-}
-
-
-
-
-#ifdef HXCPP_VISIT_ALLOCS
-template<typename T> inline void VisitMember(T &outT,hx::VisitContext *__inCtx) { }
-
-template<typename T> inline void VisitMember(hx::ObjectPtr<T> &outT,hx::VisitContext *__inCtx)
-{
-   HX_VISIT_OBJECT(outT.mPtr);
-}
-template<> inline void VisitMember(Dynamic &outT,hx::VisitContext *__inCtx)
-{
-   HX_VISIT_OBJECT(outT.mPtr);
-}
-template<> inline void VisitMember<hx::Object *>(hx::Object *&outT,hx::VisitContext *__inCtx)
-{
-   HX_VISIT_OBJECT(outT);
-}
-template<typename T> inline void VisitMember(Array<T> &outT,hx::VisitContext *__inCtx)
-{
-   HX_VISIT_OBJECT(outT.mPtr);
-}
-template<> inline void VisitMember<int>(int &outT,hx::VisitContext *__inCtx) {  }
-template<> inline void VisitMember<bool>(bool &outT,hx::VisitContext *__inCtx) {  }
-template<> inline void VisitMember<double>(double &outT,hx::VisitContext *__inCtx) {  }
-template<> inline void VisitMember<float>(float &outT,hx::VisitContext *__inCtx) {  }
-template<> inline void VisitMember<String>(String &outT,hx::VisitContext *__inCtx)
-{
-   HX_VISIT_STRING(outT.__s);
-}
-template<> inline void VisitMember<Void>(Void &outT,hx::VisitContext *__inCtx) {  }
-#endif
-
-
-
-// Template used to register and initialise the statics in the one call.
-//  Do nothing...
-template<typename T> inline T &Static(T &t) {  return t; }
-
-
-} // end namespace hx
-
-
-
-
-#endif
-=======
-#ifndef HX_GC_TYPE_INFERENCE_H
-#define HX_GC_TYPE_INFERENCE_H
-
-
-// These templates allow you to call MarkMember(x) or VisitMember(x) and the
-// compiler will direct the call to the correct function
-
-namespace hx
-{
-
-
-template<typename T> inline void MarkMember(T &outT,hx::MarkContext *__inCtx) { }
-
-template<typename T> inline void MarkMember(hx::ObjectPtr<T> &outT,hx::MarkContext *__inCtx)
-{
-   HX_MARK_OBJECT(outT.mPtr);
-}
-template<> inline void MarkMember(Dynamic &outT,hx::MarkContext *__inCtx)
-{
-   HX_MARK_OBJECT(outT.mPtr);
-}
-template<typename T> inline void MarkMember(Array<T> &outT,hx::MarkContext *__inCtx)
-{
-   HX_MARK_OBJECT(outT.mPtr);
-}
-template<> inline void MarkMember<hx::Object *>(hx::Object *&outT,hx::MarkContext *__inCtx)
-{
-   HX_MARK_OBJECT(outT);
-}
-template<> inline void MarkMember<cpp::Variant>(cpp::Variant &outT,hx::MarkContext *__inCtx)
-{
-   outT.mark(__inCtx);
-}
-template<typename T> inline void MarkMember(hx::Native<T> &outT,hx::MarkContext *__inCtx)
-{
-   if (outT.ptr)
-   {
-      hx::Object *ptr = outT.ptr->__GetRealObject();
-      HX_MARK_OBJECT(ptr);
-   }
-}
-
-template<> inline void MarkMember<int>(int &outT,hx::MarkContext *__inCtx) {  }
-template<> inline void MarkMember<bool>(bool &outT,hx::MarkContext *__inCtx) {  }
-template<> inline void MarkMember<double>(double &outT,hx::MarkContext *__inCtx) {  }
-template<> inline void MarkMember<float>(float &outT,hx::MarkContext *__inCtx) {  }
-template<> inline void MarkMember<String>(String &outT,hx::MarkContext *__inCtx)
-{
-   HX_MARK_STRING(outT.__s);
-}
-template<> inline void MarkMember<null>(null &outT,hx::MarkContext *__inCtx) {  }
-
-
-
-
-template<typename T> inline void MarkMemberArray(T *,int, hx::MarkContext *__inCtx)
-{
-   //*(int *)0=0;
-}
-template<> inline void MarkMemberArray<String>(String *ioStrings,int inLen,hx::MarkContext *__inCtx)
-{
-   hx::MarkStringArray(ioStrings,inLen,__inCtx);
-}
-template<typename T> inline void MarkMemberArray(hx::ObjectPtr<T> *inObjects, int inLen, hx::MarkContext *__inCtx)
-{
-   hx::MarkObjectArray( (hx::Object **)inObjects ,inLen,__inCtx);
-}
-template<> inline void MarkMemberArray(Dynamic *outT,int inLen, hx::MarkContext *__inCtx)
-{
-   hx::MarkObjectArray( (hx::Object **)outT ,inLen,__inCtx);
-}
-template<> inline void MarkMemberArray(hx::Object **outT,int inLen, hx::MarkContext *__inCtx)
-{
-   hx::MarkObjectArray( outT ,inLen,__inCtx);
-}
-template<typename T> inline void MarkMemberArray(Array<T> *outT,int inLen,hx::MarkContext *__inCtx)
-{
-   hx::MarkObjectArray( (hx::Object **)outT ,inLen,__inCtx);
-}
-
-
-
-
-#ifdef HXCPP_VISIT_ALLOCS
-template<typename T> inline void VisitMember(T &outT,hx::VisitContext *__inCtx) { }
-
-template<typename T> inline void VisitMember(hx::ObjectPtr<T> &outT,hx::VisitContext *__inCtx)
-{
-   HX_VISIT_OBJECT(outT.mPtr);
-}
-template<> inline void VisitMember(Dynamic &outT,hx::VisitContext *__inCtx)
-{
-   HX_VISIT_OBJECT(outT.mPtr);
-}
-template<> inline void VisitMember<hx::Object *>(hx::Object *&outT,hx::VisitContext *__inCtx)
-{
-   HX_VISIT_OBJECT(outT);
-}
-template<typename T> inline void VisitMember(Array<T> &outT,hx::VisitContext *__inCtx)
-{
-   HX_VISIT_OBJECT(outT.mPtr);
-}
-template<> inline void VisitMember(cpp::Variant &outT,hx::VisitContext *__inCtx)
-{
-   outT.visit(__inCtx);
-}
-template<typename T> inline void VisitMember(hx::Native<T> &outT,hx::VisitContext *__inCtx)
-{
-   if (outT.ptr)
-   {
-      hx::Object *ptr0 = outT.ptr->__GetRealObject();
-      if (ptr0)
-      {
-         hx::Object *ptr1 = ptr0;
-         HX_VISIT_OBJECT(ptr1);
-         size_t delta = ( (char *)ptr1 - (char *)ptr0 );
-         if (delta)
-            outT.ptr = (T)( (char *)outT.ptr + delta );
-      }
-   }
-}
-
-
-template<> inline void VisitMember<int>(int &outT,hx::VisitContext *__inCtx) {  }
-template<> inline void VisitMember<bool>(bool &outT,hx::VisitContext *__inCtx) {  }
-template<> inline void VisitMember<double>(double &outT,hx::VisitContext *__inCtx) {  }
-template<> inline void VisitMember<float>(float &outT,hx::VisitContext *__inCtx) {  }
-template<> inline void VisitMember<String>(String &outT,hx::VisitContext *__inCtx)
-{
-   HX_VISIT_STRING(outT.__s);
-}
-template<> inline void VisitMember<null>(null &outT,hx::VisitContext *__inCtx) {  }
-#endif
-
-
-
-// Template used to register and initialise the statics in the one call.
-//  Do nothing...
-template<typename T> inline T &Static(T &t) {  return t; }
-
-
-} // end namespace hx
-
-
-
-
-#endif
->>>>>>> 07c96253
+#ifndef HX_GC_TYPE_INFERENCE_H
+#define HX_GC_TYPE_INFERENCE_H
+
+
+// These templates allow you to call MarkMember(x) or VisitMember(x) and the
+// compiler will direct the call to the correct function
+
+namespace hx
+{
+
+
+template<typename T> inline void MarkMember(T &outT,hx::MarkContext *__inCtx) { }
+
+template<typename T> inline void MarkMember(hx::ObjectPtr<T> &outT,hx::MarkContext *__inCtx)
+{
+   HX_MARK_OBJECT(outT.mPtr);
+}
+template<> inline void MarkMember(Dynamic &outT,hx::MarkContext *__inCtx)
+{
+   HX_MARK_OBJECT(outT.mPtr);
+}
+template<typename T> inline void MarkMember(Array<T> &outT,hx::MarkContext *__inCtx)
+{
+   HX_MARK_OBJECT(outT.mPtr);
+}
+template<> inline void MarkMember<hx::Object *>(hx::Object *&outT,hx::MarkContext *__inCtx)
+{
+   HX_MARK_OBJECT(outT);
+}
+template<> inline void MarkMember<cpp::Variant>(cpp::Variant &outT,hx::MarkContext *__inCtx)
+{
+   outT.mark(__inCtx);
+}
+template<typename T> inline void MarkMember(hx::Native<T> &outT,hx::MarkContext *__inCtx)
+{
+   if (outT.ptr)
+   {
+      hx::Object *ptr = outT.ptr->__GetRealObject();
+      HX_MARK_OBJECT(ptr);
+   }
+}
+
+template<> inline void MarkMember<int>(int &outT,hx::MarkContext *__inCtx) {  }
+template<> inline void MarkMember<bool>(bool &outT,hx::MarkContext *__inCtx) {  }
+template<> inline void MarkMember<double>(double &outT,hx::MarkContext *__inCtx) {  }
+template<> inline void MarkMember<float>(float &outT,hx::MarkContext *__inCtx) {  }
+template<> inline void MarkMember<String>(String &outT,hx::MarkContext *__inCtx)
+{
+   HX_MARK_STRING(outT.__s);
+}
+template<> inline void MarkMember<null>(null &outT,hx::MarkContext *__inCtx) {  }
+
+
+
+
+template<typename T> inline void MarkMemberArray(T *,int, hx::MarkContext *__inCtx)
+{
+   //*(int *)0=0;
+}
+template<> inline void MarkMemberArray<String>(String *ioStrings,int inLen,hx::MarkContext *__inCtx)
+{
+   hx::MarkStringArray(ioStrings,inLen,__inCtx);
+}
+template<typename T> inline void MarkMemberArray(hx::ObjectPtr<T> *inObjects, int inLen, hx::MarkContext *__inCtx)
+{
+   hx::MarkObjectArray( (hx::Object **)inObjects ,inLen,__inCtx);
+}
+template<> inline void MarkMemberArray(Dynamic *outT,int inLen, hx::MarkContext *__inCtx)
+{
+   hx::MarkObjectArray( (hx::Object **)outT ,inLen,__inCtx);
+}
+template<> inline void MarkMemberArray(hx::Object **outT,int inLen, hx::MarkContext *__inCtx)
+{
+   hx::MarkObjectArray( outT ,inLen,__inCtx);
+}
+template<typename T> inline void MarkMemberArray(Array<T> *outT,int inLen,hx::MarkContext *__inCtx)
+{
+   hx::MarkObjectArray( (hx::Object **)outT ,inLen,__inCtx);
+}
+
+
+
+
+#ifdef HXCPP_VISIT_ALLOCS
+template<typename T> inline void VisitMember(T &outT,hx::VisitContext *__inCtx) { }
+
+template<typename T> inline void VisitMember(hx::ObjectPtr<T> &outT,hx::VisitContext *__inCtx)
+{
+   HX_VISIT_OBJECT(outT.mPtr);
+}
+template<> inline void VisitMember(Dynamic &outT,hx::VisitContext *__inCtx)
+{
+   HX_VISIT_OBJECT(outT.mPtr);
+}
+template<> inline void VisitMember<hx::Object *>(hx::Object *&outT,hx::VisitContext *__inCtx)
+{
+   HX_VISIT_OBJECT(outT);
+}
+template<typename T> inline void VisitMember(Array<T> &outT,hx::VisitContext *__inCtx)
+{
+   HX_VISIT_OBJECT(outT.mPtr);
+}
+template<> inline void VisitMember(cpp::Variant &outT,hx::VisitContext *__inCtx)
+{
+   outT.visit(__inCtx);
+}
+template<typename T> inline void VisitMember(hx::Native<T> &outT,hx::VisitContext *__inCtx)
+{
+   if (outT.ptr)
+   {
+      hx::Object *ptr0 = outT.ptr->__GetRealObject();
+      if (ptr0)
+      {
+         hx::Object *ptr1 = ptr0;
+         HX_VISIT_OBJECT(ptr1);
+         size_t delta = ( (char *)ptr1 - (char *)ptr0 );
+         if (delta)
+            outT.ptr = (T)( (char *)outT.ptr + delta );
+      }
+   }
+}
+
+
+template<> inline void VisitMember<int>(int &outT,hx::VisitContext *__inCtx) {  }
+template<> inline void VisitMember<bool>(bool &outT,hx::VisitContext *__inCtx) {  }
+template<> inline void VisitMember<double>(double &outT,hx::VisitContext *__inCtx) {  }
+template<> inline void VisitMember<float>(float &outT,hx::VisitContext *__inCtx) {  }
+template<> inline void VisitMember<String>(String &outT,hx::VisitContext *__inCtx)
+{
+   HX_VISIT_STRING(outT.__s);
+}
+template<> inline void VisitMember<null>(null &outT,hx::VisitContext *__inCtx) {  }
+#endif
+
+
+
+// Template used to register and initialise the statics in the one call.
+//  Do nothing...
+template<typename T> inline T &Static(T &t) {  return t; }
+
+
+} // end namespace hx
+
+
+
+
+#endif