--- conflicted
+++ resolved
@@ -1,1159 +1,718 @@
-<<<<<<< HEAD
-#ifndef HX_STDLIBS_H
-#define HX_STDLIBS_H
-
-// --- Resource -------------------------------------------------------------
-
-namespace hx
-{
-struct Resource
-{
-   String        mName;
-   int           mDataLength;
-   unsigned char *mData;
-
-   bool operator<(const Resource &inRHS) const { return mName < inRHS.mName; }
-};
-
-Resource *GetResources();
-
-HXCPP_EXTERN_CLASS_ATTRIBUTES
-void RegisterResources(hx::Resource *inResources);
-
-
-struct AnyCast
-{
-   template<typename T>
-   explicit AnyCast(T* inPtr) : mPtr((void *)inPtr) { }
-
-   template<typename T>
-   operator T*() const { return (T*)mPtr; }
-
-   void *mPtr;
-};
-
-} // end namespace hx
-
-Array<String>        __hxcpp_resource_names();
-String               __hxcpp_resource_string(String inName);
-Array<unsigned char> __hxcpp_resource_bytes(String inName);
-
-
-
-
-// System access
-Array<String>  __get_args();
-double         __time_stamp();
-HXCPP_EXTERN_CLASS_ATTRIBUTES void __hxcpp_print(Dynamic &inV);
-HXCPP_EXTERN_CLASS_ATTRIBUTES void __hxcpp_println(Dynamic &inV);
-HXCPP_EXTERN_CLASS_ATTRIBUTES void __trace(Dynamic inPtr, Dynamic inData);
-HXCPP_EXTERN_CLASS_ATTRIBUTES void __hxcpp_exit(int inExitCode);
-void           __hxcpp_stdlibs_boot();
-
-// --- Maths ---------------------------------------------------------
-double __hxcpp_drand();
-HXCPP_EXTERN_CLASS_ATTRIBUTES int __hxcpp_irand(int inMax);
-
-// --- Casting/Converting ---------------------------------------------------------
-HXCPP_EXTERN_CLASS_ATTRIBUTES bool  __instanceof(const Dynamic &inValue, const Dynamic &inType);
-HXCPP_EXTERN_CLASS_ATTRIBUTES int   __int__(double x);
-HXCPP_EXTERN_CLASS_ATTRIBUTES bool  __hxcpp_same_closure(Dynamic &inF1,Dynamic &inF2);
-HXCPP_EXTERN_CLASS_ATTRIBUTES Dynamic __hxcpp_parse_int(const String &inString);
-HXCPP_EXTERN_CLASS_ATTRIBUTES double __hxcpp_parse_float(const String &inString);
-HXCPP_EXTERN_CLASS_ATTRIBUTES Dynamic __hxcpp_create_var_args(Dynamic &inArrayFunc);
-HXCPP_EXTERN_CLASS_ATTRIBUTES void __hxcpp_set_float_format(String inFormat);
-
-// --- CFFI helpers ------------------------------------------------------------------
-
-// Used for accessing object fields by integer ID, rather than string ID.
-// Used mainly for neko ndll interaction.
-HXCPP_EXTERN_CLASS_ATTRIBUTES int           __hxcpp_field_to_id( const char *inField );
-HXCPP_EXTERN_CLASS_ATTRIBUTES const String &__hxcpp_field_from_id( int f );
-HXCPP_EXTERN_CLASS_ATTRIBUTES int           __hxcpp_register_prim(const HX_CHAR *inName,void *inFunc);
-
-// Get function pointer from dll file
-HXCPP_EXTERN_CLASS_ATTRIBUTES Dynamic __loadprim(String inLib, String inPrim,int inArgCount);
-HXCPP_EXTERN_CLASS_ATTRIBUTES void *__hxcpp_get_proc_address(String inLib, String inPrim,bool inNdll, bool inQuietFail=false);
-HXCPP_EXTERN_CLASS_ATTRIBUTES void __hxcpp_run_dll(String inLib, String inPrim);
-// Can assign to function pointer without error
-inline hx::AnyCast __hxcpp_cast_get_proc_address(String inLib, String inPrim,bool inQuietFail=false)
-{
-   return hx::AnyCast(__hxcpp_get_proc_address(inLib,inPrim,false,inQuietFail));
-}
-
-HXCPP_EXTERN_CLASS_ATTRIBUTES int __hxcpp_unload_all_libraries();
-HXCPP_EXTERN_CLASS_ATTRIBUTES void __hxcpp_push_dll_path(String inPath);
-HXCPP_EXTERN_CLASS_ATTRIBUTES String __hxcpp_get_dll_extension();
-HXCPP_EXTERN_CLASS_ATTRIBUTES String __hxcpp_get_bin_dir();
-
-HXCPP_EXTERN_CLASS_ATTRIBUTES String __hxcpp_get_kind(Dynamic inObject);
-
-
-// Loading functions via name (dummy return value)
-
-
-
-// --- haxe.io.BytesData ----------------------------------------------------------------
-
-HXCPP_EXTERN_CLASS_ATTRIBUTES void __hxcpp_bytes_of_string(Array<unsigned char> &outBytes,const String &inString);
-HXCPP_EXTERN_CLASS_ATTRIBUTES void __hxcpp_string_of_bytes(Array<unsigned char> &inBytes,String &outString,int pos,int len,bool inCopyPointer=false);
-// UTF8 processing
-HXCPP_EXTERN_CLASS_ATTRIBUTES String __hxcpp_char_array_to_utf8_string(Array<int> &inChars,int inFirst=0, int inLen=-1);
-HXCPP_EXTERN_CLASS_ATTRIBUTES Array<int> __hxcpp_utf8_string_to_char_array(String &inString);
-HXCPP_EXTERN_CLASS_ATTRIBUTES String __hxcpp_char_bytes_to_utf8_string(String &inBytes);
-HXCPP_EXTERN_CLASS_ATTRIBUTES String __hxcpp_utf8_string_to_char_bytes(String &inUTF8);
-
-
-// --- IntHash ----------------------------------------------------------------------
-
-HXCPP_EXTERN_CLASS_ATTRIBUTES inline hx::Object   *__int_hash_create() { return 0; }
-HXCPP_EXTERN_CLASS_ATTRIBUTES void          __int_hash_set(Dynamic &ioHash,int inKey,const Dynamic &value);
-HXCPP_EXTERN_CLASS_ATTRIBUTES Dynamic       __int_hash_get(Dynamic &ioHash,int inKey);
-HXCPP_EXTERN_CLASS_ATTRIBUTES bool          __int_hash_exists(Dynamic &ioHash,int inKey);
-HXCPP_EXTERN_CLASS_ATTRIBUTES bool          __int_hash_remove(Dynamic &ioHash,int inKey);
-HXCPP_EXTERN_CLASS_ATTRIBUTES Array<Int>    __int_hash_keys(Dynamic &ioHash);
-HXCPP_EXTERN_CLASS_ATTRIBUTES Dynamic       __int_hash_values(Dynamic &ioHash);
-// Typed IntHash access...
-HXCPP_EXTERN_CLASS_ATTRIBUTES void          __int_hash_set_int(Dynamic &ioHash,int inKey,int inValue);
-HXCPP_EXTERN_CLASS_ATTRIBUTES void          __int_hash_set_string(Dynamic &ioHash,int inKey,::String inValue);
-HXCPP_EXTERN_CLASS_ATTRIBUTES void          __int_hash_set_float(Dynamic &ioHash,int inKey,Float inValue);
-HXCPP_EXTERN_CLASS_ATTRIBUTES int           __int_hash_get_int(Dynamic &ioHash,int inKey);
-HXCPP_EXTERN_CLASS_ATTRIBUTES ::String      __int_hash_get_string(Dynamic &ioHash,int inKey);
-HXCPP_EXTERN_CLASS_ATTRIBUTES Float         __int_hash_get_float(Dynamic &ioHash,int inKey);
-HXCPP_EXTERN_CLASS_ATTRIBUTES ::String      __int_hash_to_string(Dynamic &ioHash);
-
-
-// --- StringHash ----------------------------------------------------------------------
-
-HXCPP_EXTERN_CLASS_ATTRIBUTES void          __string_hash_set(Dynamic &ioHash,String inKey,const Dynamic &value,bool inForceDynamic=false);
-HXCPP_EXTERN_CLASS_ATTRIBUTES Dynamic       __string_hash_get(Dynamic &ioHash,String inKey);
-HXCPP_EXTERN_CLASS_ATTRIBUTES bool          __string_hash_exists(Dynamic &ioHash,String inKey);
-HXCPP_EXTERN_CLASS_ATTRIBUTES bool          __string_hash_remove(Dynamic &ioHash,String inKey);
-HXCPP_EXTERN_CLASS_ATTRIBUTES Array< ::String> __string_hash_keys(Dynamic &ioHash);
-HXCPP_EXTERN_CLASS_ATTRIBUTES Dynamic       __string_hash_values(Dynamic &ioHash);
-// Typed StringHash access...
-HXCPP_EXTERN_CLASS_ATTRIBUTES void          __string_hash_set_int(Dynamic &ioHash,String inKey,int inValue);
-HXCPP_EXTERN_CLASS_ATTRIBUTES void          __string_hash_set_string(Dynamic &ioHash,String inKey,::String inValue);
-HXCPP_EXTERN_CLASS_ATTRIBUTES void          __string_hash_set_float(Dynamic &ioHash,String inKey,Float inValue);
-HXCPP_EXTERN_CLASS_ATTRIBUTES int           __string_hash_get_int(Dynamic &ioHash,String inKey);
-HXCPP_EXTERN_CLASS_ATTRIBUTES ::String      __string_hash_get_string(Dynamic &ioHash,String inKey);
-HXCPP_EXTERN_CLASS_ATTRIBUTES Float         __string_hash_get_float(Dynamic &ioHash,String inKey);
-HXCPP_EXTERN_CLASS_ATTRIBUTES ::String      __string_hash_to_string(Dynamic &ioHash);
-
-
-// --- ObjectHash ----------------------------------------------------------------------
-
-HXCPP_EXTERN_CLASS_ATTRIBUTES void          __object_hash_set(Dynamic &ioHash,Dynamic inKey,const Dynamic &value,bool inWeakKey=false);
-HXCPP_EXTERN_CLASS_ATTRIBUTES Dynamic       __object_hash_get(Dynamic &ioHash,Dynamic inKey);
-HXCPP_EXTERN_CLASS_ATTRIBUTES bool          __object_hash_exists(Dynamic &ioHash,Dynamic inKey);
-HXCPP_EXTERN_CLASS_ATTRIBUTES bool          __object_hash_remove(Dynamic &ioHash,Dynamic inKey);
-HXCPP_EXTERN_CLASS_ATTRIBUTES Array< ::Dynamic> __object_hash_keys(Dynamic &ioHash);
-HXCPP_EXTERN_CLASS_ATTRIBUTES Dynamic       __object_hash_values(Dynamic &ioHash);
-// Typed ObjectHash access...
-HXCPP_EXTERN_CLASS_ATTRIBUTES void          __object_hash_set_int(Dynamic &ioHash,Dynamic inKey,int inValue,bool inWeakKey=false);
-HXCPP_EXTERN_CLASS_ATTRIBUTES void          __object_hash_set_string(Dynamic &ioHash,Dynamic inKey,::String inValue,bool inWeakKey=false);
-HXCPP_EXTERN_CLASS_ATTRIBUTES void          __object_hash_set_float(Dynamic &ioHash,Dynamic inKey,Float inValue,bool inWeakKey=false);
-HXCPP_EXTERN_CLASS_ATTRIBUTES int           __object_hash_get_int(Dynamic &ioHash,Dynamic inKey);
-HXCPP_EXTERN_CLASS_ATTRIBUTES ::String      __object_hash_get_string(Dynamic &ioHash,Dynamic inKey);
-HXCPP_EXTERN_CLASS_ATTRIBUTES Float         __object_hash_get_float(Dynamic &ioHash,Dynamic inKey);
-HXCPP_EXTERN_CLASS_ATTRIBUTES ::String      __object_hash_to_string(Dynamic &ioHash);
-
-
-// --- Date --------------------------------------------------------------------------
-
-// returns Epoch UTC timestamp (in seconds); assumes that input date parts are considered to be in local timezone date/time representation
-double __hxcpp_new_date(int inYear,int inMonth,int inDay,int inHour, int inMin, int inSeconds,int inMilliseconds = 0);
-
-double __hxcpp_utc_date(int inYear,int inMonth,int inDay,int inHour, int inMin, int inSeconds);
-int    __hxcpp_get_hours(double inSeconds);
-int    __hxcpp_get_minutes(double inSeconds);
-int    __hxcpp_get_seconds(double inSeconds);
-int    __hxcpp_get_year(double inSeconds);
-int    __hxcpp_get_month(double inSeconds);
-int    __hxcpp_get_date(double inSeconds);
-int    __hxcpp_get_day(double inSeconds);
-String __hxcpp_to_string(double inSeconds);
-double __hxcpp_date_now();
-
-
-int    __hxcpp_get_utc_hours(double inSeconds); /* returns hour part of UTC date/time representation of input time (Epoch, in seconds), 0-23 */
-int    __hxcpp_get_utc_minutes(double inSeconds); /* returns minutes part of UTC date/time representation of input time (Epoch, in seconds), 0-59 */
-int    __hxcpp_get_utc_seconds(double inSeconds); /* returns seconds part of UTC date/time representation of input time (Epoch, in seconds), 0-59 */
-int    __hxcpp_get_utc_year(double inSeconds); /* returns year part of UTC date/time representation of input time (Epoch, in seconds) */
-int    __hxcpp_get_utc_month(double inSeconds); /* returns month part of UTC date/time representation of input time (Epoch, in seconds), 0-January...11-December */
-int    __hxcpp_get_utc_date(double inSeconds); /* returns day of the month part of UTC date/time representation of input time (Epoch, in seconds), 1-31 */
-int    __hxcpp_get_utc_day(double inSeconds); /* returns day of the week part of UTC date/time representation of input time (Epoch, in seconds), 0-Sunday...6-Saturday */
-String __hxcpp_to_utc_string(double inSeconds); /* same as __hxcpp_to_string but in corresponding UTC format */
-
-int    __hxcpp_is_dst(double inSeconds); /* is input time (Epoch UTC timestamp, in seconds)'s local time in DST ? 1 for true, 0 for false */
-double __hxcpp_timezone_offset(double inSeconds); /* input time (Epoch UTC timestamp, in seconds)'s local time zone offset from UTC, in seconds */
-double __hxcpp_from_utc(int inYear,int inMonth,int inDay,int inHour, int inMin, int inSeconds, int inMilliSeconds); /* returns Epoch timestamp (in seconds); assumes that input date parts are considered to be in UTC date/time representation */ 
-
-
-
-double __hxcpp_time_stamp();
-
-// --- vm/threading --------------------------------------------------------------------
-
-Dynamic __hxcpp_thread_create(Dynamic inFunc);
-Dynamic __hxcpp_thread_current();
-void    __hxcpp_thread_send(Dynamic inThread, Dynamic inMessage);
-Dynamic __hxcpp_thread_read_message(bool inBlocked);
-bool __hxcpp_is_current_thread(hx::Object *inThread);
-
-Dynamic __hxcpp_mutex_create();
-void    __hxcpp_mutex_acquire(Dynamic);
-bool    __hxcpp_mutex_try(Dynamic);
-void    __hxcpp_mutex_release(Dynamic);
-
-
-Dynamic __hxcpp_lock_create();
-bool    __hxcpp_lock_wait(Dynamic inlock,double inTime);
-void    __hxcpp_lock_release(Dynamic inlock);
-
-Dynamic __hxcpp_deque_create();
-void    __hxcpp_deque_add(Dynamic q,Dynamic inVal);
-void    __hxcpp_deque_push(Dynamic q,Dynamic inVal);
-Dynamic __hxcpp_deque_pop(Dynamic q,bool block);
-
-Dynamic __hxcpp_tls_get(int inID);
-void    __hxcpp_tls_set(int inID,Dynamic inVal);
-
-
-
-Array<String> __hxcpp_get_call_stack(bool inSkipLast);
-Array<String> __hxcpp_get_exception_stack();
-#define HXCPP_HAS_CLASSLIST
-Array<String> __hxcpp_get_class_list();
-
-// --- Profile -------------------------------------------------------------------
-
-void __hxcpp_start_profiler(::String inDumpFile);
-void __hxcpp_stop_profiler();
-
-
-// --- Memory --------------------------------------------------------------------------
-
-inline void __hxcpp_align_set_float32( unsigned char *base, int addr, float v)
-{
-   #ifdef HXCPP_ALIGN_FLOAT
-   if (addr & 3)
-   {
-      unsigned char *fBuf = (unsigned char *)&v;
-      base += addr;
-      base[0] = fBuf[0];
-      base[1] = fBuf[1];
-      base[2] = fBuf[2];
-      base[3] = fBuf[3];
-   }
-   else
-   #endif
-   *(float *)(base+addr) = v;
-}
-
-
-inline float __hxcpp_align_get_float32( unsigned char *base, int addr)
-{
-   #ifdef HXCPP_ALIGN_FLOAT
-   if (addr & 3)
-   {
-      float buf;
-      unsigned char *fBuf = (unsigned char *)&buf;
-      base += addr;
-      fBuf[0] = base[0];
-      fBuf[1] = base[1];
-      fBuf[2] = base[2];
-      fBuf[3] = base[3];
-      return buf;
-   }
-   #endif
-   return *(float *)(base+addr);
-}
-
-
-inline void __hxcpp_align_set_float64( unsigned char *base, int addr, double v)
-{
-   #ifdef HXCPP_ALIGN_FLOAT
-   if (addr & 3)
-   {
-      unsigned char *dBuf = (unsigned char *)&v;
-      base += addr;
-      base[0] = dBuf[0];
-      base[1] = dBuf[1];
-      base[2] = dBuf[2];
-      base[3] = dBuf[3];
-      base[4] = dBuf[4];
-      base[5] = dBuf[5];
-      base[6] = dBuf[6];
-      base[7] = dBuf[7];
-   }
-   else
-   #endif
-   *(double *)(base + addr) = v;
-}
-
-
-inline double __hxcpp_align_get_float64( unsigned char *base, int addr)
-{
-   #ifdef HXCPP_ALIGN_FLOAT
-   if (addr & 3)
-   {
-      double buf;
-      unsigned char *dBuf = (unsigned char *)&buf;
-      base += addr;
-      dBuf[0] = base[0];
-      dBuf[1] = base[1];
-      dBuf[2] = base[2];
-      dBuf[3] = base[3];
-      dBuf[4] = base[4];
-      dBuf[5] = base[5];
-      dBuf[6] = base[6];
-      dBuf[7] = base[7];
-      return buf;
-   }
-   #endif
-   return *(double *)(base+addr);
-}
-
-
-
-
-// Threadsafe methods - takes buffer
-HXCPP_EXTERN_CLASS_ATTRIBUTES void  __hxcpp_memory_memset(Array<unsigned char> &inBuffer ,int pos, int len, int value);
-
-inline int __hxcpp_memory_get_byte(Array<unsigned char> inBuffer ,int addr) { return inBuffer->GetBase()[addr]; }
-inline double __hxcpp_memory_get_double(Array<unsigned char> inBuffer ,int addr) {
-   return __hxcpp_align_get_float64((unsigned char *)inBuffer->GetBase(), addr);
-}
-inline float __hxcpp_memory_get_float(Array<unsigned char> inBuffer ,int addr) {
-   return __hxcpp_align_get_float32((unsigned char *)inBuffer->GetBase(), addr);
-}
-inline int __hxcpp_memory_get_i16(Array<unsigned char> inBuffer ,int addr) { return *(short *)(inBuffer->GetBase()+addr); }
-inline int __hxcpp_memory_get_i32(Array<unsigned char> inBuffer ,int addr) { return *(int *)(inBuffer->GetBase()+addr); }
-inline int __hxcpp_memory_get_ui16(Array<unsigned char> inBuffer ,int addr) { return *(unsigned short *)(inBuffer->GetBase()+addr); }
-inline int __hxcpp_memory_get_ui32(Array<unsigned char> inBuffer ,int addr) { return *(unsigned int *)(inBuffer->GetBase()+addr); }
-inline float __hxcpp_memory_get_f32(Array<unsigned char> inBuffer ,int addr) {
-   return __hxcpp_align_get_float32((unsigned char *)inBuffer->GetBase(), addr);
-}
-
-inline void __hxcpp_memory_set_byte(Array<unsigned char> inBuffer ,int addr,int v) { inBuffer->GetBase()[addr] = v; }
-inline void __hxcpp_memory_set_double(Array<unsigned char> inBuffer ,int addr,double v) {
-   return __hxcpp_align_set_float64((unsigned char *)inBuffer->GetBase(), addr,v);
-}
-inline void __hxcpp_memory_set_float(Array<unsigned char> inBuffer ,int addr,float v) {
-   return __hxcpp_align_set_float32((unsigned char *)inBuffer->GetBase(), addr,v);
-}
-inline void __hxcpp_memory_set_i16(Array<unsigned char> inBuffer ,int addr,int v) { *(short *)(inBuffer->GetBase()+addr) = v; }
-inline void __hxcpp_memory_set_i32(Array<unsigned char> inBuffer ,int addr,int v) { *(int *)(inBuffer->GetBase()+addr) = v; }
-inline void __hxcpp_memory_set_ui16(Array<unsigned char> inBuffer ,int addr,int v) { *(unsigned short *)(inBuffer->GetBase()+addr) = v; }
-inline void __hxcpp_memory_set_ui32(Array<unsigned char> inBuffer ,int addr,int v) { *(unsigned int *)(inBuffer->GetBase()+addr) = v; }
-inline void __hxcpp_memory_set_f32(Array<unsigned char> inBuffer ,int addr,float v) {
-   return __hxcpp_align_set_float32((unsigned char *)inBuffer->GetBase(), addr, v);
-}
-
-
-// Uses global pointer...
-extern unsigned char *__hxcpp_memory;
-
-inline void __hxcpp_memory_clear( ) { __hxcpp_memory = 0; }
-inline void __hxcpp_memory_select( Array<unsigned char> inBuffer )
-   { __hxcpp_memory= (unsigned char *)inBuffer->GetBase(); }
-
-inline int __hxcpp_memory_get_byte(int addr) { return __hxcpp_memory[addr]; }
-inline double __hxcpp_memory_get_double(int addr) { return __hxcpp_align_get_float64(__hxcpp_memory,addr); }
-inline float __hxcpp_memory_get_float(int addr) { return __hxcpp_align_get_float32(__hxcpp_memory,addr); }
-inline int __hxcpp_memory_get_i16(int addr) { return *(short *)(__hxcpp_memory+addr); }
-inline int __hxcpp_memory_get_i32(int addr) { return *(int *)(__hxcpp_memory+addr); }
-inline int __hxcpp_memory_get_ui16(int addr) { return *(unsigned short *)(__hxcpp_memory+addr); }
-inline int __hxcpp_memory_get_ui32(int addr) { return *(unsigned int *)(__hxcpp_memory+addr); }
-inline float __hxcpp_memory_get_f32(int addr) { return __hxcpp_align_get_float32(__hxcpp_memory,addr); }
-
-inline void __hxcpp_memory_set_byte(int addr,int v) { __hxcpp_memory[addr] = v; }
-inline void __hxcpp_memory_set_double(int addr,double v) { __hxcpp_align_set_float64(__hxcpp_memory,addr,v); }
-inline void __hxcpp_memory_set_float(int addr,float v) { __hxcpp_align_set_float32(__hxcpp_memory,addr,v); }
-inline void __hxcpp_memory_set_i16(int addr,int v) { *(short *)(__hxcpp_memory+addr) = v; }
-inline void __hxcpp_memory_set_i32(int addr,int v) { *(int *)(__hxcpp_memory+addr) = v; }
-inline void __hxcpp_memory_set_ui16(int addr,int v) { *(unsigned short *)(__hxcpp_memory+addr) = v; }
-inline void __hxcpp_memory_set_ui32(int addr,int v) { *(unsigned int *)(__hxcpp_memory+addr) = v; }
-inline void __hxcpp_memory_set_f32(int addr,float v) { __hxcpp_align_set_float32(__hxcpp_memory,addr,v); }
-
-// FPHelper conversion
-
-inline void __hxcpp_reverse_endian(int &ioData)
-{
-   ioData =   (((ioData>>24) & 0xff )    )|
-              (((ioData>>16) & 0xff )<<8 )|
-              (((ioData>>8 ) & 0xff )<<16 )|
-              (((ioData    ) & 0xff )<<24  );
-}
-
-
-inline float __hxcpp_reinterpret_le_int32_as_float32(int inInt)
-{
-   #ifdef HXCPP_BIG_ENDIAN
-   __hxcpp_reverse_endian(inInt);
-   #endif
-   return *(float*)(&inInt);
-}
-
-
-inline int __hxcpp_reinterpret_float32_as_le_int32(float inFloat)
-{
-   #ifdef HXCPP_BIG_ENDIAN
-   __hxcpp_reverse_endian(*(int *)&inFloat);
-   #endif
-   return *(int*)(&inFloat);
-}
-
-
-inline double __hxcpp_reinterpret_le_int32s_as_float64(int inLow, int inHigh)
-{
-   int vals[2] = {inLow, inHigh};
-   #ifdef HXCPP_BIG_ENDIAN
-   __hxcpp_reverse_endian(vals[0]);
-   __hxcpp_reverse_endian(vals[1]);
-   #endif
-   return *(double*)(vals);
-}
-
-
-inline int __hxcpp_reinterpret_float64_as_le_int32_low(double inValue)
-{
-   int *asInts = (int *)&inValue;
-   #ifdef HXCPP_BIG_ENDIAN
-   __hxcpp_reverse_endian(asInts[0]);
-   #endif
-   return asInts[0];
-}
-
-
-inline int __hxcpp_reinterpret_float64_as_le_int32_high(double inValue)
-{
-   int *asInts = (int *)&inValue;
-   #ifdef HXCPP_BIG_ENDIAN
-   __hxcpp_reverse_endian(asInts[1]);
-   #endif
-   return asInts[1];
-}
-
-#endif
-=======
-#ifndef HX_STDLIBS_H
-#define HX_STDLIBS_H
-
-// --- Resource -------------------------------------------------------------
-
-namespace hx
-{
-struct Resource
-{
-   String        mName;
-   int           mDataLength;
-   unsigned char *mData;
-
-   bool operator<(const Resource &inRHS) const { return mName < inRHS.mName; }
-};
-
-Resource *GetResources();
-
-HXCPP_EXTERN_CLASS_ATTRIBUTES
-void RegisterResources(hx::Resource *inResources);
-
-
-struct AnyCast
-{
-   template<typename T>
-   explicit AnyCast(T* inPtr) : mPtr((void *)inPtr) { }
-
-   template<typename T>
-   operator T*() const { return (T*)mPtr; }
-
-   void *mPtr;
-};
-
-} // end namespace hx
-
-Array<String>        __hxcpp_resource_names();
-String               __hxcpp_resource_string(String inName);
-Array<unsigned char> __hxcpp_resource_bytes(String inName);
-
-
-
-
-// System access
-Array<String>  __get_args();
-double         __time_stamp();
-
-HXCPP_EXTERN_CLASS_ATTRIBUTES void __hxcpp_print_string(const String &inV);
-HXCPP_EXTERN_CLASS_ATTRIBUTES void __hxcpp_println_string(const String &inV);
-
-template<typename T> inline void __hxcpp_println(T inV)
-{
-   Dynamic d(inV);
-   __hxcpp_println_string(d);
-}
-// Specialization that does not need dynamic boxing
-template<> inline void __hxcpp_println(String inV)
-{
-   __hxcpp_println_string(inV);
-}
-
-template<typename T> inline void __hxcpp_print(T inV)
-{
-   Dynamic d(inV);
-   __hxcpp_print_string(d);
-}
-// Specialization that does not need dynamic boxing
-template<> inline void __hxcpp_print(String inV)
-{
-   __hxcpp_print_string(inV);
-}
-
-
-
-HXCPP_EXTERN_CLASS_ATTRIBUTES void __trace(Dynamic inPtr, Dynamic inData);
-HXCPP_EXTERN_CLASS_ATTRIBUTES void __hxcpp_exit(int inExitCode);
-void           __hxcpp_stdlibs_boot();
-
-HXCPP_EXTERN_CLASS_ATTRIBUTES int hxcpp_alloc_kind();
-
-// --- Maths ---------------------------------------------------------
-double __hxcpp_drand();
-HXCPP_EXTERN_CLASS_ATTRIBUTES int __hxcpp_irand(int inMax);
-
-// --- Casting/Converting ---------------------------------------------------------
-HXCPP_EXTERN_CLASS_ATTRIBUTES bool  __instanceof(const Dynamic &inValue, const Dynamic &inType);
-HXCPP_EXTERN_CLASS_ATTRIBUTES int   __int__(double x);
-HXCPP_EXTERN_CLASS_ATTRIBUTES bool  __hxcpp_same_closure(Dynamic &inF1,Dynamic &inF2);
-HXCPP_EXTERN_CLASS_ATTRIBUTES Dynamic __hxcpp_parse_int(const String &inString);
-HXCPP_EXTERN_CLASS_ATTRIBUTES double __hxcpp_parse_float(const String &inString);
-HXCPP_EXTERN_CLASS_ATTRIBUTES Dynamic __hxcpp_create_var_args(Dynamic &inArrayFunc);
-HXCPP_EXTERN_CLASS_ATTRIBUTES void __hxcpp_set_float_format(String inFormat);
-
-inline int _hx_idiv(int inNum,int inDenom) { return inNum/inDenom; }
-inline int _hx_imod(int inNum,int inDenom) { return inNum%inDenom; }
-inline int _hx_cast_int(int inX) { return inX; }
-inline int _hx_fast_floor(double inX) {
-   union Cast
-   {
-      double d;
-      long l;
-   };
-   Cast c;
-   c.d = (inX-0.5) + 6755399441055744.0;
-   return c.l;
-}
-
-
-
-// --- CFFI helpers ------------------------------------------------------------------
-
-// Used for accessing object fields by integer ID, rather than string ID.
-// Used mainly for neko ndll interaction.
-HXCPP_EXTERN_CLASS_ATTRIBUTES int           __hxcpp_field_to_id( const char *inField );
-HXCPP_EXTERN_CLASS_ATTRIBUTES const String &__hxcpp_field_from_id( int f );
-HXCPP_EXTERN_CLASS_ATTRIBUTES int           __hxcpp_register_prim(const HX_CHAR *inName,void *inFunc);
-
-// Get function pointer from dll file
-HXCPP_EXTERN_CLASS_ATTRIBUTES Dynamic __loadprim(String inLib, String inPrim,int inArgCount);
-HXCPP_EXTERN_CLASS_ATTRIBUTES void *__hxcpp_get_proc_address(String inLib, String inPrim,bool inNdll, bool inQuietFail=false);
-HXCPP_EXTERN_CLASS_ATTRIBUTES void __hxcpp_run_dll(String inLib, String inPrim);
-// Can assign to function pointer without error
-inline hx::AnyCast __hxcpp_cast_get_proc_address(String inLib, String inPrim,bool inQuietFail=false)
-{
-   return hx::AnyCast(__hxcpp_get_proc_address(inLib,inPrim,false,inQuietFail));
-}
-
-HXCPP_EXTERN_CLASS_ATTRIBUTES int __hxcpp_unload_all_libraries();
-HXCPP_EXTERN_CLASS_ATTRIBUTES void __hxcpp_push_dll_path(String inPath);
-HXCPP_EXTERN_CLASS_ATTRIBUTES String __hxcpp_get_dll_extension();
-HXCPP_EXTERN_CLASS_ATTRIBUTES String __hxcpp_get_bin_dir();
-
-HXCPP_EXTERN_CLASS_ATTRIBUTES String __hxcpp_get_kind(Dynamic inObject);
-
-
-// Loading functions via name (dummy return value)
-
-
-
-// --- haxe.io.BytesData ----------------------------------------------------------------
-
-HXCPP_EXTERN_CLASS_ATTRIBUTES void __hxcpp_bytes_of_string(Array<unsigned char> &outBytes,const String &inString);
-HXCPP_EXTERN_CLASS_ATTRIBUTES void __hxcpp_string_of_bytes(Array<unsigned char> &inBytes,String &outString,int pos,int len,bool inCopyPointer=false);
-// UTF8 processing
-HXCPP_EXTERN_CLASS_ATTRIBUTES String __hxcpp_char_array_to_utf8_string(Array<int> &inChars,int inFirst=0, int inLen=-1);
-HXCPP_EXTERN_CLASS_ATTRIBUTES Array<int> __hxcpp_utf8_string_to_char_array(String &inString);
-HXCPP_EXTERN_CLASS_ATTRIBUTES String __hxcpp_char_bytes_to_utf8_string(String &inBytes);
-HXCPP_EXTERN_CLASS_ATTRIBUTES String __hxcpp_utf8_string_to_char_bytes(String &inUTF8);
-
-
-#ifdef HXCPP_GC_GENERATIONAL
-   #define HX_MAP_THIS this, h
-   #define HX_MAP_THIS_ this,
-   #define HX_MAP_THIS_ARG hx::Object *owner, Dynamic &ioHash
-#else
-   #define HX_MAP_THIS h
-   #define HX_MAP_THIS_ 
-   #define HX_MAP_THIS_ARG Dynamic &ioHash
-#endif
-
-// --- IntHash ----------------------------------------------------------------------
-
-HXCPP_EXTERN_CLASS_ATTRIBUTES inline hx::Object   *__int_hash_create() { return 0; }
-HXCPP_EXTERN_CLASS_ATTRIBUTES void          __int_hash_set(HX_MAP_THIS_ARG,int inKey,const Dynamic &value);
-HXCPP_EXTERN_CLASS_ATTRIBUTES bool          __int_hash_exists(Dynamic &hash,int inKey);
-HXCPP_EXTERN_CLASS_ATTRIBUTES bool          __int_hash_remove(Dynamic &hash,int inKey);
-HXCPP_EXTERN_CLASS_ATTRIBUTES Array<int>    __int_hash_keys(Dynamic &hash);
-HXCPP_EXTERN_CLASS_ATTRIBUTES Dynamic       __int_hash_values(Dynamic &hash);
-// Typed IntHash access...
-HXCPP_EXTERN_CLASS_ATTRIBUTES void          __int_hash_set_int(HX_MAP_THIS_ARG,int inKey,int inValue);
-HXCPP_EXTERN_CLASS_ATTRIBUTES void          __int_hash_set_string(HX_MAP_THIS_ARG,int inKey,::String inValue);
-HXCPP_EXTERN_CLASS_ATTRIBUTES void          __int_hash_set_float(HX_MAP_THIS_ARG,int inKey,Float inValue);
-HXCPP_EXTERN_CLASS_ATTRIBUTES ::String      __int_hash_to_string(Dynamic &hash);
-
-HXCPP_EXTERN_CLASS_ATTRIBUTES Dynamic       __int_hash_get(Dynamic inHash,int inKey);
-HXCPP_EXTERN_CLASS_ATTRIBUTES int           __int_hash_get_int(Dynamic inHash,int inKey);
-HXCPP_EXTERN_CLASS_ATTRIBUTES ::String      __int_hash_get_string(Dynamic inHash,int inKey);
-HXCPP_EXTERN_CLASS_ATTRIBUTES Float         __int_hash_get_float(Dynamic inHash,int inKey);
-inline  bool   __int_hash_get_bool(Dynamic inHash,int inKey) { return __int_hash_get_int(inHash,inKey); }
-
-// --- StringHash ----------------------------------------------------------------------
-
-HXCPP_EXTERN_CLASS_ATTRIBUTES void          __string_hash_set(HX_MAP_THIS_ARG,String inKey,const Dynamic &value,bool inForceDynamic=false);
-HXCPP_EXTERN_CLASS_ATTRIBUTES bool          __string_hash_exists(Dynamic &hash,String inKey);
-HXCPP_EXTERN_CLASS_ATTRIBUTES bool          __string_hash_remove(Dynamic &hash,String inKey);
-HXCPP_EXTERN_CLASS_ATTRIBUTES Array< ::String> __string_hash_keys(Dynamic &hash);
-HXCPP_EXTERN_CLASS_ATTRIBUTES Dynamic       __string_hash_values(Dynamic &hash);
-// Typed StringHash access...
-HXCPP_EXTERN_CLASS_ATTRIBUTES void          __string_hash_set_int(HX_MAP_THIS_ARG,String inKey,int inValue);
-HXCPP_EXTERN_CLASS_ATTRIBUTES void          __string_hash_set_string(HX_MAP_THIS_ARG,String inKey,::String inValue);
-HXCPP_EXTERN_CLASS_ATTRIBUTES void          __string_hash_set_float(HX_MAP_THIS_ARG,String inKey,Float inValue);
-
-HXCPP_EXTERN_CLASS_ATTRIBUTES ::String      __string_hash_to_string(Dynamic &hash);
-HXCPP_EXTERN_CLASS_ATTRIBUTES ::String      __string_hash_to_string_raw(Dynamic &hash);
-
-HXCPP_EXTERN_CLASS_ATTRIBUTES Dynamic       __string_hash_get(Dynamic inHash,String inKey);
-HXCPP_EXTERN_CLASS_ATTRIBUTES int           __string_hash_get_int(Dynamic inHash,String inKey);
-HXCPP_EXTERN_CLASS_ATTRIBUTES ::String      __string_hash_get_string(Dynamic inHash,String inKey);
-HXCPP_EXTERN_CLASS_ATTRIBUTES Float         __string_hash_get_float(Dynamic inHash,String inKey);
-inline  bool __string_hash_get_bool(Dynamic inHash,String inKey) { return __string_hash_get_int(inHash,inKey); }
-
-// --- ObjectHash ----------------------------------------------------------------------
-
-HXCPP_EXTERN_CLASS_ATTRIBUTES void          __object_hash_set(HX_MAP_THIS_ARG,Dynamic inKey,const Dynamic &value,bool inWeakKey=false);
-HXCPP_EXTERN_CLASS_ATTRIBUTES bool          __object_hash_exists(Dynamic &hash,Dynamic inKey);
-HXCPP_EXTERN_CLASS_ATTRIBUTES bool          __object_hash_remove(Dynamic &hash,Dynamic inKey);
-HXCPP_EXTERN_CLASS_ATTRIBUTES Array< ::Dynamic> __object_hash_keys(Dynamic &hash);
-HXCPP_EXTERN_CLASS_ATTRIBUTES Dynamic       __object_hash_values(Dynamic &hash);
-// Typed ObjectHash access...
-HXCPP_EXTERN_CLASS_ATTRIBUTES void          __object_hash_set_int(HX_MAP_THIS_ARG,Dynamic inKey,int inValue,bool inWeakKey=false);
-HXCPP_EXTERN_CLASS_ATTRIBUTES void          __object_hash_set_string(HX_MAP_THIS_ARG,Dynamic inKey,::String inValue,bool inWeakKey=false);
-HXCPP_EXTERN_CLASS_ATTRIBUTES void          __object_hash_set_float(HX_MAP_THIS_ARG,Dynamic inKey,Float inValue,bool inWeakKey=false);
-HXCPP_EXTERN_CLASS_ATTRIBUTES ::String      __object_hash_to_string(Dynamic &hash);
-
-
-HXCPP_EXTERN_CLASS_ATTRIBUTES Dynamic       __object_hash_get(Dynamic inHash,Dynamic inKey);
-HXCPP_EXTERN_CLASS_ATTRIBUTES int           __object_hash_get_int(Dynamic inHash,Dynamic inKey);
-HXCPP_EXTERN_CLASS_ATTRIBUTES ::String      __object_hash_get_string(Dynamic inHash,Dynamic inKey);
-HXCPP_EXTERN_CLASS_ATTRIBUTES Float         __object_hash_get_float(Dynamic inHash,Dynamic inKey);
-inline bool  __object_hash_get_bool(Dynamic inHash,Dynamic inKey) { return __object_hash_get_int(inHash,inKey); }
-
-// --- Date --------------------------------------------------------------------------
-
-// returns Epoch UTC timestamp (in seconds); assumes that input date parts are considered to be in local timezone date/time representation
-double __hxcpp_new_date(int inYear,int inMonth,int inDay,int inHour, int inMin, int inSeconds,int inMilliseconds = 0);
-
-double __hxcpp_utc_date(int inYear,int inMonth,int inDay,int inHour, int inMin, int inSeconds);
-int    __hxcpp_get_hours(double inSeconds);
-int    __hxcpp_get_minutes(double inSeconds);
-int    __hxcpp_get_seconds(double inSeconds);
-int    __hxcpp_get_year(double inSeconds);
-int    __hxcpp_get_month(double inSeconds);
-int    __hxcpp_get_date(double inSeconds);
-int    __hxcpp_get_day(double inSeconds);
-String __hxcpp_to_string(double inSeconds);
-double __hxcpp_date_now();
-
-
-int    __hxcpp_get_utc_hours(double inSeconds); /* returns hour part of UTC date/time representation of input time (Epoch, in seconds), 0-23 */
-int    __hxcpp_get_utc_minutes(double inSeconds); /* returns minutes part of UTC date/time representation of input time (Epoch, in seconds), 0-59 */
-int    __hxcpp_get_utc_seconds(double inSeconds); /* returns seconds part of UTC date/time representation of input time (Epoch, in seconds), 0-59 */
-int    __hxcpp_get_utc_year(double inSeconds); /* returns year part of UTC date/time representation of input time (Epoch, in seconds) */
-int    __hxcpp_get_utc_month(double inSeconds); /* returns month part of UTC date/time representation of input time (Epoch, in seconds), 0-January...11-December */
-int    __hxcpp_get_utc_date(double inSeconds); /* returns day of the month part of UTC date/time representation of input time (Epoch, in seconds), 1-31 */
-int    __hxcpp_get_utc_day(double inSeconds); /* returns day of the week part of UTC date/time representation of input time (Epoch, in seconds), 0-Sunday...6-Saturday */
-String __hxcpp_to_utc_string(double inSeconds); /* same as __hxcpp_to_string but in corresponding UTC format */
-
-int    __hxcpp_is_dst(double inSeconds); /* is input time (Epoch UTC timestamp, in seconds)'s local time in DST ? 1 for true, 0 for false */
-double __hxcpp_timezone_offset(double inSeconds); /* input time (Epoch UTC timestamp, in seconds)'s local time zone offset from UTC, in seconds */
-double __hxcpp_from_utc(int inYear,int inMonth,int inDay,int inHour, int inMin, int inSeconds, int inMilliSeconds); /* returns Epoch timestamp (in seconds); assumes that input date parts are considered to be in UTC date/time representation */ 
-
-
-
-double __hxcpp_time_stamp();
-
-// --- vm/threading --------------------------------------------------------------------
-
-Dynamic __hxcpp_thread_create(Dynamic inFunc);
-Dynamic __hxcpp_thread_current();
-void    __hxcpp_thread_send(Dynamic inThread, Dynamic inMessage);
-Dynamic __hxcpp_thread_read_message(bool inBlocked);
-bool __hxcpp_is_current_thread(hx::Object *inThread);
-
-Dynamic __hxcpp_mutex_create();
-void    __hxcpp_mutex_acquire(Dynamic);
-bool    __hxcpp_mutex_try(Dynamic);
-void    __hxcpp_mutex_release(Dynamic);
-
-
-Dynamic __hxcpp_lock_create();
-bool    __hxcpp_lock_wait(Dynamic inlock,double inTime);
-void    __hxcpp_lock_release(Dynamic inlock);
-
-Dynamic __hxcpp_deque_create();
-void    __hxcpp_deque_add(Dynamic q,Dynamic inVal);
-void    __hxcpp_deque_push(Dynamic q,Dynamic inVal);
-Dynamic __hxcpp_deque_pop(Dynamic q,bool block);
-
-Dynamic __hxcpp_tls_get(int inID);
-void    __hxcpp_tls_set(int inID,Dynamic inVal);
-
-bool _hx_atomic_exchange_if(::cpp::Pointer<cpp::AtomicInt> inPtr, int test, int newVal  );
-int _hx_atomic_inc(::cpp::Pointer<cpp::AtomicInt> inPtr );
-int _hx_atomic_dec(::cpp::Pointer<cpp::AtomicInt> inPtr );
-
-Array<String> __hxcpp_get_call_stack(bool inSkipLast);
-Array<String> __hxcpp_get_exception_stack();
-#define HXCPP_HAS_CLASSLIST
-Array<String> __hxcpp_get_class_list();
-
-// --- Profile -------------------------------------------------------------------
-
-void __hxcpp_start_profiler(::String inDumpFile);
-void __hxcpp_stop_profiler();
-
-
-// --- Memory --------------------------------------------------------------------------
-
-inline void __hxcpp_align_set_float32( unsigned char *base, int addr, float v)
-{
-   #ifdef HXCPP_ALIGN_FLOAT
-   if (addr & 3)
-   {
-      const unsigned char *src = (const unsigned char *)&v;
-      unsigned char *dest = base + addr;
-      dest[0] = src[0];
-      dest[1] = src[1];
-      dest[2] = src[2];
-      dest[3] = src[3];
-   }
-   else
-   #endif
-   *(float *)(base+addr) = v;
-}
-
-
-inline float __hxcpp_align_get_float32( unsigned char *base, int addr)
-{
-   #ifdef HXCPP_ALIGN_FLOAT
-   if (addr & 3)
-   {
-      float buf;
-      unsigned char *dest = (unsigned char *)&buf;
-      const unsigned char *src = base + addr;
-      dest[0] = src[0];
-      dest[1] = src[1];
-      dest[2] = src[2];
-      dest[3] = src[3];
-      return buf;
-   }
-   #endif
-   return *(float *)(base+addr);
-}
-
-
-inline void __hxcpp_align_set_float64( unsigned char *base, int addr, double v)
-{
-   #ifdef HXCPP_ALIGN_FLOAT
-   if (addr & 3)
-   {
-      unsigned char *dest = base + addr;
-      const unsigned char *src = (const unsigned char *)&v;
-      dest[0] = src[0];
-      dest[1] = src[1];
-      dest[2] = src[2];
-      dest[3] = src[3];
-      dest[4] = src[4];
-      dest[5] = src[5];
-      dest[6] = src[6];
-      dest[7] = src[7];
-   }
-   else
-   #endif
-   *(double *)(base + addr) = v;
-}
-
-
-inline double __hxcpp_align_get_float64( unsigned char *base, int addr)
-{
-   #ifdef HXCPP_ALIGN_FLOAT
-   if (addr & 3)
-   {
-      double buf;
-      unsigned char *dest = (unsigned char *)&buf;
-      const unsigned char *src = base + addr;
-      dest[0] = src[0];
-      dest[1] = src[1];
-      dest[2] = src[2];
-      dest[3] = src[3];
-      dest[4] = src[4];
-      dest[5] = src[5];
-      dest[6] = src[6];
-      dest[7] = src[7];
-      return buf;
-   }
-   #endif
-   return *(double *)(base+addr);
-}
-
-
-
-
-// Threadsafe methods - takes buffer
-HXCPP_EXTERN_CLASS_ATTRIBUTES void  __hxcpp_memory_memset(Array<unsigned char> &inBuffer ,int pos, int len, int value);
-
-inline int __hxcpp_memory_get_byte(Array<unsigned char> inBuffer ,int addr) { return inBuffer->GetBase()[addr]; }
-inline double __hxcpp_memory_get_double(Array<unsigned char> inBuffer ,int addr) {
-   return __hxcpp_align_get_float64((unsigned char *)inBuffer->GetBase(), addr);
-}
-inline float __hxcpp_memory_get_float(Array<unsigned char> inBuffer ,int addr) {
-   return __hxcpp_align_get_float32((unsigned char *)inBuffer->GetBase(), addr);
-}
-inline int __hxcpp_memory_get_i16(Array<unsigned char> inBuffer ,int addr) { return *(short *)(inBuffer->GetBase()+addr); }
-inline int __hxcpp_memory_get_i32(Array<unsigned char> inBuffer ,int addr) { return *(int *)(inBuffer->GetBase()+addr); }
-inline int __hxcpp_memory_get_ui16(Array<unsigned char> inBuffer ,int addr) { return *(unsigned short *)(inBuffer->GetBase()+addr); }
-inline int __hxcpp_memory_get_ui32(Array<unsigned char> inBuffer ,int addr) { return *(unsigned int *)(inBuffer->GetBase()+addr); }
-inline float __hxcpp_memory_get_f32(Array<unsigned char> inBuffer ,int addr) {
-   return __hxcpp_align_get_float32((unsigned char *)inBuffer->GetBase(), addr);
-}
-
-inline void __hxcpp_memory_set_byte(Array<unsigned char> inBuffer ,int addr,int v) { inBuffer->GetBase()[addr] = v; }
-inline void __hxcpp_memory_set_double(Array<unsigned char> inBuffer ,int addr,double v) {
-   return __hxcpp_align_set_float64((unsigned char *)inBuffer->GetBase(), addr,v);
-}
-inline void __hxcpp_memory_set_float(Array<unsigned char> inBuffer ,int addr,float v) {
-   return __hxcpp_align_set_float32((unsigned char *)inBuffer->GetBase(), addr,v);
-}
-inline void __hxcpp_memory_set_i16(Array<unsigned char> inBuffer ,int addr,int v) { *(short *)(inBuffer->GetBase()+addr) = v; }
-inline void __hxcpp_memory_set_i32(Array<unsigned char> inBuffer ,int addr,int v) { *(int *)(inBuffer->GetBase()+addr) = v; }
-inline void __hxcpp_memory_set_ui16(Array<unsigned char> inBuffer ,int addr,int v) { *(unsigned short *)(inBuffer->GetBase()+addr) = v; }
-inline void __hxcpp_memory_set_ui32(Array<unsigned char> inBuffer ,int addr,int v) { *(unsigned int *)(inBuffer->GetBase()+addr) = v; }
-inline void __hxcpp_memory_set_f32(Array<unsigned char> inBuffer ,int addr,float v) {
-   return __hxcpp_align_set_float32((unsigned char *)inBuffer->GetBase(), addr, v);
-}
-
-
-// Uses global pointer...
-extern unsigned char *__hxcpp_memory;
-
-inline void __hxcpp_memory_clear( ) { __hxcpp_memory = 0; }
-inline void __hxcpp_memory_select( Array<unsigned char> inBuffer )
-   { __hxcpp_memory= (unsigned char *)inBuffer->GetBase(); }
-
-inline int __hxcpp_memory_get_byte(int addr) { return __hxcpp_memory[addr]; }
-inline double __hxcpp_memory_get_double(int addr) { return __hxcpp_align_get_float64(__hxcpp_memory,addr); }
-inline float __hxcpp_memory_get_float(int addr) { return __hxcpp_align_get_float32(__hxcpp_memory,addr); }
-inline int __hxcpp_memory_get_i16(int addr) { return *(short *)(__hxcpp_memory+addr); }
-inline int __hxcpp_memory_get_i32(int addr) { return *(int *)(__hxcpp_memory+addr); }
-inline int __hxcpp_memory_get_ui16(int addr) { return *(unsigned short *)(__hxcpp_memory+addr); }
-inline int __hxcpp_memory_get_ui32(int addr) { return *(unsigned int *)(__hxcpp_memory+addr); }
-inline float __hxcpp_memory_get_f32(int addr) { return __hxcpp_align_get_float32(__hxcpp_memory,addr); }
-
-inline void __hxcpp_memory_set_byte(int addr,int v) { __hxcpp_memory[addr] = v; }
-inline void __hxcpp_memory_set_double(int addr,double v) { __hxcpp_align_set_float64(__hxcpp_memory,addr,v); }
-inline void __hxcpp_memory_set_float(int addr,float v) { __hxcpp_align_set_float32(__hxcpp_memory,addr,v); }
-inline void __hxcpp_memory_set_i16(int addr,int v) { *(short *)(__hxcpp_memory+addr) = v; }
-inline void __hxcpp_memory_set_i32(int addr,int v) { *(int *)(__hxcpp_memory+addr) = v; }
-inline void __hxcpp_memory_set_ui16(int addr,int v) { *(unsigned short *)(__hxcpp_memory+addr) = v; }
-inline void __hxcpp_memory_set_ui32(int addr,int v) { *(unsigned int *)(__hxcpp_memory+addr) = v; }
-inline void __hxcpp_memory_set_f32(int addr,float v) { __hxcpp_align_set_float32(__hxcpp_memory,addr,v); }
-
-// FPHelper conversion
-
-inline void __hxcpp_reverse_endian(int &ioData)
-{
-   ioData =   (((ioData>>24) & 0xff )    )|
-              (((ioData>>16) & 0xff )<<8 )|
-              (((ioData>>8 ) & 0xff )<<16 )|
-              (((ioData    ) & 0xff )<<24  );
-}
-
-
-inline float __hxcpp_reinterpret_le_int32_as_float32(int inInt)
-{
-   #ifdef HXCPP_BIG_ENDIAN
-   __hxcpp_reverse_endian(inInt);
-   #endif
-   return *(float*)(&inInt);
-}
-
-
-inline int __hxcpp_reinterpret_float32_as_le_int32(float inFloat)
-{
-   #ifdef HXCPP_BIG_ENDIAN
-   __hxcpp_reverse_endian(*(int *)&inFloat);
-   #endif
-   return *(int*)(&inFloat);
-}
-
-
-inline double __hxcpp_reinterpret_le_int32s_as_float64(int inLow, int inHigh)
-{
-   int vals[2] = {inLow, inHigh};
-   #ifdef HXCPP_BIG_ENDIAN
-   __hxcpp_reverse_endian(vals[0]);
-   __hxcpp_reverse_endian(vals[1]);
-   #endif
-   return *(double*)(vals);
-}
-
-
-inline int __hxcpp_reinterpret_float64_as_le_int32_low(double inValue)
-{
-   int *asInts = (int *)&inValue;
-   #ifdef HXCPP_BIG_ENDIAN
-   __hxcpp_reverse_endian(asInts[0]);
-   #endif
-   return asInts[0];
-}
-
-
-inline int __hxcpp_reinterpret_float64_as_le_int32_high(double inValue)
-{
-   int *asInts = (int *)&inValue;
-   #ifdef HXCPP_BIG_ENDIAN
-   __hxcpp_reverse_endian(asInts[1]);
-   #endif
-   return asInts[1];
-}
-
-#ifdef __OBJC__
-#ifdef HXCPP_OBJC
-
-inline NSData *_hx_bytes_to_nsdata( ::Array<unsigned char> inBytes)
-{
-   if (!inBytes.mPtr)
-     return nil;
-
-   return [NSData dataWithBytes: inBytes->getBase() length:inBytes->length ];
-
-}
-
-inline ::Array<unsigned char> _hx_nsdata_to_bytes(NSData *inData)
-{
-   if (inData==nil)
-      return null();
-
-   return ::Array_obj<unsigned char>::fromData( (const unsigned char *)inData.bytes, inData.length );
-}
-
-#endif
-#endif
-
-HXCPP_EXTERN_CLASS_ATTRIBUTES Dynamic _hx_regexp_new_options(String s, String options);
-
-// EReg.hx -> src/hx/libs/regexp/RegExp.cpp
-HXCPP_EXTERN_CLASS_ATTRIBUTES Dynamic _hx_regexp_new_options(String s, String options);
-HXCPP_EXTERN_CLASS_ATTRIBUTES bool    _hx_regexp_match(Dynamic handle, String string, int pos, int len);
-HXCPP_EXTERN_CLASS_ATTRIBUTES String  _hx_regexp_matched(Dynamic handle, int pos);
-HXCPP_EXTERN_CLASS_ATTRIBUTES Dynamic _hx_regexp_matched_pos(Dynamic handle, int match);
-
-
-// haxe.zip.(Un)Compress.hx -> src/hx/libs/zlib/ZLib.cpp
-HXCPP_EXTERN_CLASS_ATTRIBUTES Dynamic _hx_deflate_init(int level);
-HXCPP_EXTERN_CLASS_ATTRIBUTES int _hx_deflate_bound(Dynamic handle,int length);
-HXCPP_EXTERN_CLASS_ATTRIBUTES Dynamic _hx_deflate_buffer(Dynamic handle, Array<unsigned char> src, int srcPos, Array<unsigned char> dest, int destPos);
-HXCPP_EXTERN_CLASS_ATTRIBUTES void _hx_deflate_end(Dynamic handle);
-
-HXCPP_EXTERN_CLASS_ATTRIBUTES Dynamic _hx_inflate_init(Dynamic windowBits);
-HXCPP_EXTERN_CLASS_ATTRIBUTES Dynamic _hx_inflate_buffer(Dynamic handle, Array<unsigned char> src, int srcPos, Array<unsigned char> dest, int destPos);
-HXCPP_EXTERN_CLASS_ATTRIBUTES void _hx_inflate_end(Dynamic handle);
-
-HXCPP_EXTERN_CLASS_ATTRIBUTES void _hx_zip_set_flush_mode(Dynamic handle, String flushMode);
-
-// sys.db.Mysql.hx -> src/hx/libs/regexp/RegExp.cpp
-HXCPP_EXTERN_CLASS_ATTRIBUTES Dynamic _hx_mysql_connect(Dynamic params);
-HXCPP_EXTERN_CLASS_ATTRIBUTES void    _hx_mysql_select_db(Dynamic handle,String db);
-HXCPP_EXTERN_CLASS_ATTRIBUTES Dynamic _hx_mysql_request(Dynamic handle,String req);
-HXCPP_EXTERN_CLASS_ATTRIBUTES Dynamic _hx_mysql_close(Dynamic handle);
-HXCPP_EXTERN_CLASS_ATTRIBUTES String  _hx_mysql_escape(Dynamic handle,String str);
-HXCPP_EXTERN_CLASS_ATTRIBUTES int     _hx_mysql_result_get_length(Dynamic handle);
-HXCPP_EXTERN_CLASS_ATTRIBUTES int     _hx_mysql_result_get_nfields(Dynamic handle);
-HXCPP_EXTERN_CLASS_ATTRIBUTES Dynamic _hx_mysql_result_next(Dynamic handle);
-HXCPP_EXTERN_CLASS_ATTRIBUTES String  _hx_mysql_result_get(Dynamic handle,int i);
-HXCPP_EXTERN_CLASS_ATTRIBUTES int     _hx_mysql_result_get_int(Dynamic handle,int i);
-HXCPP_EXTERN_CLASS_ATTRIBUTES Float   _hx_mysql_result_get_float(Dynamic handle,int i);
-HXCPP_EXTERN_CLASS_ATTRIBUTES Array<String> _hx_mysql_result_get_fields_names(Dynamic handle);
-
-namespace cpp { template<typename T> class Function; }
-
-HXCPP_EXTERN_CLASS_ATTRIBUTES void _hx_mysql_set_conversion(
-      cpp::Function< Dynamic(Dynamic) > inCharsToBytes,
-      cpp::Function< Dynamic(Float) > inTimeToDate );
-
-// sys.db.Sqlite.hx -> src/hx/libs/sqlite/RegExp.cpp
-
-HXCPP_EXTERN_CLASS_ATTRIBUTES Dynamic _hx_sqlite_connect(String filename);
-HXCPP_EXTERN_CLASS_ATTRIBUTES Dynamic _hx_sqlite_request(Dynamic handle,String req);
-HXCPP_EXTERN_CLASS_ATTRIBUTES void    _hx_sqlite_close(Dynamic handle);
-HXCPP_EXTERN_CLASS_ATTRIBUTES int     _hx_sqlite_last_insert_id(Dynamic handle);
-
-HXCPP_EXTERN_CLASS_ATTRIBUTES int     _hx_sqlite_result_get_length(Dynamic handle);
-HXCPP_EXTERN_CLASS_ATTRIBUTES int     _hx_sqlite_result_get_nfields(Dynamic handle);
-HXCPP_EXTERN_CLASS_ATTRIBUTES Dynamic _hx_sqlite_result_next(Dynamic handle);
-HXCPP_EXTERN_CLASS_ATTRIBUTES String  _hx_sqlite_result_get(Dynamic handle,int i);
-HXCPP_EXTERN_CLASS_ATTRIBUTES int     _hx_sqlite_result_get_int(Dynamic handle,int i);
-HXCPP_EXTERN_CLASS_ATTRIBUTES Float   _hx_sqlite_result_get_float(Dynamic handle,int i);
-
-// src/hx/libs/std ..
-// File
-HXCPP_EXTERN_CLASS_ATTRIBUTES Dynamic _hx_std_file_open( String fname, String r );
-HXCPP_EXTERN_CLASS_ATTRIBUTES void _hx_std_file_close( Dynamic handle );
-HXCPP_EXTERN_CLASS_ATTRIBUTES int _hx_std_file_write( Dynamic handle, Array<unsigned char> s, int p, int n );
-HXCPP_EXTERN_CLASS_ATTRIBUTES void _hx_std_file_write_char( Dynamic handle, int c );
-HXCPP_EXTERN_CLASS_ATTRIBUTES int _hx_std_file_read( Dynamic handle, Array<unsigned char> buf, int p, int n );
-HXCPP_EXTERN_CLASS_ATTRIBUTES int _hx_std_file_read_char( Dynamic handle );
-HXCPP_EXTERN_CLASS_ATTRIBUTES void _hx_std_file_seek( Dynamic handle, int pos, int kind );
-HXCPP_EXTERN_CLASS_ATTRIBUTES int _hx_std_file_tell( Dynamic handle );
-HXCPP_EXTERN_CLASS_ATTRIBUTES bool _hx_std_file_eof( Dynamic handle );
-HXCPP_EXTERN_CLASS_ATTRIBUTES void _hx_std_file_flush( Dynamic handle );
-HXCPP_EXTERN_CLASS_ATTRIBUTES String _hx_std_file_contents_string( String name );
-HXCPP_EXTERN_CLASS_ATTRIBUTES Array<unsigned char> _hx_std_file_contents_bytes( String name );
-HXCPP_EXTERN_CLASS_ATTRIBUTES Dynamic _hx_std_file_stdin();
-HXCPP_EXTERN_CLASS_ATTRIBUTES Dynamic _hx_std_file_stdout();
-HXCPP_EXTERN_CLASS_ATTRIBUTES Dynamic _hx_std_file_stderr();
-
-// Process
-HXCPP_EXTERN_CLASS_ATTRIBUTES Dynamic _hx_std_process_run( String cmd, Array<String> vargs, int inShow= 1 /* SHOW_NORMAL */ );
-HXCPP_EXTERN_CLASS_ATTRIBUTES int _hx_std_process_stdout_read( Dynamic handle, Array<unsigned char> buf, int pos, int len );
-HXCPP_EXTERN_CLASS_ATTRIBUTES int _hx_std_process_stderr_read( Dynamic handle, Array<unsigned char> buf, int pos, int len );
-HXCPP_EXTERN_CLASS_ATTRIBUTES int _hx_std_process_stdin_write( Dynamic handle, Array<unsigned char> buf, int pos, int len );
-HXCPP_EXTERN_CLASS_ATTRIBUTES void _hx_std_process_stdin_close( Dynamic handle );
-HXCPP_EXTERN_CLASS_ATTRIBUTES int _hx_std_process_exit( Dynamic handle );
-HXCPP_EXTERN_CLASS_ATTRIBUTES int _hx_std_process_pid( Dynamic handle );
-HXCPP_EXTERN_CLASS_ATTRIBUTES void _hx_std_process_kill( Dynamic handle );
-HXCPP_EXTERN_CLASS_ATTRIBUTES void _hx_std_process_close( Dynamic handle );
-
-// Random
-HXCPP_EXTERN_CLASS_ATTRIBUTES Dynamic _hx_std_random_new();
-HXCPP_EXTERN_CLASS_ATTRIBUTES void _hx_std_random_set_seed( Dynamic handle, int v );
-HXCPP_EXTERN_CLASS_ATTRIBUTES int _hx_std_random_int( Dynamic handle, int max );
-HXCPP_EXTERN_CLASS_ATTRIBUTES double _hx_std_random_float( Dynamic handle );
-
-// Socket
-HXCPP_EXTERN_CLASS_ATTRIBUTES void _hx_std_socket_init();
-HXCPP_EXTERN_CLASS_ATTRIBUTES Dynamic _hx_std_socket_new( bool udp, bool ipv6 = false );
-HXCPP_EXTERN_CLASS_ATTRIBUTES void _hx_std_socket_bind( Dynamic o, int host, int port );
-HXCPP_EXTERN_CLASS_ATTRIBUTES void _hx_std_socket_bind_ipv6( Dynamic o, Array<unsigned char> host, int port );
-HXCPP_EXTERN_CLASS_ATTRIBUTES void _hx_std_socket_close( Dynamic handle );
-HXCPP_EXTERN_CLASS_ATTRIBUTES void _hx_std_socket_send_char( Dynamic o, int c );
-HXCPP_EXTERN_CLASS_ATTRIBUTES int _hx_std_socket_send( Dynamic o, Array<unsigned char> buf, int p, int l );
-HXCPP_EXTERN_CLASS_ATTRIBUTES int _hx_std_socket_recv( Dynamic o, Array<unsigned char> buf, int p, int l );
-HXCPP_EXTERN_CLASS_ATTRIBUTES int _hx_std_socket_recv_char( Dynamic o );
-HXCPP_EXTERN_CLASS_ATTRIBUTES void _hx_std_socket_write( Dynamic o, Array<unsigned char> buf );
-HXCPP_EXTERN_CLASS_ATTRIBUTES Array<unsigned char> _hx_std_socket_read( Dynamic o );
-HXCPP_EXTERN_CLASS_ATTRIBUTES int _hx_std_host_resolve( String host );
-HXCPP_EXTERN_CLASS_ATTRIBUTES Array<unsigned char> _hx_std_host_resolve_ipv6( String host, bool dummy=true );
-HXCPP_EXTERN_CLASS_ATTRIBUTES String _hx_std_host_to_string( int ip );
-HXCPP_EXTERN_CLASS_ATTRIBUTES String _hx_std_host_to_string_ipv6( Array<unsigned char> ip );
-HXCPP_EXTERN_CLASS_ATTRIBUTES String _hx_std_host_reverse( int host );
-HXCPP_EXTERN_CLASS_ATTRIBUTES String _hx_std_host_reverse_ipv6( Array<unsigned char> host );
-HXCPP_EXTERN_CLASS_ATTRIBUTES String _hx_std_host_local();
-HXCPP_EXTERN_CLASS_ATTRIBUTES void _hx_std_socket_connect( Dynamic o, int host, int port );
-HXCPP_EXTERN_CLASS_ATTRIBUTES void _hx_std_socket_connect_ipv6( Dynamic o, Array<unsigned char> host, int port );
-HXCPP_EXTERN_CLASS_ATTRIBUTES void _hx_std_socket_listen( Dynamic o, int n );
-HXCPP_EXTERN_CLASS_ATTRIBUTES Array<Dynamic> _hx_std_socket_select( Array<Dynamic> rs, Array<Dynamic> ws, Array<Dynamic> es, Dynamic timeout );
-HXCPP_EXTERN_CLASS_ATTRIBUTES void _hx_std_socket_fast_select( Array<Dynamic> rs, Array<Dynamic> ws, Array<Dynamic> es, Dynamic timeout );
-HXCPP_EXTERN_CLASS_ATTRIBUTES Dynamic _hx_std_socket_accept( Dynamic o );
-HXCPP_EXTERN_CLASS_ATTRIBUTES Array<int> _hx_std_socket_peer( Dynamic o );
-HXCPP_EXTERN_CLASS_ATTRIBUTES Array<int> _hx_std_socket_host( Dynamic o );
-HXCPP_EXTERN_CLASS_ATTRIBUTES void _hx_std_socket_set_timeout( Dynamic o, Dynamic t );
-HXCPP_EXTERN_CLASS_ATTRIBUTES void _hx_std_socket_shutdown( Dynamic o, bool r, bool w );
-HXCPP_EXTERN_CLASS_ATTRIBUTES void _hx_std_socket_set_blocking( Dynamic o, bool b );
-HXCPP_EXTERN_CLASS_ATTRIBUTES void _hx_std_socket_set_fast_send( Dynamic o, bool b );
-HXCPP_EXTERN_CLASS_ATTRIBUTES Dynamic _hx_std_socket_poll_alloc( int nsocks );
-HXCPP_EXTERN_CLASS_ATTRIBUTES Array<Dynamic> _hx_std_socket_poll_prepare( Dynamic pdata, Array<Dynamic> rsocks, Array<Dynamic> wsocks );
-HXCPP_EXTERN_CLASS_ATTRIBUTES void _hx_std_socket_poll_events( Dynamic pdata, double timeout );
-HXCPP_EXTERN_CLASS_ATTRIBUTES Array<Dynamic> _hx_std_socket_poll( Array<Dynamic> socks, Dynamic pdata, double timeout );
-HXCPP_EXTERN_CLASS_ATTRIBUTES int _hx_std_socket_send_to( Dynamic o, Array<unsigned char> buf, int p, int l, Dynamic inAddr );
-HXCPP_EXTERN_CLASS_ATTRIBUTES int _hx_std_socket_recv_from( Dynamic o, Array<unsigned char> buf, int p, int l, Dynamic outAddr);
-
-// Sys
-HXCPP_EXTERN_CLASS_ATTRIBUTES String _hx_std_get_env( String v );
-HXCPP_EXTERN_CLASS_ATTRIBUTES void _hx_std_put_env( String e, String v );
-HXCPP_EXTERN_CLASS_ATTRIBUTES void _hx_std_sys_sleep( double f );
-HXCPP_EXTERN_CLASS_ATTRIBUTES bool _hx_std_set_time_locale( String l );
-HXCPP_EXTERN_CLASS_ATTRIBUTES String _hx_std_get_cwd();
-HXCPP_EXTERN_CLASS_ATTRIBUTES bool _hx_std_set_cwd( String d );
-HXCPP_EXTERN_CLASS_ATTRIBUTES String _hx_std_sys_string();
-HXCPP_EXTERN_CLASS_ATTRIBUTES bool _hx_std_sys_is64();
-HXCPP_EXTERN_CLASS_ATTRIBUTES int _hx_std_sys_command( String cmd );
-HXCPP_EXTERN_CLASS_ATTRIBUTES void _hx_std_sys_exit( int code );
-HXCPP_EXTERN_CLASS_ATTRIBUTES bool _hx_std_sys_exists( String path );
-HXCPP_EXTERN_CLASS_ATTRIBUTES void _hx_std_file_delete( String path );
-HXCPP_EXTERN_CLASS_ATTRIBUTES void _hx_std_sys_rename( String path, String newname );
-HXCPP_EXTERN_CLASS_ATTRIBUTES Dynamic _hx_std_sys_stat( String path );
-HXCPP_EXTERN_CLASS_ATTRIBUTES String _hx_std_sys_file_type( String path );
-HXCPP_EXTERN_CLASS_ATTRIBUTES bool _hx_std_sys_create_dir( String path, int mode );
-HXCPP_EXTERN_CLASS_ATTRIBUTES void _hx_std_sys_remove_dir( String path );
-HXCPP_EXTERN_CLASS_ATTRIBUTES double _hx_std_sys_time();
-HXCPP_EXTERN_CLASS_ATTRIBUTES double _hx_std_sys_cpu_time();
-HXCPP_EXTERN_CLASS_ATTRIBUTES Array<String> _hx_std_sys_read_dir( String p);
-HXCPP_EXTERN_CLASS_ATTRIBUTES String _hx_std_file_full_path( String path );
-HXCPP_EXTERN_CLASS_ATTRIBUTES String _hx_std_sys_exe_path();
-HXCPP_EXTERN_CLASS_ATTRIBUTES Array<String> _hx_std_sys_env();
-HXCPP_EXTERN_CLASS_ATTRIBUTES int _hx_std_sys_getch( bool b );
-HXCPP_EXTERN_CLASS_ATTRIBUTES int _hx_std_sys_get_pid();
-
-
-// SSL
-void _hx_ssl_init();
-Dynamic _hx_ssl_new( Dynamic hconf );
-void _hx_ssl_close( Dynamic hssl );
-void _hx_ssl_handshake( Dynamic handle );
-void _hx_ssl_set_socket( Dynamic hssl, Dynamic hsocket );
-void _hx_ssl_set_hostname( Dynamic hssl, String hostname );
-Dynamic _hx_ssl_get_peer_certificate( Dynamic hssl );
-bool _hx_ssl_get_verify_result( Dynamic hssl );
-void _hx_ssl_send_char( Dynamic hssl, int v );
-int _hx_ssl_send( Dynamic hssl, Array<unsigned char> buf, int p, int l );
-void _hx_ssl_write( Dynamic hssl, Array<unsigned char> buf );
-int _hx_ssl_recv_char( Dynamic hssl );
-int _hx_ssl_recv( Dynamic hssl, Array<unsigned char> buf, int p, int l );
-Array<unsigned char> _hx_ssl_read( Dynamic hssl );
-Dynamic _hx_ssl_conf_new( bool server );
-void _hx_ssl_conf_close( Dynamic hconf );
-void _hx_ssl_conf_set_ca( Dynamic hconf, Dynamic hcert );
-void _hx_ssl_conf_set_verify( Dynamic hconf, int mode );
-void _hx_ssl_conf_set_cert( Dynamic hconf, Dynamic hcert, Dynamic hpkey );
-void _hx_ssl_conf_set_servername_callback( Dynamic hconf, Dynamic obj );
-Dynamic _hx_ssl_cert_load_defaults();
-Dynamic _hx_ssl_cert_load_file( String file );
-Dynamic _hx_ssl_cert_load_path( String path );
-String _hx_ssl_cert_get_subject( Dynamic hcert, String objname );
-String _hx_ssl_cert_get_issuer( Dynamic hcert, String objname );
-Array<String> _hx_ssl_cert_get_altnames( Dynamic hcert );
-Array<int> _hx_ssl_cert_get_notbefore( Dynamic hcert );
-Array<int> _hx_ssl_cert_get_notafter( Dynamic hcert );
-Dynamic _hx_ssl_cert_get_next( Dynamic hcert );
-Dynamic _hx_ssl_cert_add_pem( Dynamic hcert, String data );
-Dynamic _hx_ssl_cert_add_der( Dynamic hcert, Array<unsigned char> buf );
-Dynamic _hx_ssl_key_from_der( Array<unsigned char> buf, bool pub );
-Dynamic _hx_ssl_key_from_pem( String data, bool pub, String pass );
-Array<unsigned char> _hx_ssl_dgst_make( Array<unsigned char> buf, String alg );
-Array<unsigned char> _hx_ssl_dgst_sign( Array<unsigned char> buf, Dynamic hpkey, String alg );
-bool _hx_ssl_dgst_verify( Array<unsigned char> buf, Array<unsigned char> sign, Dynamic hpkey, String alg );
-
-
-#endif
->>>>>>> 07c96253
+#ifndef HX_STDLIBS_H
+#define HX_STDLIBS_H
+
+// --- Resource -------------------------------------------------------------
+
+namespace hx
+{
+struct Resource
+{
+   String        mName;
+   int           mDataLength;
+   unsigned char *mData;
+
+   bool operator<(const Resource &inRHS) const { return mName < inRHS.mName; }
+};
+
+Resource *GetResources();
+
+HXCPP_EXTERN_CLASS_ATTRIBUTES
+void RegisterResources(hx::Resource *inResources);
+
+
+struct AnyCast
+{
+   template<typename T>
+   explicit AnyCast(T* inPtr) : mPtr((void *)inPtr) { }
+
+   template<typename T>
+   operator T*() const { return (T*)mPtr; }
+
+   void *mPtr;
+};
+
+} // end namespace hx
+
+Array<String>        __hxcpp_resource_names();
+String               __hxcpp_resource_string(String inName);
+Array<unsigned char> __hxcpp_resource_bytes(String inName);
+
+
+
+
+// System access
+Array<String>  __get_args();
+double         __time_stamp();
+
+HXCPP_EXTERN_CLASS_ATTRIBUTES void __hxcpp_print_string(const String &inV);
+HXCPP_EXTERN_CLASS_ATTRIBUTES void __hxcpp_println_string(const String &inV);
+
+template<typename T> inline void __hxcpp_println(T inV)
+{
+   Dynamic d(inV);
+   __hxcpp_println_string(d);
+}
+// Specialization that does not need dynamic boxing
+template<> inline void __hxcpp_println(String inV)
+{
+   __hxcpp_println_string(inV);
+}
+
+template<typename T> inline void __hxcpp_print(T inV)
+{
+   Dynamic d(inV);
+   __hxcpp_print_string(d);
+}
+// Specialization that does not need dynamic boxing
+template<> inline void __hxcpp_print(String inV)
+{
+   __hxcpp_print_string(inV);
+}
+
+
+
+HXCPP_EXTERN_CLASS_ATTRIBUTES void __trace(Dynamic inPtr, Dynamic inData);
+HXCPP_EXTERN_CLASS_ATTRIBUTES void __hxcpp_exit(int inExitCode);
+void           __hxcpp_stdlibs_boot();
+
+HXCPP_EXTERN_CLASS_ATTRIBUTES int hxcpp_alloc_kind();
+
+// --- Maths ---------------------------------------------------------
+double __hxcpp_drand();
+HXCPP_EXTERN_CLASS_ATTRIBUTES int __hxcpp_irand(int inMax);
+
+// --- Casting/Converting ---------------------------------------------------------
+HXCPP_EXTERN_CLASS_ATTRIBUTES bool  __instanceof(const Dynamic &inValue, const Dynamic &inType);
+HXCPP_EXTERN_CLASS_ATTRIBUTES int   __int__(double x);
+HXCPP_EXTERN_CLASS_ATTRIBUTES bool  __hxcpp_same_closure(Dynamic &inF1,Dynamic &inF2);
+HXCPP_EXTERN_CLASS_ATTRIBUTES Dynamic __hxcpp_parse_int(const String &inString);
+HXCPP_EXTERN_CLASS_ATTRIBUTES double __hxcpp_parse_float(const String &inString);
+HXCPP_EXTERN_CLASS_ATTRIBUTES Dynamic __hxcpp_create_var_args(Dynamic &inArrayFunc);
+HXCPP_EXTERN_CLASS_ATTRIBUTES void __hxcpp_set_float_format(String inFormat);
+
+inline int _hx_idiv(int inNum,int inDenom) { return inNum/inDenom; }
+inline int _hx_imod(int inNum,int inDenom) { return inNum%inDenom; }
+inline int _hx_cast_int(int inX) { return inX; }
+inline int _hx_fast_floor(double inX) {
+   union Cast
+   {
+      double d;
+      long l;
+   };
+   Cast c;
+   c.d = (inX-0.5) + 6755399441055744.0;
+   return c.l;
+}
+
+
+
+// --- CFFI helpers ------------------------------------------------------------------
+
+// Used for accessing object fields by integer ID, rather than string ID.
+// Used mainly for neko ndll interaction.
+HXCPP_EXTERN_CLASS_ATTRIBUTES int           __hxcpp_field_to_id( const char *inField );
+HXCPP_EXTERN_CLASS_ATTRIBUTES const String &__hxcpp_field_from_id( int f );
+HXCPP_EXTERN_CLASS_ATTRIBUTES int           __hxcpp_register_prim(const HX_CHAR *inName,void *inFunc);
+
+// Get function pointer from dll file
+HXCPP_EXTERN_CLASS_ATTRIBUTES Dynamic __loadprim(String inLib, String inPrim,int inArgCount);
+HXCPP_EXTERN_CLASS_ATTRIBUTES void *__hxcpp_get_proc_address(String inLib, String inPrim,bool inNdll, bool inQuietFail=false);
+HXCPP_EXTERN_CLASS_ATTRIBUTES void __hxcpp_run_dll(String inLib, String inPrim);
+// Can assign to function pointer without error
+inline hx::AnyCast __hxcpp_cast_get_proc_address(String inLib, String inPrim,bool inQuietFail=false)
+{
+   return hx::AnyCast(__hxcpp_get_proc_address(inLib,inPrim,false,inQuietFail));
+}
+
+HXCPP_EXTERN_CLASS_ATTRIBUTES int __hxcpp_unload_all_libraries();
+HXCPP_EXTERN_CLASS_ATTRIBUTES void __hxcpp_push_dll_path(String inPath);
+HXCPP_EXTERN_CLASS_ATTRIBUTES String __hxcpp_get_dll_extension();
+HXCPP_EXTERN_CLASS_ATTRIBUTES String __hxcpp_get_bin_dir();
+
+HXCPP_EXTERN_CLASS_ATTRIBUTES String __hxcpp_get_kind(Dynamic inObject);
+
+
+// Loading functions via name (dummy return value)
+
+
+
+// --- haxe.io.BytesData ----------------------------------------------------------------
+
+HXCPP_EXTERN_CLASS_ATTRIBUTES void __hxcpp_bytes_of_string(Array<unsigned char> &outBytes,const String &inString);
+HXCPP_EXTERN_CLASS_ATTRIBUTES void __hxcpp_string_of_bytes(Array<unsigned char> &inBytes,String &outString,int pos,int len,bool inCopyPointer=false);
+// UTF8 processing
+HXCPP_EXTERN_CLASS_ATTRIBUTES String __hxcpp_char_array_to_utf8_string(Array<int> &inChars,int inFirst=0, int inLen=-1);
+HXCPP_EXTERN_CLASS_ATTRIBUTES Array<int> __hxcpp_utf8_string_to_char_array(String &inString);
+HXCPP_EXTERN_CLASS_ATTRIBUTES String __hxcpp_char_bytes_to_utf8_string(String &inBytes);
+HXCPP_EXTERN_CLASS_ATTRIBUTES String __hxcpp_utf8_string_to_char_bytes(String &inUTF8);
+
+
+#ifdef HXCPP_GC_GENERATIONAL
+   #define HX_MAP_THIS this, h
+   #define HX_MAP_THIS_ this,
+   #define HX_MAP_THIS_ARG hx::Object *owner, Dynamic &ioHash
+#else
+   #define HX_MAP_THIS h
+   #define HX_MAP_THIS_ 
+   #define HX_MAP_THIS_ARG Dynamic &ioHash
+#endif
+
+// --- IntHash ----------------------------------------------------------------------
+
+HXCPP_EXTERN_CLASS_ATTRIBUTES inline hx::Object   *__int_hash_create() { return 0; }
+HXCPP_EXTERN_CLASS_ATTRIBUTES void          __int_hash_set(HX_MAP_THIS_ARG,int inKey,const Dynamic &value);
+HXCPP_EXTERN_CLASS_ATTRIBUTES bool          __int_hash_exists(Dynamic &hash,int inKey);
+HXCPP_EXTERN_CLASS_ATTRIBUTES bool          __int_hash_remove(Dynamic &hash,int inKey);
+HXCPP_EXTERN_CLASS_ATTRIBUTES Array<int>    __int_hash_keys(Dynamic &hash);
+HXCPP_EXTERN_CLASS_ATTRIBUTES Dynamic       __int_hash_values(Dynamic &hash);
+// Typed IntHash access...
+HXCPP_EXTERN_CLASS_ATTRIBUTES void          __int_hash_set_int(HX_MAP_THIS_ARG,int inKey,int inValue);
+HXCPP_EXTERN_CLASS_ATTRIBUTES void          __int_hash_set_string(HX_MAP_THIS_ARG,int inKey,::String inValue);
+HXCPP_EXTERN_CLASS_ATTRIBUTES void          __int_hash_set_float(HX_MAP_THIS_ARG,int inKey,Float inValue);
+HXCPP_EXTERN_CLASS_ATTRIBUTES ::String      __int_hash_to_string(Dynamic &hash);
+
+HXCPP_EXTERN_CLASS_ATTRIBUTES Dynamic       __int_hash_get(Dynamic inHash,int inKey);
+HXCPP_EXTERN_CLASS_ATTRIBUTES int           __int_hash_get_int(Dynamic inHash,int inKey);
+HXCPP_EXTERN_CLASS_ATTRIBUTES ::String      __int_hash_get_string(Dynamic inHash,int inKey);
+HXCPP_EXTERN_CLASS_ATTRIBUTES Float         __int_hash_get_float(Dynamic inHash,int inKey);
+inline  bool   __int_hash_get_bool(Dynamic inHash,int inKey) { return __int_hash_get_int(inHash,inKey); }
+
+// --- StringHash ----------------------------------------------------------------------
+
+HXCPP_EXTERN_CLASS_ATTRIBUTES void          __string_hash_set(HX_MAP_THIS_ARG,String inKey,const Dynamic &value,bool inForceDynamic=false);
+HXCPP_EXTERN_CLASS_ATTRIBUTES bool          __string_hash_exists(Dynamic &hash,String inKey);
+HXCPP_EXTERN_CLASS_ATTRIBUTES bool          __string_hash_remove(Dynamic &hash,String inKey);
+HXCPP_EXTERN_CLASS_ATTRIBUTES Array< ::String> __string_hash_keys(Dynamic &hash);
+HXCPP_EXTERN_CLASS_ATTRIBUTES Dynamic       __string_hash_values(Dynamic &hash);
+// Typed StringHash access...
+HXCPP_EXTERN_CLASS_ATTRIBUTES void          __string_hash_set_int(HX_MAP_THIS_ARG,String inKey,int inValue);
+HXCPP_EXTERN_CLASS_ATTRIBUTES void          __string_hash_set_string(HX_MAP_THIS_ARG,String inKey,::String inValue);
+HXCPP_EXTERN_CLASS_ATTRIBUTES void          __string_hash_set_float(HX_MAP_THIS_ARG,String inKey,Float inValue);
+
+HXCPP_EXTERN_CLASS_ATTRIBUTES ::String      __string_hash_to_string(Dynamic &hash);
+HXCPP_EXTERN_CLASS_ATTRIBUTES ::String      __string_hash_to_string_raw(Dynamic &hash);
+
+HXCPP_EXTERN_CLASS_ATTRIBUTES Dynamic       __string_hash_get(Dynamic inHash,String inKey);
+HXCPP_EXTERN_CLASS_ATTRIBUTES int           __string_hash_get_int(Dynamic inHash,String inKey);
+HXCPP_EXTERN_CLASS_ATTRIBUTES ::String      __string_hash_get_string(Dynamic inHash,String inKey);
+HXCPP_EXTERN_CLASS_ATTRIBUTES Float         __string_hash_get_float(Dynamic inHash,String inKey);
+inline  bool __string_hash_get_bool(Dynamic inHash,String inKey) { return __string_hash_get_int(inHash,inKey); }
+
+// --- ObjectHash ----------------------------------------------------------------------
+
+HXCPP_EXTERN_CLASS_ATTRIBUTES void          __object_hash_set(HX_MAP_THIS_ARG,Dynamic inKey,const Dynamic &value,bool inWeakKey=false);
+HXCPP_EXTERN_CLASS_ATTRIBUTES bool          __object_hash_exists(Dynamic &hash,Dynamic inKey);
+HXCPP_EXTERN_CLASS_ATTRIBUTES bool          __object_hash_remove(Dynamic &hash,Dynamic inKey);
+HXCPP_EXTERN_CLASS_ATTRIBUTES Array< ::Dynamic> __object_hash_keys(Dynamic &hash);
+HXCPP_EXTERN_CLASS_ATTRIBUTES Dynamic       __object_hash_values(Dynamic &hash);
+// Typed ObjectHash access...
+HXCPP_EXTERN_CLASS_ATTRIBUTES void          __object_hash_set_int(HX_MAP_THIS_ARG,Dynamic inKey,int inValue,bool inWeakKey=false);
+HXCPP_EXTERN_CLASS_ATTRIBUTES void          __object_hash_set_string(HX_MAP_THIS_ARG,Dynamic inKey,::String inValue,bool inWeakKey=false);
+HXCPP_EXTERN_CLASS_ATTRIBUTES void          __object_hash_set_float(HX_MAP_THIS_ARG,Dynamic inKey,Float inValue,bool inWeakKey=false);
+HXCPP_EXTERN_CLASS_ATTRIBUTES ::String      __object_hash_to_string(Dynamic &hash);
+
+
+HXCPP_EXTERN_CLASS_ATTRIBUTES Dynamic       __object_hash_get(Dynamic inHash,Dynamic inKey);
+HXCPP_EXTERN_CLASS_ATTRIBUTES int           __object_hash_get_int(Dynamic inHash,Dynamic inKey);
+HXCPP_EXTERN_CLASS_ATTRIBUTES ::String      __object_hash_get_string(Dynamic inHash,Dynamic inKey);
+HXCPP_EXTERN_CLASS_ATTRIBUTES Float         __object_hash_get_float(Dynamic inHash,Dynamic inKey);
+inline bool  __object_hash_get_bool(Dynamic inHash,Dynamic inKey) { return __object_hash_get_int(inHash,inKey); }
+
+// --- Date --------------------------------------------------------------------------
+
+// returns Epoch UTC timestamp (in seconds); assumes that input date parts are considered to be in local timezone date/time representation
+double __hxcpp_new_date(int inYear,int inMonth,int inDay,int inHour, int inMin, int inSeconds,int inMilliseconds = 0);
+
+double __hxcpp_utc_date(int inYear,int inMonth,int inDay,int inHour, int inMin, int inSeconds);
+int    __hxcpp_get_hours(double inSeconds);
+int    __hxcpp_get_minutes(double inSeconds);
+int    __hxcpp_get_seconds(double inSeconds);
+int    __hxcpp_get_year(double inSeconds);
+int    __hxcpp_get_month(double inSeconds);
+int    __hxcpp_get_date(double inSeconds);
+int    __hxcpp_get_day(double inSeconds);
+String __hxcpp_to_string(double inSeconds);
+double __hxcpp_date_now();
+
+
+int    __hxcpp_get_utc_hours(double inSeconds); /* returns hour part of UTC date/time representation of input time (Epoch, in seconds), 0-23 */
+int    __hxcpp_get_utc_minutes(double inSeconds); /* returns minutes part of UTC date/time representation of input time (Epoch, in seconds), 0-59 */
+int    __hxcpp_get_utc_seconds(double inSeconds); /* returns seconds part of UTC date/time representation of input time (Epoch, in seconds), 0-59 */
+int    __hxcpp_get_utc_year(double inSeconds); /* returns year part of UTC date/time representation of input time (Epoch, in seconds) */
+int    __hxcpp_get_utc_month(double inSeconds); /* returns month part of UTC date/time representation of input time (Epoch, in seconds), 0-January...11-December */
+int    __hxcpp_get_utc_date(double inSeconds); /* returns day of the month part of UTC date/time representation of input time (Epoch, in seconds), 1-31 */
+int    __hxcpp_get_utc_day(double inSeconds); /* returns day of the week part of UTC date/time representation of input time (Epoch, in seconds), 0-Sunday...6-Saturday */
+String __hxcpp_to_utc_string(double inSeconds); /* same as __hxcpp_to_string but in corresponding UTC format */
+
+int    __hxcpp_is_dst(double inSeconds); /* is input time (Epoch UTC timestamp, in seconds)'s local time in DST ? 1 for true, 0 for false */
+double __hxcpp_timezone_offset(double inSeconds); /* input time (Epoch UTC timestamp, in seconds)'s local time zone offset from UTC, in seconds */
+double __hxcpp_from_utc(int inYear,int inMonth,int inDay,int inHour, int inMin, int inSeconds, int inMilliSeconds); /* returns Epoch timestamp (in seconds); assumes that input date parts are considered to be in UTC date/time representation */ 
+
+
+
+double __hxcpp_time_stamp();
+
+// --- vm/threading --------------------------------------------------------------------
+
+Dynamic __hxcpp_thread_create(Dynamic inFunc);
+Dynamic __hxcpp_thread_current();
+void    __hxcpp_thread_send(Dynamic inThread, Dynamic inMessage);
+Dynamic __hxcpp_thread_read_message(bool inBlocked);
+bool __hxcpp_is_current_thread(hx::Object *inThread);
+
+Dynamic __hxcpp_mutex_create();
+void    __hxcpp_mutex_acquire(Dynamic);
+bool    __hxcpp_mutex_try(Dynamic);
+void    __hxcpp_mutex_release(Dynamic);
+
+
+Dynamic __hxcpp_lock_create();
+bool    __hxcpp_lock_wait(Dynamic inlock,double inTime);
+void    __hxcpp_lock_release(Dynamic inlock);
+
+Dynamic __hxcpp_deque_create();
+void    __hxcpp_deque_add(Dynamic q,Dynamic inVal);
+void    __hxcpp_deque_push(Dynamic q,Dynamic inVal);
+Dynamic __hxcpp_deque_pop(Dynamic q,bool block);
+
+Dynamic __hxcpp_tls_get(int inID);
+void    __hxcpp_tls_set(int inID,Dynamic inVal);
+
+bool _hx_atomic_exchange_if(::cpp::Pointer<cpp::AtomicInt> inPtr, int test, int newVal  );
+int _hx_atomic_inc(::cpp::Pointer<cpp::AtomicInt> inPtr );
+int _hx_atomic_dec(::cpp::Pointer<cpp::AtomicInt> inPtr );
+
+Array<String> __hxcpp_get_call_stack(bool inSkipLast);
+Array<String> __hxcpp_get_exception_stack();
+#define HXCPP_HAS_CLASSLIST
+Array<String> __hxcpp_get_class_list();
+
+// --- Profile -------------------------------------------------------------------
+
+void __hxcpp_start_profiler(::String inDumpFile);
+void __hxcpp_stop_profiler();
+
+
+// --- Memory --------------------------------------------------------------------------
+
+inline void __hxcpp_align_set_float32( unsigned char *base, int addr, float v)
+{
+   #ifdef HXCPP_ALIGN_FLOAT
+   if (addr & 3)
+   {
+      const unsigned char *src = (const unsigned char *)&v;
+      unsigned char *dest = base + addr;
+      dest[0] = src[0];
+      dest[1] = src[1];
+      dest[2] = src[2];
+      dest[3] = src[3];
+   }
+   else
+   #endif
+   *(float *)(base+addr) = v;
+}
+
+
+inline float __hxcpp_align_get_float32( unsigned char *base, int addr)
+{
+   #ifdef HXCPP_ALIGN_FLOAT
+   if (addr & 3)
+   {
+      float buf;
+      unsigned char *dest = (unsigned char *)&buf;
+      const unsigned char *src = base + addr;
+      dest[0] = src[0];
+      dest[1] = src[1];
+      dest[2] = src[2];
+      dest[3] = src[3];
+      return buf;
+   }
+   #endif
+   return *(float *)(base+addr);
+}
+
+
+inline void __hxcpp_align_set_float64( unsigned char *base, int addr, double v)
+{
+   #ifdef HXCPP_ALIGN_FLOAT
+   if (addr & 3)
+   {
+      unsigned char *dest = base + addr;
+      const unsigned char *src = (const unsigned char *)&v;
+      dest[0] = src[0];
+      dest[1] = src[1];
+      dest[2] = src[2];
+      dest[3] = src[3];
+      dest[4] = src[4];
+      dest[5] = src[5];
+      dest[6] = src[6];
+      dest[7] = src[7];
+   }
+   else
+   #endif
+   *(double *)(base + addr) = v;
+}
+
+
+inline double __hxcpp_align_get_float64( unsigned char *base, int addr)
+{
+   #ifdef HXCPP_ALIGN_FLOAT
+   if (addr & 3)
+   {
+      double buf;
+      unsigned char *dest = (unsigned char *)&buf;
+      const unsigned char *src = base + addr;
+      dest[0] = src[0];
+      dest[1] = src[1];
+      dest[2] = src[2];
+      dest[3] = src[3];
+      dest[4] = src[4];
+      dest[5] = src[5];
+      dest[6] = src[6];
+      dest[7] = src[7];
+      return buf;
+   }
+   #endif
+   return *(double *)(base+addr);
+}
+
+
+
+
+// Threadsafe methods - takes buffer
+HXCPP_EXTERN_CLASS_ATTRIBUTES void  __hxcpp_memory_memset(Array<unsigned char> &inBuffer ,int pos, int len, int value);
+
+inline int __hxcpp_memory_get_byte(Array<unsigned char> inBuffer ,int addr) { return inBuffer->GetBase()[addr]; }
+inline double __hxcpp_memory_get_double(Array<unsigned char> inBuffer ,int addr) {
+   return __hxcpp_align_get_float64((unsigned char *)inBuffer->GetBase(), addr);
+}
+inline float __hxcpp_memory_get_float(Array<unsigned char> inBuffer ,int addr) {
+   return __hxcpp_align_get_float32((unsigned char *)inBuffer->GetBase(), addr);
+}
+inline int __hxcpp_memory_get_i16(Array<unsigned char> inBuffer ,int addr) { return *(short *)(inBuffer->GetBase()+addr); }
+inline int __hxcpp_memory_get_i32(Array<unsigned char> inBuffer ,int addr) { return *(int *)(inBuffer->GetBase()+addr); }
+inline int __hxcpp_memory_get_ui16(Array<unsigned char> inBuffer ,int addr) { return *(unsigned short *)(inBuffer->GetBase()+addr); }
+inline int __hxcpp_memory_get_ui32(Array<unsigned char> inBuffer ,int addr) { return *(unsigned int *)(inBuffer->GetBase()+addr); }
+inline float __hxcpp_memory_get_f32(Array<unsigned char> inBuffer ,int addr) {
+   return __hxcpp_align_get_float32((unsigned char *)inBuffer->GetBase(), addr);
+}
+
+inline void __hxcpp_memory_set_byte(Array<unsigned char> inBuffer ,int addr,int v) { inBuffer->GetBase()[addr] = v; }
+inline void __hxcpp_memory_set_double(Array<unsigned char> inBuffer ,int addr,double v) {
+   return __hxcpp_align_set_float64((unsigned char *)inBuffer->GetBase(), addr,v);
+}
+inline void __hxcpp_memory_set_float(Array<unsigned char> inBuffer ,int addr,float v) {
+   return __hxcpp_align_set_float32((unsigned char *)inBuffer->GetBase(), addr,v);
+}
+inline void __hxcpp_memory_set_i16(Array<unsigned char> inBuffer ,int addr,int v) { *(short *)(inBuffer->GetBase()+addr) = v; }
+inline void __hxcpp_memory_set_i32(Array<unsigned char> inBuffer ,int addr,int v) { *(int *)(inBuffer->GetBase()+addr) = v; }
+inline void __hxcpp_memory_set_ui16(Array<unsigned char> inBuffer ,int addr,int v) { *(unsigned short *)(inBuffer->GetBase()+addr) = v; }
+inline void __hxcpp_memory_set_ui32(Array<unsigned char> inBuffer ,int addr,int v) { *(unsigned int *)(inBuffer->GetBase()+addr) = v; }
+inline void __hxcpp_memory_set_f32(Array<unsigned char> inBuffer ,int addr,float v) {
+   return __hxcpp_align_set_float32((unsigned char *)inBuffer->GetBase(), addr, v);
+}
+
+
+// Uses global pointer...
+extern unsigned char *__hxcpp_memory;
+
+inline void __hxcpp_memory_clear( ) { __hxcpp_memory = 0; }
+inline void __hxcpp_memory_select( Array<unsigned char> inBuffer )
+   { __hxcpp_memory= (unsigned char *)inBuffer->GetBase(); }
+
+inline int __hxcpp_memory_get_byte(int addr) { return __hxcpp_memory[addr]; }
+inline double __hxcpp_memory_get_double(int addr) { return __hxcpp_align_get_float64(__hxcpp_memory,addr); }
+inline float __hxcpp_memory_get_float(int addr) { return __hxcpp_align_get_float32(__hxcpp_memory,addr); }
+inline int __hxcpp_memory_get_i16(int addr) { return *(short *)(__hxcpp_memory+addr); }
+inline int __hxcpp_memory_get_i32(int addr) { return *(int *)(__hxcpp_memory+addr); }
+inline int __hxcpp_memory_get_ui16(int addr) { return *(unsigned short *)(__hxcpp_memory+addr); }
+inline int __hxcpp_memory_get_ui32(int addr) { return *(unsigned int *)(__hxcpp_memory+addr); }
+inline float __hxcpp_memory_get_f32(int addr) { return __hxcpp_align_get_float32(__hxcpp_memory,addr); }
+
+inline void __hxcpp_memory_set_byte(int addr,int v) { __hxcpp_memory[addr] = v; }
+inline void __hxcpp_memory_set_double(int addr,double v) { __hxcpp_align_set_float64(__hxcpp_memory,addr,v); }
+inline void __hxcpp_memory_set_float(int addr,float v) { __hxcpp_align_set_float32(__hxcpp_memory,addr,v); }
+inline void __hxcpp_memory_set_i16(int addr,int v) { *(short *)(__hxcpp_memory+addr) = v; }
+inline void __hxcpp_memory_set_i32(int addr,int v) { *(int *)(__hxcpp_memory+addr) = v; }
+inline void __hxcpp_memory_set_ui16(int addr,int v) { *(unsigned short *)(__hxcpp_memory+addr) = v; }
+inline void __hxcpp_memory_set_ui32(int addr,int v) { *(unsigned int *)(__hxcpp_memory+addr) = v; }
+inline void __hxcpp_memory_set_f32(int addr,float v) { __hxcpp_align_set_float32(__hxcpp_memory,addr,v); }
+
+// FPHelper conversion
+
+inline void __hxcpp_reverse_endian(int &ioData)
+{
+   ioData =   (((ioData>>24) & 0xff )    )|
+              (((ioData>>16) & 0xff )<<8 )|
+              (((ioData>>8 ) & 0xff )<<16 )|
+              (((ioData    ) & 0xff )<<24  );
+}
+
+
+inline float __hxcpp_reinterpret_le_int32_as_float32(int inInt)
+{
+   #ifdef HXCPP_BIG_ENDIAN
+   __hxcpp_reverse_endian(inInt);
+   #endif
+   return *(float*)(&inInt);
+}
+
+
+inline int __hxcpp_reinterpret_float32_as_le_int32(float inFloat)
+{
+   #ifdef HXCPP_BIG_ENDIAN
+   __hxcpp_reverse_endian(*(int *)&inFloat);
+   #endif
+   return *(int*)(&inFloat);
+}
+
+
+inline double __hxcpp_reinterpret_le_int32s_as_float64(int inLow, int inHigh)
+{
+   int vals[2] = {inLow, inHigh};
+   #ifdef HXCPP_BIG_ENDIAN
+   __hxcpp_reverse_endian(vals[0]);
+   __hxcpp_reverse_endian(vals[1]);
+   #endif
+   return *(double*)(vals);
+}
+
+
+inline int __hxcpp_reinterpret_float64_as_le_int32_low(double inValue)
+{
+   int *asInts = (int *)&inValue;
+   #ifdef HXCPP_BIG_ENDIAN
+   __hxcpp_reverse_endian(asInts[0]);
+   #endif
+   return asInts[0];
+}
+
+
+inline int __hxcpp_reinterpret_float64_as_le_int32_high(double inValue)
+{
+   int *asInts = (int *)&inValue;
+   #ifdef HXCPP_BIG_ENDIAN
+   __hxcpp_reverse_endian(asInts[1]);
+   #endif
+   return asInts[1];
+}
+
+#ifdef __OBJC__
+#ifdef HXCPP_OBJC
+
+inline NSData *_hx_bytes_to_nsdata( ::Array<unsigned char> inBytes)
+{
+   if (!inBytes.mPtr)
+     return nil;
+
+   return [NSData dataWithBytes: inBytes->getBase() length:inBytes->length ];
+
+}
+
+inline ::Array<unsigned char> _hx_nsdata_to_bytes(NSData *inData)
+{
+   if (inData==nil)
+      return null();
+
+   return ::Array_obj<unsigned char>::fromData( (const unsigned char *)inData.bytes, inData.length );
+}
+
+#endif
+#endif
+
+HXCPP_EXTERN_CLASS_ATTRIBUTES Dynamic _hx_regexp_new_options(String s, String options);
+
+// EReg.hx -> src/hx/libs/regexp/RegExp.cpp
+HXCPP_EXTERN_CLASS_ATTRIBUTES Dynamic _hx_regexp_new_options(String s, String options);
+HXCPP_EXTERN_CLASS_ATTRIBUTES bool    _hx_regexp_match(Dynamic handle, String string, int pos, int len);
+HXCPP_EXTERN_CLASS_ATTRIBUTES String  _hx_regexp_matched(Dynamic handle, int pos);
+HXCPP_EXTERN_CLASS_ATTRIBUTES Dynamic _hx_regexp_matched_pos(Dynamic handle, int match);
+
+
+// haxe.zip.(Un)Compress.hx -> src/hx/libs/zlib/ZLib.cpp
+HXCPP_EXTERN_CLASS_ATTRIBUTES Dynamic _hx_deflate_init(int level);
+HXCPP_EXTERN_CLASS_ATTRIBUTES int _hx_deflate_bound(Dynamic handle,int length);
+HXCPP_EXTERN_CLASS_ATTRIBUTES Dynamic _hx_deflate_buffer(Dynamic handle, Array<unsigned char> src, int srcPos, Array<unsigned char> dest, int destPos);
+HXCPP_EXTERN_CLASS_ATTRIBUTES void _hx_deflate_end(Dynamic handle);
+
+HXCPP_EXTERN_CLASS_ATTRIBUTES Dynamic _hx_inflate_init(Dynamic windowBits);
+HXCPP_EXTERN_CLASS_ATTRIBUTES Dynamic _hx_inflate_buffer(Dynamic handle, Array<unsigned char> src, int srcPos, Array<unsigned char> dest, int destPos);
+HXCPP_EXTERN_CLASS_ATTRIBUTES void _hx_inflate_end(Dynamic handle);
+
+HXCPP_EXTERN_CLASS_ATTRIBUTES void _hx_zip_set_flush_mode(Dynamic handle, String flushMode);
+
+// sys.db.Mysql.hx -> src/hx/libs/regexp/RegExp.cpp
+HXCPP_EXTERN_CLASS_ATTRIBUTES Dynamic _hx_mysql_connect(Dynamic params);
+HXCPP_EXTERN_CLASS_ATTRIBUTES void    _hx_mysql_select_db(Dynamic handle,String db);
+HXCPP_EXTERN_CLASS_ATTRIBUTES Dynamic _hx_mysql_request(Dynamic handle,String req);
+HXCPP_EXTERN_CLASS_ATTRIBUTES Dynamic _hx_mysql_close(Dynamic handle);
+HXCPP_EXTERN_CLASS_ATTRIBUTES String  _hx_mysql_escape(Dynamic handle,String str);
+HXCPP_EXTERN_CLASS_ATTRIBUTES int     _hx_mysql_result_get_length(Dynamic handle);
+HXCPP_EXTERN_CLASS_ATTRIBUTES int     _hx_mysql_result_get_nfields(Dynamic handle);
+HXCPP_EXTERN_CLASS_ATTRIBUTES Dynamic _hx_mysql_result_next(Dynamic handle);
+HXCPP_EXTERN_CLASS_ATTRIBUTES String  _hx_mysql_result_get(Dynamic handle,int i);
+HXCPP_EXTERN_CLASS_ATTRIBUTES int     _hx_mysql_result_get_int(Dynamic handle,int i);
+HXCPP_EXTERN_CLASS_ATTRIBUTES Float   _hx_mysql_result_get_float(Dynamic handle,int i);
+HXCPP_EXTERN_CLASS_ATTRIBUTES Array<String> _hx_mysql_result_get_fields_names(Dynamic handle);
+
+namespace cpp { template<typename T> class Function; }
+
+HXCPP_EXTERN_CLASS_ATTRIBUTES void _hx_mysql_set_conversion(
+      cpp::Function< Dynamic(Dynamic) > inCharsToBytes,
+      cpp::Function< Dynamic(Float) > inTimeToDate );
+
+// sys.db.Sqlite.hx -> src/hx/libs/sqlite/RegExp.cpp
+
+HXCPP_EXTERN_CLASS_ATTRIBUTES Dynamic _hx_sqlite_connect(String filename);
+HXCPP_EXTERN_CLASS_ATTRIBUTES Dynamic _hx_sqlite_request(Dynamic handle,String req);
+HXCPP_EXTERN_CLASS_ATTRIBUTES void    _hx_sqlite_close(Dynamic handle);
+HXCPP_EXTERN_CLASS_ATTRIBUTES int     _hx_sqlite_last_insert_id(Dynamic handle);
+
+HXCPP_EXTERN_CLASS_ATTRIBUTES int     _hx_sqlite_result_get_length(Dynamic handle);
+HXCPP_EXTERN_CLASS_ATTRIBUTES int     _hx_sqlite_result_get_nfields(Dynamic handle);
+HXCPP_EXTERN_CLASS_ATTRIBUTES Dynamic _hx_sqlite_result_next(Dynamic handle);
+HXCPP_EXTERN_CLASS_ATTRIBUTES String  _hx_sqlite_result_get(Dynamic handle,int i);
+HXCPP_EXTERN_CLASS_ATTRIBUTES int     _hx_sqlite_result_get_int(Dynamic handle,int i);
+HXCPP_EXTERN_CLASS_ATTRIBUTES Float   _hx_sqlite_result_get_float(Dynamic handle,int i);
+
+// src/hx/libs/std ..
+// File
+HXCPP_EXTERN_CLASS_ATTRIBUTES Dynamic _hx_std_file_open( String fname, String r );
+HXCPP_EXTERN_CLASS_ATTRIBUTES void _hx_std_file_close( Dynamic handle );
+HXCPP_EXTERN_CLASS_ATTRIBUTES int _hx_std_file_write( Dynamic handle, Array<unsigned char> s, int p, int n );
+HXCPP_EXTERN_CLASS_ATTRIBUTES void _hx_std_file_write_char( Dynamic handle, int c );
+HXCPP_EXTERN_CLASS_ATTRIBUTES int _hx_std_file_read( Dynamic handle, Array<unsigned char> buf, int p, int n );
+HXCPP_EXTERN_CLASS_ATTRIBUTES int _hx_std_file_read_char( Dynamic handle );
+HXCPP_EXTERN_CLASS_ATTRIBUTES void _hx_std_file_seek( Dynamic handle, int pos, int kind );
+HXCPP_EXTERN_CLASS_ATTRIBUTES int _hx_std_file_tell( Dynamic handle );
+HXCPP_EXTERN_CLASS_ATTRIBUTES bool _hx_std_file_eof( Dynamic handle );
+HXCPP_EXTERN_CLASS_ATTRIBUTES void _hx_std_file_flush( Dynamic handle );
+HXCPP_EXTERN_CLASS_ATTRIBUTES String _hx_std_file_contents_string( String name );
+HXCPP_EXTERN_CLASS_ATTRIBUTES Array<unsigned char> _hx_std_file_contents_bytes( String name );
+HXCPP_EXTERN_CLASS_ATTRIBUTES Dynamic _hx_std_file_stdin();
+HXCPP_EXTERN_CLASS_ATTRIBUTES Dynamic _hx_std_file_stdout();
+HXCPP_EXTERN_CLASS_ATTRIBUTES Dynamic _hx_std_file_stderr();
+
+// Process
+HXCPP_EXTERN_CLASS_ATTRIBUTES Dynamic _hx_std_process_run( String cmd, Array<String> vargs, int inShow= 1 /* SHOW_NORMAL */ );
+HXCPP_EXTERN_CLASS_ATTRIBUTES int _hx_std_process_stdout_read( Dynamic handle, Array<unsigned char> buf, int pos, int len );
+HXCPP_EXTERN_CLASS_ATTRIBUTES int _hx_std_process_stderr_read( Dynamic handle, Array<unsigned char> buf, int pos, int len );
+HXCPP_EXTERN_CLASS_ATTRIBUTES int _hx_std_process_stdin_write( Dynamic handle, Array<unsigned char> buf, int pos, int len );
+HXCPP_EXTERN_CLASS_ATTRIBUTES void _hx_std_process_stdin_close( Dynamic handle );
+HXCPP_EXTERN_CLASS_ATTRIBUTES int _hx_std_process_exit( Dynamic handle );
+HXCPP_EXTERN_CLASS_ATTRIBUTES int _hx_std_process_pid( Dynamic handle );
+HXCPP_EXTERN_CLASS_ATTRIBUTES void _hx_std_process_kill( Dynamic handle );
+HXCPP_EXTERN_CLASS_ATTRIBUTES void _hx_std_process_close( Dynamic handle );
+
+// Random
+HXCPP_EXTERN_CLASS_ATTRIBUTES Dynamic _hx_std_random_new();
+HXCPP_EXTERN_CLASS_ATTRIBUTES void _hx_std_random_set_seed( Dynamic handle, int v );
+HXCPP_EXTERN_CLASS_ATTRIBUTES int _hx_std_random_int( Dynamic handle, int max );
+HXCPP_EXTERN_CLASS_ATTRIBUTES double _hx_std_random_float( Dynamic handle );
+
+// Socket
+HXCPP_EXTERN_CLASS_ATTRIBUTES void _hx_std_socket_init();
+HXCPP_EXTERN_CLASS_ATTRIBUTES Dynamic _hx_std_socket_new( bool udp, bool ipv6 = false );
+HXCPP_EXTERN_CLASS_ATTRIBUTES void _hx_std_socket_bind( Dynamic o, int host, int port );
+HXCPP_EXTERN_CLASS_ATTRIBUTES void _hx_std_socket_bind_ipv6( Dynamic o, Array<unsigned char> host, int port );
+HXCPP_EXTERN_CLASS_ATTRIBUTES void _hx_std_socket_close( Dynamic handle );
+HXCPP_EXTERN_CLASS_ATTRIBUTES void _hx_std_socket_send_char( Dynamic o, int c );
+HXCPP_EXTERN_CLASS_ATTRIBUTES int _hx_std_socket_send( Dynamic o, Array<unsigned char> buf, int p, int l );
+HXCPP_EXTERN_CLASS_ATTRIBUTES int _hx_std_socket_recv( Dynamic o, Array<unsigned char> buf, int p, int l );
+HXCPP_EXTERN_CLASS_ATTRIBUTES int _hx_std_socket_recv_char( Dynamic o );
+HXCPP_EXTERN_CLASS_ATTRIBUTES void _hx_std_socket_write( Dynamic o, Array<unsigned char> buf );
+HXCPP_EXTERN_CLASS_ATTRIBUTES Array<unsigned char> _hx_std_socket_read( Dynamic o );
+HXCPP_EXTERN_CLASS_ATTRIBUTES int _hx_std_host_resolve( String host );
+HXCPP_EXTERN_CLASS_ATTRIBUTES Array<unsigned char> _hx_std_host_resolve_ipv6( String host, bool dummy=true );
+HXCPP_EXTERN_CLASS_ATTRIBUTES String _hx_std_host_to_string( int ip );
+HXCPP_EXTERN_CLASS_ATTRIBUTES String _hx_std_host_to_string_ipv6( Array<unsigned char> ip );
+HXCPP_EXTERN_CLASS_ATTRIBUTES String _hx_std_host_reverse( int host );
+HXCPP_EXTERN_CLASS_ATTRIBUTES String _hx_std_host_reverse_ipv6( Array<unsigned char> host );
+HXCPP_EXTERN_CLASS_ATTRIBUTES String _hx_std_host_local();
+HXCPP_EXTERN_CLASS_ATTRIBUTES void _hx_std_socket_connect( Dynamic o, int host, int port );
+HXCPP_EXTERN_CLASS_ATTRIBUTES void _hx_std_socket_connect_ipv6( Dynamic o, Array<unsigned char> host, int port );
+HXCPP_EXTERN_CLASS_ATTRIBUTES void _hx_std_socket_listen( Dynamic o, int n );
+HXCPP_EXTERN_CLASS_ATTRIBUTES Array<Dynamic> _hx_std_socket_select( Array<Dynamic> rs, Array<Dynamic> ws, Array<Dynamic> es, Dynamic timeout );
+HXCPP_EXTERN_CLASS_ATTRIBUTES void _hx_std_socket_fast_select( Array<Dynamic> rs, Array<Dynamic> ws, Array<Dynamic> es, Dynamic timeout );
+HXCPP_EXTERN_CLASS_ATTRIBUTES Dynamic _hx_std_socket_accept( Dynamic o );
+HXCPP_EXTERN_CLASS_ATTRIBUTES Array<int> _hx_std_socket_peer( Dynamic o );
+HXCPP_EXTERN_CLASS_ATTRIBUTES Array<int> _hx_std_socket_host( Dynamic o );
+HXCPP_EXTERN_CLASS_ATTRIBUTES void _hx_std_socket_set_timeout( Dynamic o, Dynamic t );
+HXCPP_EXTERN_CLASS_ATTRIBUTES void _hx_std_socket_shutdown( Dynamic o, bool r, bool w );
+HXCPP_EXTERN_CLASS_ATTRIBUTES void _hx_std_socket_set_blocking( Dynamic o, bool b );
+HXCPP_EXTERN_CLASS_ATTRIBUTES void _hx_std_socket_set_fast_send( Dynamic o, bool b );
+HXCPP_EXTERN_CLASS_ATTRIBUTES Dynamic _hx_std_socket_poll_alloc( int nsocks );
+HXCPP_EXTERN_CLASS_ATTRIBUTES Array<Dynamic> _hx_std_socket_poll_prepare( Dynamic pdata, Array<Dynamic> rsocks, Array<Dynamic> wsocks );
+HXCPP_EXTERN_CLASS_ATTRIBUTES void _hx_std_socket_poll_events( Dynamic pdata, double timeout );
+HXCPP_EXTERN_CLASS_ATTRIBUTES Array<Dynamic> _hx_std_socket_poll( Array<Dynamic> socks, Dynamic pdata, double timeout );
+HXCPP_EXTERN_CLASS_ATTRIBUTES int _hx_std_socket_send_to( Dynamic o, Array<unsigned char> buf, int p, int l, Dynamic inAddr );
+HXCPP_EXTERN_CLASS_ATTRIBUTES int _hx_std_socket_recv_from( Dynamic o, Array<unsigned char> buf, int p, int l, Dynamic outAddr);
+
+// Sys
+HXCPP_EXTERN_CLASS_ATTRIBUTES String _hx_std_get_env( String v );
+HXCPP_EXTERN_CLASS_ATTRIBUTES void _hx_std_put_env( String e, String v );
+HXCPP_EXTERN_CLASS_ATTRIBUTES void _hx_std_sys_sleep( double f );
+HXCPP_EXTERN_CLASS_ATTRIBUTES bool _hx_std_set_time_locale( String l );
+HXCPP_EXTERN_CLASS_ATTRIBUTES String _hx_std_get_cwd();
+HXCPP_EXTERN_CLASS_ATTRIBUTES bool _hx_std_set_cwd( String d );
+HXCPP_EXTERN_CLASS_ATTRIBUTES String _hx_std_sys_string();
+HXCPP_EXTERN_CLASS_ATTRIBUTES bool _hx_std_sys_is64();
+HXCPP_EXTERN_CLASS_ATTRIBUTES int _hx_std_sys_command( String cmd );
+HXCPP_EXTERN_CLASS_ATTRIBUTES void _hx_std_sys_exit( int code );
+HXCPP_EXTERN_CLASS_ATTRIBUTES bool _hx_std_sys_exists( String path );
+HXCPP_EXTERN_CLASS_ATTRIBUTES void _hx_std_file_delete( String path );
+HXCPP_EXTERN_CLASS_ATTRIBUTES void _hx_std_sys_rename( String path, String newname );
+HXCPP_EXTERN_CLASS_ATTRIBUTES Dynamic _hx_std_sys_stat( String path );
+HXCPP_EXTERN_CLASS_ATTRIBUTES String _hx_std_sys_file_type( String path );
+HXCPP_EXTERN_CLASS_ATTRIBUTES bool _hx_std_sys_create_dir( String path, int mode );
+HXCPP_EXTERN_CLASS_ATTRIBUTES void _hx_std_sys_remove_dir( String path );
+HXCPP_EXTERN_CLASS_ATTRIBUTES double _hx_std_sys_time();
+HXCPP_EXTERN_CLASS_ATTRIBUTES double _hx_std_sys_cpu_time();
+HXCPP_EXTERN_CLASS_ATTRIBUTES Array<String> _hx_std_sys_read_dir( String p);
+HXCPP_EXTERN_CLASS_ATTRIBUTES String _hx_std_file_full_path( String path );
+HXCPP_EXTERN_CLASS_ATTRIBUTES String _hx_std_sys_exe_path();
+HXCPP_EXTERN_CLASS_ATTRIBUTES Array<String> _hx_std_sys_env();
+HXCPP_EXTERN_CLASS_ATTRIBUTES int _hx_std_sys_getch( bool b );
+HXCPP_EXTERN_CLASS_ATTRIBUTES int _hx_std_sys_get_pid();
+
+
+// SSL
+void _hx_ssl_init();
+Dynamic _hx_ssl_new( Dynamic hconf );
+void _hx_ssl_close( Dynamic hssl );
+void _hx_ssl_handshake( Dynamic handle );
+void _hx_ssl_set_socket( Dynamic hssl, Dynamic hsocket );
+void _hx_ssl_set_hostname( Dynamic hssl, String hostname );
+Dynamic _hx_ssl_get_peer_certificate( Dynamic hssl );
+bool _hx_ssl_get_verify_result( Dynamic hssl );
+void _hx_ssl_send_char( Dynamic hssl, int v );
+int _hx_ssl_send( Dynamic hssl, Array<unsigned char> buf, int p, int l );
+void _hx_ssl_write( Dynamic hssl, Array<unsigned char> buf );
+int _hx_ssl_recv_char( Dynamic hssl );
+int _hx_ssl_recv( Dynamic hssl, Array<unsigned char> buf, int p, int l );
+Array<unsigned char> _hx_ssl_read( Dynamic hssl );
+Dynamic _hx_ssl_conf_new( bool server );
+void _hx_ssl_conf_close( Dynamic hconf );
+void _hx_ssl_conf_set_ca( Dynamic hconf, Dynamic hcert );
+void _hx_ssl_conf_set_verify( Dynamic hconf, int mode );
+void _hx_ssl_conf_set_cert( Dynamic hconf, Dynamic hcert, Dynamic hpkey );
+void _hx_ssl_conf_set_servername_callback( Dynamic hconf, Dynamic obj );
+Dynamic _hx_ssl_cert_load_defaults();
+Dynamic _hx_ssl_cert_load_file( String file );
+Dynamic _hx_ssl_cert_load_path( String path );
+String _hx_ssl_cert_get_subject( Dynamic hcert, String objname );
+String _hx_ssl_cert_get_issuer( Dynamic hcert, String objname );
+Array<String> _hx_ssl_cert_get_altnames( Dynamic hcert );
+Array<int> _hx_ssl_cert_get_notbefore( Dynamic hcert );
+Array<int> _hx_ssl_cert_get_notafter( Dynamic hcert );
+Dynamic _hx_ssl_cert_get_next( Dynamic hcert );
+Dynamic _hx_ssl_cert_add_pem( Dynamic hcert, String data );
+Dynamic _hx_ssl_cert_add_der( Dynamic hcert, Array<unsigned char> buf );
+Dynamic _hx_ssl_key_from_der( Array<unsigned char> buf, bool pub );
+Dynamic _hx_ssl_key_from_pem( String data, bool pub, String pass );
+Array<unsigned char> _hx_ssl_dgst_make( Array<unsigned char> buf, String alg );
+Array<unsigned char> _hx_ssl_dgst_sign( Array<unsigned char> buf, Dynamic hpkey, String alg );
+bool _hx_ssl_dgst_verify( Array<unsigned char> buf, Array<unsigned char> sign, Dynamic hpkey, String alg );
+
+
+#endif