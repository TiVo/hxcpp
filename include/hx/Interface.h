<<<<<<< HEAD
#ifndef HX_INTERFACE_H
#define HX_INTERFACE_H

namespace hx
{

class HXCPP_EXTERN_CLASS_ATTRIBUTES Interface : public hx::Object
{
public:
   // The following functions make use of : hx::Object *__GetRealObject();

	void __Mark(hx::MarkContext *__inCtx);
   hx::Object *__ToInterface(const hx::type_info &);
	int __GetType() const;
	void *__GetHandle() const;
	hx::FieldRef __FieldRef(const ::String &);
	::String __ToString() const;
	int __ToInt() const;
	double __ToDouble() const;
	const char * __CStr() const;
	::String toString();
	bool __HasField(const ::String &);
	Dynamic __Field(const ::String &, hx::PropertyAccess inCallProp);
	Dynamic __IField(int);
	Dynamic __SetField(const ::String &,const Dynamic &, hx::PropertyAccess inCallProp);
	void __SetThis(Dynamic);
	void __GetFields(Array< ::String> &);
	hx::Class __GetClass() const;
	int __Compare(const hx::Object *) const;

   /* No need for enum options - not in interfaces */
   /* No need for array options - not in interfaces */
   /* No need for function options - not in interfaces */
};

}

#endif
=======
#ifndef HX_INTERFACE_H
#define HX_INTERFACE_H

#if (HXCPP_API_LEVEL < 330)
namespace hx
{

class HXCPP_EXTERN_CLASS_ATTRIBUTES Interface : public hx::Object
{
public:
   // The following functions make use of : hx::Object *__GetRealObject();

	void __Mark(hx::MarkContext *__inCtx);
   hx::Object *__ToInterface(const hx::type_info &);
	int __GetType() const;
	void *__GetHandle() const;
	hx::FieldRef __FieldRef(const ::String &);
	::String __ToString() const;
	int __ToInt() const;
	double __ToDouble() const;
	const char * __CStr() const;
	::String toString();
	bool __HasField(const ::String &);
   hx::Val __Field(const ::String &, hx::PropertyAccess inCallProp);
	Dynamic __IField(int);
   hx::Val __SetField(const ::String &,const hx::Val &, hx::PropertyAccess inCallProp);
	void __SetThis(Dynamic);
	void __GetFields(Array< ::String> &);
	hx::Class __GetClass() const;
	int __Compare(const hx::Object *) const;

   /* No need for enum options - not in interfaces */
   /* No need for array options - not in interfaces */
   /* No need for function options - not in interfaces */
};

}

#endif

#endif

>>>>>>> 07c96253
<|MERGE_RESOLUTION|>--- conflicted
+++ resolved
@@ -1,83 +1,42 @@
-<<<<<<< HEAD
-#ifndef HX_INTERFACE_H
-#define HX_INTERFACE_H
-
-namespace hx
-{
-
-class HXCPP_EXTERN_CLASS_ATTRIBUTES Interface : public hx::Object
-{
-public:
-   // The following functions make use of : hx::Object *__GetRealObject();
-
-	void __Mark(hx::MarkContext *__inCtx);
-   hx::Object *__ToInterface(const hx::type_info &);
-	int __GetType() const;
-	void *__GetHandle() const;
-	hx::FieldRef __FieldRef(const ::String &);
-	::String __ToString() const;
-	int __ToInt() const;
-	double __ToDouble() const;
-	const char * __CStr() const;
-	::String toString();
-	bool __HasField(const ::String &);
-	Dynamic __Field(const ::String &, hx::PropertyAccess inCallProp);
-	Dynamic __IField(int);
-	Dynamic __SetField(const ::String &,const Dynamic &, hx::PropertyAccess inCallProp);
-	void __SetThis(Dynamic);
-	void __GetFields(Array< ::String> &);
-	hx::Class __GetClass() const;
-	int __Compare(const hx::Object *) const;
-
-   /* No need for enum options - not in interfaces */
-   /* No need for array options - not in interfaces */
-   /* No need for function options - not in interfaces */
-};
-
-}
-
-#endif
-=======
-#ifndef HX_INTERFACE_H
-#define HX_INTERFACE_H
-
-#if (HXCPP_API_LEVEL < 330)
-namespace hx
-{
-
-class HXCPP_EXTERN_CLASS_ATTRIBUTES Interface : public hx::Object
-{
-public:
-   // The following functions make use of : hx::Object *__GetRealObject();
-
-	void __Mark(hx::MarkContext *__inCtx);
-   hx::Object *__ToInterface(const hx::type_info &);
-	int __GetType() const;
-	void *__GetHandle() const;
-	hx::FieldRef __FieldRef(const ::String &);
-	::String __ToString() const;
-	int __ToInt() const;
-	double __ToDouble() const;
-	const char * __CStr() const;
-	::String toString();
-	bool __HasField(const ::String &);
-   hx::Val __Field(const ::String &, hx::PropertyAccess inCallProp);
-	Dynamic __IField(int);
-   hx::Val __SetField(const ::String &,const hx::Val &, hx::PropertyAccess inCallProp);
-	void __SetThis(Dynamic);
-	void __GetFields(Array< ::String> &);
-	hx::Class __GetClass() const;
-	int __Compare(const hx::Object *) const;
-
-   /* No need for enum options - not in interfaces */
-   /* No need for array options - not in interfaces */
-   /* No need for function options - not in interfaces */
-};
-
-}
-
-#endif
-
-#endif
-
->>>>>>> 07c96253
+#ifndef HX_INTERFACE_H
+#define HX_INTERFACE_H
+
+#if (HXCPP_API_LEVEL < 330)
+namespace hx
+{
+
+class HXCPP_EXTERN_CLASS_ATTRIBUTES Interface : public hx::Object
+{
+public:
+   // The following functions make use of : hx::Object *__GetRealObject();
+
+	void __Mark(hx::MarkContext *__inCtx);
+   hx::Object *__ToInterface(const hx::type_info &);
+	int __GetType() const;
+	void *__GetHandle() const;
+	hx::FieldRef __FieldRef(const ::String &);
+	::String __ToString() const;
+	int __ToInt() const;
+	double __ToDouble() const;
+	const char * __CStr() const;
+	::String toString();
+	bool __HasField(const ::String &);
+   hx::Val __Field(const ::String &, hx::PropertyAccess inCallProp);
+	Dynamic __IField(int);
+   hx::Val __SetField(const ::String &,const hx::Val &, hx::PropertyAccess inCallProp);
+	void __SetThis(Dynamic);
+	void __GetFields(Array< ::String> &);
+	hx::Class __GetClass() const;
+	int __Compare(const hx::Object *) const;
+
+   /* No need for enum options - not in interfaces */
+   /* No need for array options - not in interfaces */
+   /* No need for function options - not in interfaces */
+};
+
+}
+
+#endif
+
+#endif
+