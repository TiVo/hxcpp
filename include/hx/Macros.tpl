<<<<<<< HEAD
#ifndef HX_MACROS_H
#define HX_MACROS_H


#define HX_DO_RTTI_BASE \
   bool __Is(hx::Object *inObj) const { return dynamic_cast<OBJ_ *>(inObj)!=0; } \


#define HX_DO_RTTI_ALL \
   HX_DO_RTTI_BASE \
   static hx::NS::ObjectPtr<hx::NS::Class_obj> __mClass; \
   hx::NS::ObjectPtr<hx::NS::Class_obj > __GetClass() const { return __mClass; } \
   inline static hx::NS::ObjectPtr<hx::NS::Class_obj> &__SGetClass() { return __mClass; } \
   inline operator super *() { return this; } 

#define HX_DO_RTTI \
   HX_DO_RTTI_ALL \
    ::NS::Dynamic __Field(const ::String &inString, hx::PropertyAccess inCallProp); \
    ::NS::Dynamic __SetField(const ::String &inString,const  ::NS::Dynamic &inValue, hx::PropertyAccess inCallProp); \
   void __GetFields(Array< ::String> &outFields);

#define HX_DO_INTERFACE_RTTI \
   static hx::NS::ObjectPtr<hx::NS::Class_obj> __mClass; \
   static hx::NS::ObjectPtr<hx::NS::Class_obj> &__SGetClass() { return __mClass; } \
	static void __register();

#define HX_DO_ENUM_RTTI_INTERNAL \
   HX_DO_RTTI_BASE  \
    ::NS::Dynamic __Field(const ::String &inString, hx::PropertyAccess inCallProp); \
   static int __FindIndex(::String inName); \
   static int __FindArgCount(::String inName);

#define HX_DO_ENUM_RTTI \
   HX_DO_ENUM_RTTI_INTERNAL \
   static hx::NS::ObjectPtr<hx::NS::Class_obj> __mClass; \
   hx::NS::ObjectPtr<hx::NS::Class_obj > __GetClass() const { return __mClass; } \
   static hx::NS::ObjectPtr<hx::NS::Class_obj> &__SGetClass() { return __mClass; }


#define HX_DECLARE_IMPLEMENT_DYNAMIC   ::NS::Dynamic __mDynamicFields; \
     ::NS::Dynamic *__GetFieldMap() { return &__mDynamicFields; } \
    bool __HasField(const String &inString) \
      { return hx::FieldMapHas(&__mDynamicFields,inString) || super::__HasField(inString); } 


#define HX_INIT_IMPLEMENT_DYNAMIC 

#define HX_MARK_DYNAMIC HX_MARK_MEMBER(__mDynamicFields)


#ifdef HX_VISIT_ALLOCS

#define HX_VISIT_DYNAMIC HX_VISIT_MEMBER(__mDynamicFields);

#else

#define HX_VISIT_DYNAMIC do { } while (0);

#endif

#define HX_CHECK_DYNAMIC_GET_FIELD(inName) \
   {  ::NS::Dynamic d;  if (hx::FieldMapGet(&__mDynamicFields,inName,d)) return d; }

#define HX_CHECK_DYNAMIC_GET_INT_FIELD(inID) \
   {  ::NS::Dynamic d;  if (hx::FieldMapGet(&__mDynamicFields,inID,d)) return d; }

#define HX_DYNAMIC_SET_FIELD(inName,inValue) hx::FieldMapSet(&__mDynamicFields,inName,inValue) 

#define HX_APPEND_DYNAMIC_FIELDS(outFields) hx::FieldMapAppendFields(&__mDynamicFields,outFields)

::foreach PARAMS::
#define HX_ARR_LIST::ARG:: ::ARR_LIST::::end::

::foreach PARAMS::
#define HX_DYNAMIC_ARG_LIST::ARG:: ::DYNAMIC_ARG_LIST::::end::

::foreach PARAMS::
#define HX_ARG_LIST::ARG:: ::ARG_LIST::::end::

#define HX_DEFINE_DYNAMIC_FUNC0(class,func,ret) \
 ::NS::Dynamic __##class##func(hx::NS::Object *inObj) \
{ \
      ret reinterpret_cast<class *>(inObj)->func(); return  ::NS::Dynamic(); \
}; \
 ::NS::Dynamic class::func##_dyn() \
{\
   return hx::NS::CreateMemberFunction0(this,__##class##func); \
}


#define HX_DEFINE_DYNAMIC_FUNC(class,N,func,ret,array_list,dynamic_arg_list,arg_list) \
 ::NS::Dynamic __##class##func(hx::NS::Object *inObj, dynamic_arg_list) \
{ \
      ret reinterpret_cast<class *>(inObj)->func(arg_list); return  ::NS::Dynamic(); \
}; \
 ::NS::Dynamic class::func##_dyn() \
{\
   return hx::NS::CreateMemberFunction##N(this,__##class##func); \
}


#define HX_DEFINE_DYNAMIC_FUNC_EXTRA(class,N,func,ret,array_list,dynamic_arg_list,arg_list) \
 ::NS::Dynamic __##class##func(hx::NS::Object *inObj, const Array< ::NS::Dynamic> &inArgs) \
{ \
      ret reinterpret_cast<class *>(inObj)->func(array_list); return  ::NS::Dynamic(); \
}; \
 ::NS::Dynamic class::func##_dyn() \
{\
   return hx::NS::CreateMemberFunctionVar(this,__##class##func,N); \
}


#define DELEGATE_0(ret,func) ret func() { return mDelegate->func(); }
#define CDELEGATE_0(ret,func) ret func() const { return mDelegate->func(); }
#define DELEGATE_1(ret,func,arg1) ret func(arg1 _a1) { return mDelegate->func(_a1); }
#define CDELEGATE_1(ret,func,arg1) ret func(arg1 _a1) const { return mDelegate->func(_a1); }
#define DELEGATE_2(ret,func,arg1,arg2) ret func(arg1 _a1,arg2 _a2) { return mDelegate->func(_a1,_a2); }





#define HX_DECLARE_DYNAMIC_FUNC(func,dynamic_arg_list) \
    ::NS::Dynamic func##_dyn(dynamic_arg_list);

#define STATIC_HX_DECLARE_DYNAMIC_FUNC(func,dynamic_arg_list) \
   static  ::NS::Dynamic func##_dyn(dynamic_arg_list);


::foreach PARAMS::
::if (ARG>0)::::if (ARG<6)::
#define HX_DEFINE_DYNAMIC_FUNC::ARG::(class,func,ret) \
          HX_DEFINE_DYNAMIC_FUNC(class,::ARG::,func,ret,HX_ARR_LIST::ARG::,HX_DYNAMIC_ARG_LIST::ARG::,HX_ARG_LIST::ARG::)
::else::
#define HX_DEFINE_DYNAMIC_FUNC::ARG::(class,func,ret) \
          HX_DEFINE_DYNAMIC_FUNC_EXTRA(class,::ARG::,func,ret,HX_ARR_LIST::ARG::,HX_DYNAMIC_ARG_LIST::ARG::,HX_ARG_LIST::ARG::)
::end::
::end::::end::


#define STATIC_HX_DEFINE_DYNAMIC_FUNC0(class,func,ret) \
 ::NS::Dynamic __##class##func() \
{ \
      ret class::func(); return  ::NS::Dynamic(); \
}; \
 ::NS::Dynamic class::func##_dyn() \
{\
   return hx::NS::CreateStaticFunction0(__##class##func); \
}


#define STATIC_HX_DEFINE_DYNAMIC_FUNC(class,N,func,ret,array_list,dynamic_arg_list,arg_list) \
 ::NS::Dynamic __##class##func(dynamic_arg_list) \
{ \
      ret class::func(arg_list); return  ::NS::Dynamic(); \
}; \
 ::NS::Dynamic class::func##_dyn() \
{\
   return hx::NS::CreateStaticFunction##N(__##class##func); \
}


#define STATIC_HX_DEFINE_DYNAMIC_FUNC_EXTRA(class,N,func,ret,array_list,dynamic_arg_list,arg_list) \
 ::NS::Dynamic __##class##func(const Array< ::NS::Dynamic> &inArgs) \
{ \
      ret class::func(array_list); return  ::NS::Dynamic(); \
}; \
 ::NS::Dynamic class::func##_dyn() \
{\
   return hx::NS::CreateStaticFunctionVar(__##class##func,N); \
}



::foreach PARAMS::
::if (ARG>0)::::if (ARG<6)::
#define STATIC_HX_DEFINE_DYNAMIC_FUNC::ARG::(class,func,ret) \
          STATIC_HX_DEFINE_DYNAMIC_FUNC(class,::ARG::,func,ret,HX_ARR_LIST::ARG::,HX_DYNAMIC_ARG_LIST::ARG::,HX_ARG_LIST::ARG::)
::else::
#define STATIC_HX_DEFINE_DYNAMIC_FUNC::ARG::(class,func,ret) \
          STATIC_HX_DEFINE_DYNAMIC_FUNC_EXTRA(class,::ARG::,func,ret,HX_ARR_LIST::ARG::,HX_DYNAMIC_ARG_LIST::ARG::,HX_ARG_LIST::ARG::)
::end::
::end::::end::

#define HX_DEFINE_CREATE_ENUM(enum_obj) \
static  ::NS::Dynamic Create##enum_obj(::String inName,hx::DynamicArray inArgs) \
{ \
   int idx =  enum_obj::__FindIndex(inName); \
   if (idx<0) __hxcpp_dbg_checkedThrow(HX_INVALID_ENUM_CONSTRUCTOR(#enum_obj, inName)); \
   int count =  enum_obj::__FindArgCount(inName); \
   int args = inArgs.GetPtr() ? inArgs.__length() : 0; \
   if (args!=count) __hxcpp_dbg_checkedThrow(HX_INVALID_ENUM_ARG_COUNT(#enum_obj, inName, count, args)); \
   if (args==0) {  ::NS::Dynamic result =(new enum_obj())->__Field(inName,HX_PROP_DYNAMIC); if (result!=null()) return result; } \
   return hx::CreateEnum<enum_obj >(inName,idx,inArgs); \
}


#define HX_DECLARE_CLASS0(klass) \
	class klass##_obj; \
	typedef hx::ObjectPtr<klass##_obj> klass;
#define HX_DECLARE_CLASS1(ns1,klass) namespace ns1 { HX_DECLARE_CLASS0(klass) }
#define HX_DECLARE_CLASS2(ns2,ns1,klass) namespace ns2 { HX_DECLARE_CLASS1(ns1,klass) }
#define HX_DECLARE_CLASS3(ns3,ns2,ns1,klass) namespace ns3 { HX_DECLARE_CLASS2(ns2,ns1,klass) }
#define HX_DECLARE_CLASS4(ns4,ns3,ns2,ns1,klass) namespace ns4 { HX_DECLARE_CLASS3(ns3,ns2,ns1,klass) }
#define HX_DECLARE_CLASS5(ns5,ns4,ns3,ns2,ns1,klass) namespace ns5 { HX_DECLARE_CLASS4(ns4,ns3,ns2,ns1,klass) }
#define HX_DECLARE_CLASS6(ns6,ns5,ns4,ns3,ns2,ns1,klass) namespace ns6 { HX_DECLARE_CLASS5(ns5,ns4,ns3,ns2,ns1,klass) }
#define HX_DECLARE_CLASS7(ns7,ns6,ns5,ns4,ns3,ns2,ns1,klass) namespace ns7 { HX_DECLARE_CLASS6(ns6,ns5,ns4,ns3,ns2,ns1,klass) }
#define HX_DECLARE_CLASS8(ns8,ns7,ns6,ns5,ns4,ns3,ns2,ns1,klass) namespace ns8 { HX_DECLARE_CLASS7(ns7,ns6,ns5,ns4,ns3,ns2,ns1,klass) }
#define HX_DECLARE_CLASS9(ns9,ns8,ns7,ns6,ns5,ns4,ns3,ns2,ns1,klass) namespace ns9 { HX_DECLARE_CLASS8(ns8,ns7,ns6,ns5,ns4,ns3,ns2,ns1,klass) }




#define HX_DYNAMIC_CALL(ret,func,array_args,dyn_arg_list,arg_list) \
    ::NS::Dynamic __Run(const Array< ::NS::Dynamic> &inArgs) { ret func( array_args ); return null();} \
    ::NS::Dynamic __run(dyn_arg_list) { ret func( arg_list ); return null();}

::foreach PARAMS::
#define HX_DYNAMIC_CALL::ARG::(ret,func) HX_DYNAMIC_CALL(ret,func,HX_ARR_LIST::ARG::,HX_DYNAMIC_ARG_LIST::ARG::,HX_ARG_LIST::ARG::)::end::

#define HX_BEGIN_DEFAULT_FUNC(name,t0) \
	namespace { \
   struct name : public hx::Object { int __GetType() const { return vtFunction; } \
   hx::ObjectPtr<t0> __this; \
   name(hx::ObjectPtr<t0> __0 = null()) : __this(__0) {} \
   void __Mark(hx::MarkContext *__inCtx) { HX_MARK_MEMBER(__this); } \
   void __Visit(hx::VisitContext *__inCtx) { HX_VISIT_MEMBER(__this); }


#define HX_END_DEFAULT_FUNC \
}

#define HX_BEGIN_LOCAL_FUNC_S0(SUPER,name) \
   struct name : public SUPER { \
   void __Mark(hx::MarkContext *__inCtx) { DoMarkThis(__inCtx); } \
   void __Visit(hx::VisitContext *__inCtx) { DoVisitThis(__inCtx); } \
   name() {}

::foreach LOCALS::
#define HX_BEGIN_LOCAL_FUNC_S::ARG::(SUPER,name,::TYPE_ARGS::) \
   struct name : public SUPER { \
   ::TYPE_DECL::; \
   void __Mark(hx::MarkContext *__inCtx) { DoMarkThis(__inCtx); ::MARKS:: } \
   void __Visit(hx::VisitContext *__inCtx) { DoVisitThis(__inCtx); ::VISITS:: } \
   name(::CONSTRUCT_ARGS::) : ::CONSTRUCT_VARS:: {}::end::


#define HX_END_LOCAL_FUNC0(ret) HX_DYNAMIC_CALL0(ret,run) };
::foreach LOCALS::
#define HX_END_LOCAL_FUNC::ARG::(ret) HX_DYNAMIC_CALL::ARG::(ret,run) };::end::

// For compatibility until next version of haxe is released
#define HX_BEGIN_LOCAL_FUNC0(name) \
      HX_BEGIN_LOCAL_FUNC_S0(hx::LocalFunc,name)
::foreach LOCALS::
#define HX_BEGIN_LOCAL_FUNC::ARG::(name,::TYPE_ARGS::) \
      HX_BEGIN_LOCAL_FUNC_S::ARG::(hx::LocalFunc,name,::TYPE_ARGS::)::end::


#define HX_DECLARE_DYNAMIC_FUNCTIONS \
::foreach PARAMS:: ::if (ARG<6):: inline  ::NS::Dynamic operator()(::DYNAMIC_ARG_LIST::) { CheckFPtr(); return mPtr->__run(::ARG_LIST::); } \
::else::  ::NS::Dynamic operator()(::DYNAMIC_ARG_LIST::); \
::end:: ::end::



namespace hx {
HXCPP_EXTERN_CLASS_ATTRIBUTES void SetTopOfStack(int *inTopOfStack,bool);
}
#define HX_TOP_OF_STACK \
		int t0 = 99; \
		hx::SetTopOfStack(&t0,false);


#ifdef __GNUC__
 #define EXPORT_EXTRA __attribute__ ((visibility("default")))
#else
 #define EXPORT_EXTRA __declspec(dllexport)
#endif

#ifdef HX_DECLARE_MAIN

#ifdef HXCPP_DLL_IMPORT

#define HX_BEGIN_MAIN \
   extern "C" { \
   EXPORT_EXTRA void __main__() { \
	__boot_all();

#define HX_END_MAIN \
} \
}


#elif defined(HX_ANDROID)
  #ifdef HXCPP_EXE_LINK
   #define HX_BEGIN_MAIN \
   \
   int main(int argc,char **argv){ \
      HX_TOP_OF_STACK \
      hx::Boot(); \
      try{ \
         __boot_all();

   #define HX_END_MAIN \
      } \
      catch ( ::NS::Dynamic e){ \
         __hx_dump_stack(); \
         printf("Error : %s\n",e->toString().__CStr()); \
         return -1; \
      } \
      return 0; \
   }

  #else
   // Java Main....
   #include <jni.h>
   #include <hx/Thread.h>
   #include <android/log.h>

   #define HX_BEGIN_MAIN \
   extern "C" EXPORT_EXTRA void hxcpp_main() { \
      HX_TOP_OF_STACK \
           try { \
      hx::Boot(); \
      __boot_all();


   #define HX_END_MAIN \
           } catch ( ::NS::Dynamic e) { \
        __hx_dump_stack(); \
             __android_log_print(ANDROID_LOG_ERROR, "Exception", "%s", e->toString().__CStr()); \
           }\
      hx::SetTopOfStack((int *)0,true); \
   } \
   \
   extern "C" EXPORT_EXTRA JNIEXPORT void JNICALL Java_org_haxe_HXCPP_main(JNIEnv * env) \
   { hxcpp_main(); }
  #endif

#elif defined(HX_WINRT)

#include <Roapi.h>

#define HX_BEGIN_MAIN \
[ Platform::NS::MTAThread ] \
int main(Platform::NS::Array<Platform::NS::String^>^) \
{ \
   HX_TOP_OF_STACK \
   RoInitialize(RO_INIT_MULTITHREADED); \
   hx::Boot(); \
   try{ \
      __boot_all();

#define HX_END_MAIN \
   } \
   catch ( ::NS::Dynamic e){ \
      __hx_dump_stack(); \
      return -1; \
   } \
   return 0; \
}

#elif defined(HX_WIN_MAIN)


#ifdef HAVE_WINDOWS_H

#define HX_BEGIN_MAIN \
int __stdcall WinMain( HINSTANCE hInstance, HINSTANCE hPrevInstance, LPSTR lpCmdLine, int nCmdShow) \
{ \
	HX_TOP_OF_STACK \
	hx::Boot(); \
	try{ \
		__boot_all();

#else

#define HX_BEGIN_MAIN \
extern "C" int __stdcall MessageBoxA(void *,const char *,const char *,int); \
\
int __stdcall WinMain( void * hInstance, void * hPrevInstance, const char *lpCmdLine, int nCmdShow) \
{ \
	HX_TOP_OF_STACK \
	hx::Boot(); \
	try{ \
		__boot_all();

#endif

#define HX_END_MAIN \
	} \
	catch ( ::NS::Dynamic e){ \
		__hx_dump_stack(); \
		MessageBoxA(0,  e->toString().__CStr(), "Error", 0); \
      return -1; \
	} \
	return 0; \
}


#elif defined(TIZEN)


#define HX_BEGIN_MAIN \
\
extern "C" EXPORT_EXTRA int OspMain (int argc, char* pArgv[]){ \
        HX_TOP_OF_STACK \
        hx::Boot(); \
        try{ \
                __boot_all();

#define HX_END_MAIN \
        } \
        catch ( ::NS::Dynamic e){ \
                __hx_dump_stack(); \
                printf("Error : %s\n",e->toString().__CStr()); \
                return -1; \
        } \
        return 0; \
}


#else
// Console Main ...

#define HX_BEGIN_MAIN \
\
int main(int argc,char **argv){ \
	HX_TOP_OF_STACK \
	hx::Boot(); \
	try{ \
		__boot_all();

#define HX_END_MAIN \
	} \
	catch ( ::NS::Dynamic e){ \
		__hx_dump_stack(); \
		printf("Error : %s\n",e->toString().__CStr()); \
      return -1; \
	} \
	return 0; \
}

#endif

#endif // HX_DECLARE_MAIN

// Run as library
#define HX_BEGIN_LIB_MAIN \
extern "C" {\
\
void __hxcpp_lib_main() \
{ \
	HX_TOP_OF_STACK \
	hx::Boot(); \
	__boot_all();

#define HX_END_LIB_MAIN \
} }

#endif

=======
#ifndef HX_MACROS_H
#define HX_MACROS_H

// --- Functions and their parameters ----

::foreach PARAMS::
#define HX_ARR_LIST::ARG:: ::ARR_LIST::::end::

::foreach PARAMS::
#define HX_DYNAMIC_ARG_LIST::ARG:: ::DYNAMIC_ARG_LIST::::end::

::foreach PARAMS::
#define HX_ARG_LIST::ARG:: ::ARG_LIST::::end::

#define HX_DEFINE_DYNAMIC_FUNC0(class,func,ret) \
static ::NS::Dynamic __##class##func(hx::NS::Object *inObj) \
{ \
      ret reinterpret_cast<class *>(inObj)->func(); return  ::NS::Dynamic(); \
}; \
 ::NS::Dynamic class::func##_dyn() \
{\
   return hx::NS::CreateMemberFunction0(#func,this,__##class##func); \
}


#define HX_DEFINE_DYNAMIC_FUNC(class,N,func,ret,array_list,dynamic_arg_list,arg_list) \
static ::NS::Dynamic __##class##func(hx::NS::Object *inObj, dynamic_arg_list) \
{ \
      ret reinterpret_cast<class *>(inObj)->func(arg_list); return  ::NS::Dynamic(); \
}; \
 ::NS::Dynamic class::func##_dyn() \
{\
   return hx::NS::CreateMemberFunction##N(#func,this,__##class##func); \
}


#define HX_DEFINE_DYNAMIC_FUNC_EXTRA(class,N,func,ret,array_list,dynamic_arg_list,arg_list) \
static ::NS::Dynamic __##class##func(hx::NS::Object *inObj, const Array< ::NS::Dynamic> &inArgs) \
{ \
      ret reinterpret_cast<class *>(inObj)->func(array_list); return  ::NS::Dynamic(); \
}; \
 ::NS::Dynamic class::func##_dyn() \
{\
   return hx::NS::CreateMemberFunctionVar(#func,this,__##class##func,N); \
}


#define DELEGATE_0(ret,func) ret func() { return mDelegate->func(); }
#define CDELEGATE_0(ret,func) ret func() const { return mDelegate->func(); }
#define DELEGATE_1(ret,func,arg1) ret func(arg1 _a1) { return mDelegate->func(_a1); }
#define CDELEGATE_1(ret,func,arg1) ret func(arg1 _a1) const { return mDelegate->func(_a1); }
#define DELEGATE_2(ret,func,arg1,arg2) ret func(arg1 _a1,arg2 _a2) { return mDelegate->func(_a1,_a2); }





#define HX_DECLARE_DYNAMIC_FUNC(func,dynamic_arg_list) \
    ::NS::Dynamic func##_dyn(dynamic_arg_list);

#define STATIC_HX_DECLARE_DYNAMIC_FUNC(func,dynamic_arg_list) \
   static  ::NS::Dynamic func##_dyn(dynamic_arg_list);


::foreach PARAMS::
::if (ARG>0)::::if (ARG<6)::
#define HX_DEFINE_DYNAMIC_FUNC::ARG::(class,func,ret) \
          HX_DEFINE_DYNAMIC_FUNC(class,::ARG::,func,ret,HX_ARR_LIST::ARG::,HX_DYNAMIC_ARG_LIST::ARG::,HX_ARG_LIST::ARG::)
::else::
#define HX_DEFINE_DYNAMIC_FUNC::ARG::(class,func,ret) \
          HX_DEFINE_DYNAMIC_FUNC_EXTRA(class,::ARG::,func,ret,HX_ARR_LIST::ARG::,HX_DYNAMIC_ARG_LIST::ARG::,HX_ARG_LIST::ARG::)
::end::
::end::::end::


#define STATIC_HX_DEFINE_DYNAMIC_FUNC0(class,func,ret) \
static ::NS::Dynamic __##class##func() \
{ \
      ret class::func(); return  ::NS::Dynamic(); \
}; \
 ::NS::Dynamic class::func##_dyn() \
{\
   return hx::NS::CreateStaticFunction0(#func,__##class##func); \
}


#define STATIC_HX_DEFINE_DYNAMIC_FUNC(class,N,func,ret,array_list,dynamic_arg_list,arg_list) \
static ::NS::Dynamic __##class##func(dynamic_arg_list) \
{ \
      ret class::func(arg_list); return  ::NS::Dynamic(); \
}; \
 ::NS::Dynamic class::func##_dyn() \
{\
   return hx::NS::CreateStaticFunction##N(#func,__##class##func); \
}


#define STATIC_HX_DEFINE_DYNAMIC_FUNC_EXTRA(class,N,func,ret,array_list,dynamic_arg_list,arg_list) \
static ::NS::Dynamic __##class##func(const Array< ::NS::Dynamic> &inArgs) \
{ \
      ret class::func(array_list); return  ::NS::Dynamic(); \
}; \
 ::NS::Dynamic class::func##_dyn() \
{\
   return hx::NS::CreateStaticFunctionVar(#func,__##class##func,N); \
}



::foreach PARAMS::
::if (ARG>0)::::if (ARG<6)::
#define STATIC_HX_DEFINE_DYNAMIC_FUNC::ARG::(class,func,ret) \
          STATIC_HX_DEFINE_DYNAMIC_FUNC(class,::ARG::,func,ret,HX_ARR_LIST::ARG::,HX_DYNAMIC_ARG_LIST::ARG::,HX_ARG_LIST::ARG::)
::else::
#define STATIC_HX_DEFINE_DYNAMIC_FUNC::ARG::(class,func,ret) \
          STATIC_HX_DEFINE_DYNAMIC_FUNC_EXTRA(class,::ARG::,func,ret,HX_ARR_LIST::ARG::,HX_DYNAMIC_ARG_LIST::ARG::,HX_ARG_LIST::ARG::)
::end::
::end::::end::


#define HX_DYNAMIC_CALL(ret,func,array_args,dyn_arg_list,arg_list) \
    ::NS::Dynamic __Run(const Array< ::NS::Dynamic> &inArgs) { ret func( array_args ); return null();} \
    ::NS::Dynamic __run(dyn_arg_list) { ret func( arg_list ); return null();}

::foreach PARAMS::
#define HX_DYNAMIC_CALL::ARG::(ret,func) HX_DYNAMIC_CALL(ret,func,HX_ARR_LIST::ARG::,HX_DYNAMIC_ARG_LIST::ARG::,HX_ARG_LIST::ARG::)::end::

#define HX_BEGIN_DEFAULT_FUNC(name,t0) \
	namespace { \
   struct name : public hx::Object { int __GetType() const { return vtFunction; } \
   HX_IS_INSTANCE_OF enum { _hx_ClassId = hx::clsIdClosure }; \
   hx::ObjectPtr<t0> __this; \
   name(hx::ObjectPtr<t0> __0 = null()) : __this(__0) {} \
   void __Mark(hx::MarkContext *__inCtx) { HX_MARK_MEMBER(__this); } \
   void __Visit(hx::VisitContext *__inCtx) { HX_VISIT_MEMBER(__this); }


#define HX_END_DEFAULT_FUNC \
}

#define HXARGC(x) int __ArgCount() const { return x; }

#define HX_BEGIN_LOCAL_FUNC_S0(SUPER,name) \
   struct name : public SUPER { \
   HX_IS_INSTANCE_OF enum { _hx_ClassId = hx::clsIdClosure }; \
   void __Mark(hx::MarkContext *__inCtx) { DoMarkThis(__inCtx); } \
   void __Visit(hx::VisitContext *__inCtx) { DoVisitThis(__inCtx); } \
   name() {}

::foreach LOCALS::
#define HX_BEGIN_LOCAL_FUNC_S::ARG::(SUPER,name,::TYPE_ARGS::) \
   struct name : public SUPER { \
   HX_IS_INSTANCE_OF enum { _hx_ClassId = hx::clsIdClosure }; \
   ::TYPE_DECL::; \
   void __Mark(hx::MarkContext *__inCtx) { DoMarkThis(__inCtx); ::MARKS:: } \
   void __Visit(hx::VisitContext *__inCtx) { DoVisitThis(__inCtx); ::VISITS:: } \
   name(::CONSTRUCT_ARGS::) : ::CONSTRUCT_VARS:: {}::end::

#if (HXCPP_API_LEVEL>=330)
  #define HX_LOCAL_RUN _hx_run
#else
  #define HX_LOCAL_RUN run
#endif

#define HX_END_LOCAL_FUNC0(ret) HX_DYNAMIC_CALL0(ret, HX_LOCAL_RUN ) };
::foreach LOCALS::
#define HX_END_LOCAL_FUNC::ARG::(ret) HX_DYNAMIC_CALL::ARG::(ret, HX_LOCAL_RUN ) };::end::

// For compatibility until next version of haxe is released
#define HX_BEGIN_LOCAL_FUNC0(name) \
      HX_BEGIN_LOCAL_FUNC_S0(hx::LocalFunc,name)
::foreach LOCALS::
#define HX_BEGIN_LOCAL_FUNC::ARG::(name,::TYPE_ARGS::) \
      HX_BEGIN_LOCAL_FUNC_S::ARG::(hx::LocalFunc,name,::TYPE_ARGS::)::end::


#define HX_DECLARE_DYNAMIC_FUNCTIONS \
::foreach PARAMS:: ::if (ARG<6)::::else::  ::NS::Dynamic operator()(::DYNAMIC_ARG_LIST::); \
::end:: ::end::


#define HX_DECLARE_VARIANT_FUNCTIONS \
::foreach PARAMS:: ::if (ARG<6):: inline  ::NS::Dynamic operator()(::DYNAMIC_ARG_LIST::); \
::else::  ::NS::Dynamic operator()(::DYNAMIC_ARG_LIST::); \
::end:: ::end::


#define HX_IMPLEMENT_INLINE_VARIANT_FUNCTIONS \
::foreach PARAMS:: ::if (ARG<6):: ::NS::Dynamic Variant::NS::operator()(::DYNAMIC_ARG_LIST::) { CheckFPtr(); return valObject->__run(::ARG_LIST::); } \
::end:: ::end::


#endif


>>>>>>> 07c96253
<|MERGE_RESOLUTION|>--- conflicted
+++ resolved
@@ -1,661 +1,195 @@
-<<<<<<< HEAD
-#ifndef HX_MACROS_H
-#define HX_MACROS_H
-
-
-#define HX_DO_RTTI_BASE \
-   bool __Is(hx::Object *inObj) const { return dynamic_cast<OBJ_ *>(inObj)!=0; } \
-
-
-#define HX_DO_RTTI_ALL \
-   HX_DO_RTTI_BASE \
-   static hx::NS::ObjectPtr<hx::NS::Class_obj> __mClass; \
-   hx::NS::ObjectPtr<hx::NS::Class_obj > __GetClass() const { return __mClass; } \
-   inline static hx::NS::ObjectPtr<hx::NS::Class_obj> &__SGetClass() { return __mClass; } \
-   inline operator super *() { return this; } 
-
-#define HX_DO_RTTI \
-   HX_DO_RTTI_ALL \
-    ::NS::Dynamic __Field(const ::String &inString, hx::PropertyAccess inCallProp); \
-    ::NS::Dynamic __SetField(const ::String &inString,const  ::NS::Dynamic &inValue, hx::PropertyAccess inCallProp); \
-   void __GetFields(Array< ::String> &outFields);
-
-#define HX_DO_INTERFACE_RTTI \
-   static hx::NS::ObjectPtr<hx::NS::Class_obj> __mClass; \
-   static hx::NS::ObjectPtr<hx::NS::Class_obj> &__SGetClass() { return __mClass; } \
-	static void __register();
-
-#define HX_DO_ENUM_RTTI_INTERNAL \
-   HX_DO_RTTI_BASE  \
-    ::NS::Dynamic __Field(const ::String &inString, hx::PropertyAccess inCallProp); \
-   static int __FindIndex(::String inName); \
-   static int __FindArgCount(::String inName);
-
-#define HX_DO_ENUM_RTTI \
-   HX_DO_ENUM_RTTI_INTERNAL \
-   static hx::NS::ObjectPtr<hx::NS::Class_obj> __mClass; \
-   hx::NS::ObjectPtr<hx::NS::Class_obj > __GetClass() const { return __mClass; } \
-   static hx::NS::ObjectPtr<hx::NS::Class_obj> &__SGetClass() { return __mClass; }
-
-
-#define HX_DECLARE_IMPLEMENT_DYNAMIC   ::NS::Dynamic __mDynamicFields; \
-     ::NS::Dynamic *__GetFieldMap() { return &__mDynamicFields; } \
-    bool __HasField(const String &inString) \
-      { return hx::FieldMapHas(&__mDynamicFields,inString) || super::__HasField(inString); } 
-
-
-#define HX_INIT_IMPLEMENT_DYNAMIC 
-
-#define HX_MARK_DYNAMIC HX_MARK_MEMBER(__mDynamicFields)
-
-
-#ifdef HX_VISIT_ALLOCS
-
-#define HX_VISIT_DYNAMIC HX_VISIT_MEMBER(__mDynamicFields);
-
-#else
-
-#define HX_VISIT_DYNAMIC do { } while (0);
-
-#endif
-
-#define HX_CHECK_DYNAMIC_GET_FIELD(inName) \
-   {  ::NS::Dynamic d;  if (hx::FieldMapGet(&__mDynamicFields,inName,d)) return d; }
-
-#define HX_CHECK_DYNAMIC_GET_INT_FIELD(inID) \
-   {  ::NS::Dynamic d;  if (hx::FieldMapGet(&__mDynamicFields,inID,d)) return d; }
-
-#define HX_DYNAMIC_SET_FIELD(inName,inValue) hx::FieldMapSet(&__mDynamicFields,inName,inValue) 
-
-#define HX_APPEND_DYNAMIC_FIELDS(outFields) hx::FieldMapAppendFields(&__mDynamicFields,outFields)
-
-::foreach PARAMS::
-#define HX_ARR_LIST::ARG:: ::ARR_LIST::::end::
-
-::foreach PARAMS::
-#define HX_DYNAMIC_ARG_LIST::ARG:: ::DYNAMIC_ARG_LIST::::end::
-
-::foreach PARAMS::
-#define HX_ARG_LIST::ARG:: ::ARG_LIST::::end::
-
-#define HX_DEFINE_DYNAMIC_FUNC0(class,func,ret) \
- ::NS::Dynamic __##class##func(hx::NS::Object *inObj) \
-{ \
-      ret reinterpret_cast<class *>(inObj)->func(); return  ::NS::Dynamic(); \
-}; \
- ::NS::Dynamic class::func##_dyn() \
-{\
-   return hx::NS::CreateMemberFunction0(this,__##class##func); \
-}
-
-
-#define HX_DEFINE_DYNAMIC_FUNC(class,N,func,ret,array_list,dynamic_arg_list,arg_list) \
- ::NS::Dynamic __##class##func(hx::NS::Object *inObj, dynamic_arg_list) \
-{ \
-      ret reinterpret_cast<class *>(inObj)->func(arg_list); return  ::NS::Dynamic(); \
-}; \
- ::NS::Dynamic class::func##_dyn() \
-{\
-   return hx::NS::CreateMemberFunction##N(this,__##class##func); \
-}
-
-
-#define HX_DEFINE_DYNAMIC_FUNC_EXTRA(class,N,func,ret,array_list,dynamic_arg_list,arg_list) \
- ::NS::Dynamic __##class##func(hx::NS::Object *inObj, const Array< ::NS::Dynamic> &inArgs) \
-{ \
-      ret reinterpret_cast<class *>(inObj)->func(array_list); return  ::NS::Dynamic(); \
-}; \
- ::NS::Dynamic class::func##_dyn() \
-{\
-   return hx::NS::CreateMemberFunctionVar(this,__##class##func,N); \
-}
-
-
-#define DELEGATE_0(ret,func) ret func() { return mDelegate->func(); }
-#define CDELEGATE_0(ret,func) ret func() const { return mDelegate->func(); }
-#define DELEGATE_1(ret,func,arg1) ret func(arg1 _a1) { return mDelegate->func(_a1); }
-#define CDELEGATE_1(ret,func,arg1) ret func(arg1 _a1) const { return mDelegate->func(_a1); }
-#define DELEGATE_2(ret,func,arg1,arg2) ret func(arg1 _a1,arg2 _a2) { return mDelegate->func(_a1,_a2); }
-
-
-
-
-
-#define HX_DECLARE_DYNAMIC_FUNC(func,dynamic_arg_list) \
-    ::NS::Dynamic func##_dyn(dynamic_arg_list);
-
-#define STATIC_HX_DECLARE_DYNAMIC_FUNC(func,dynamic_arg_list) \
-   static  ::NS::Dynamic func##_dyn(dynamic_arg_list);
-
-
-::foreach PARAMS::
-::if (ARG>0)::::if (ARG<6)::
-#define HX_DEFINE_DYNAMIC_FUNC::ARG::(class,func,ret) \
-          HX_DEFINE_DYNAMIC_FUNC(class,::ARG::,func,ret,HX_ARR_LIST::ARG::,HX_DYNAMIC_ARG_LIST::ARG::,HX_ARG_LIST::ARG::)
-::else::
-#define HX_DEFINE_DYNAMIC_FUNC::ARG::(class,func,ret) \
-          HX_DEFINE_DYNAMIC_FUNC_EXTRA(class,::ARG::,func,ret,HX_ARR_LIST::ARG::,HX_DYNAMIC_ARG_LIST::ARG::,HX_ARG_LIST::ARG::)
-::end::
-::end::::end::
-
-
-#define STATIC_HX_DEFINE_DYNAMIC_FUNC0(class,func,ret) \
- ::NS::Dynamic __##class##func() \
-{ \
-      ret class::func(); return  ::NS::Dynamic(); \
-}; \
- ::NS::Dynamic class::func##_dyn() \
-{\
-   return hx::NS::CreateStaticFunction0(__##class##func); \
-}
-
-
-#define STATIC_HX_DEFINE_DYNAMIC_FUNC(class,N,func,ret,array_list,dynamic_arg_list,arg_list) \
- ::NS::Dynamic __##class##func(dynamic_arg_list) \
-{ \
-      ret class::func(arg_list); return  ::NS::Dynamic(); \
-}; \
- ::NS::Dynamic class::func##_dyn() \
-{\
-   return hx::NS::CreateStaticFunction##N(__##class##func); \
-}
-
-
-#define STATIC_HX_DEFINE_DYNAMIC_FUNC_EXTRA(class,N,func,ret,array_list,dynamic_arg_list,arg_list) \
- ::NS::Dynamic __##class##func(const Array< ::NS::Dynamic> &inArgs) \
-{ \
-      ret class::func(array_list); return  ::NS::Dynamic(); \
-}; \
- ::NS::Dynamic class::func##_dyn() \
-{\
-   return hx::NS::CreateStaticFunctionVar(__##class##func,N); \
-}
-
-
-
-::foreach PARAMS::
-::if (ARG>0)::::if (ARG<6)::
-#define STATIC_HX_DEFINE_DYNAMIC_FUNC::ARG::(class,func,ret) \
-          STATIC_HX_DEFINE_DYNAMIC_FUNC(class,::ARG::,func,ret,HX_ARR_LIST::ARG::,HX_DYNAMIC_ARG_LIST::ARG::,HX_ARG_LIST::ARG::)
-::else::
-#define STATIC_HX_DEFINE_DYNAMIC_FUNC::ARG::(class,func,ret) \
-          STATIC_HX_DEFINE_DYNAMIC_FUNC_EXTRA(class,::ARG::,func,ret,HX_ARR_LIST::ARG::,HX_DYNAMIC_ARG_LIST::ARG::,HX_ARG_LIST::ARG::)
-::end::
-::end::::end::
-
-#define HX_DEFINE_CREATE_ENUM(enum_obj) \
-static  ::NS::Dynamic Create##enum_obj(::String inName,hx::DynamicArray inArgs) \
-{ \
-   int idx =  enum_obj::__FindIndex(inName); \
-   if (idx<0) __hxcpp_dbg_checkedThrow(HX_INVALID_ENUM_CONSTRUCTOR(#enum_obj, inName)); \
-   int count =  enum_obj::__FindArgCount(inName); \
-   int args = inArgs.GetPtr() ? inArgs.__length() : 0; \
-   if (args!=count) __hxcpp_dbg_checkedThrow(HX_INVALID_ENUM_ARG_COUNT(#enum_obj, inName, count, args)); \
-   if (args==0) {  ::NS::Dynamic result =(new enum_obj())->__Field(inName,HX_PROP_DYNAMIC); if (result!=null()) return result; } \
-   return hx::CreateEnum<enum_obj >(inName,idx,inArgs); \
-}
-
-
-#define HX_DECLARE_CLASS0(klass) \
-	class klass##_obj; \
-	typedef hx::ObjectPtr<klass##_obj> klass;
-#define HX_DECLARE_CLASS1(ns1,klass) namespace ns1 { HX_DECLARE_CLASS0(klass) }
-#define HX_DECLARE_CLASS2(ns2,ns1,klass) namespace ns2 { HX_DECLARE_CLASS1(ns1,klass) }
-#define HX_DECLARE_CLASS3(ns3,ns2,ns1,klass) namespace ns3 { HX_DECLARE_CLASS2(ns2,ns1,klass) }
-#define HX_DECLARE_CLASS4(ns4,ns3,ns2,ns1,klass) namespace ns4 { HX_DECLARE_CLASS3(ns3,ns2,ns1,klass) }
-#define HX_DECLARE_CLASS5(ns5,ns4,ns3,ns2,ns1,klass) namespace ns5 { HX_DECLARE_CLASS4(ns4,ns3,ns2,ns1,klass) }
-#define HX_DECLARE_CLASS6(ns6,ns5,ns4,ns3,ns2,ns1,klass) namespace ns6 { HX_DECLARE_CLASS5(ns5,ns4,ns3,ns2,ns1,klass) }
-#define HX_DECLARE_CLASS7(ns7,ns6,ns5,ns4,ns3,ns2,ns1,klass) namespace ns7 { HX_DECLARE_CLASS6(ns6,ns5,ns4,ns3,ns2,ns1,klass) }
-#define HX_DECLARE_CLASS8(ns8,ns7,ns6,ns5,ns4,ns3,ns2,ns1,klass) namespace ns8 { HX_DECLARE_CLASS7(ns7,ns6,ns5,ns4,ns3,ns2,ns1,klass) }
-#define HX_DECLARE_CLASS9(ns9,ns8,ns7,ns6,ns5,ns4,ns3,ns2,ns1,klass) namespace ns9 { HX_DECLARE_CLASS8(ns8,ns7,ns6,ns5,ns4,ns3,ns2,ns1,klass) }
-
-
-
-
-#define HX_DYNAMIC_CALL(ret,func,array_args,dyn_arg_list,arg_list) \
-    ::NS::Dynamic __Run(const Array< ::NS::Dynamic> &inArgs) { ret func( array_args ); return null();} \
-    ::NS::Dynamic __run(dyn_arg_list) { ret func( arg_list ); return null();}
-
-::foreach PARAMS::
-#define HX_DYNAMIC_CALL::ARG::(ret,func) HX_DYNAMIC_CALL(ret,func,HX_ARR_LIST::ARG::,HX_DYNAMIC_ARG_LIST::ARG::,HX_ARG_LIST::ARG::)::end::
-
-#define HX_BEGIN_DEFAULT_FUNC(name,t0) \
-	namespace { \
-   struct name : public hx::Object { int __GetType() const { return vtFunction; } \
-   hx::ObjectPtr<t0> __this; \
-   name(hx::ObjectPtr<t0> __0 = null()) : __this(__0) {} \
-   void __Mark(hx::MarkContext *__inCtx) { HX_MARK_MEMBER(__this); } \
-   void __Visit(hx::VisitContext *__inCtx) { HX_VISIT_MEMBER(__this); }
-
-
-#define HX_END_DEFAULT_FUNC \
-}
-
-#define HX_BEGIN_LOCAL_FUNC_S0(SUPER,name) \
-   struct name : public SUPER { \
-   void __Mark(hx::MarkContext *__inCtx) { DoMarkThis(__inCtx); } \
-   void __Visit(hx::VisitContext *__inCtx) { DoVisitThis(__inCtx); } \
-   name() {}
-
-::foreach LOCALS::
-#define HX_BEGIN_LOCAL_FUNC_S::ARG::(SUPER,name,::TYPE_ARGS::) \
-   struct name : public SUPER { \
-   ::TYPE_DECL::; \
-   void __Mark(hx::MarkContext *__inCtx) { DoMarkThis(__inCtx); ::MARKS:: } \
-   void __Visit(hx::VisitContext *__inCtx) { DoVisitThis(__inCtx); ::VISITS:: } \
-   name(::CONSTRUCT_ARGS::) : ::CONSTRUCT_VARS:: {}::end::
-
-
-#define HX_END_LOCAL_FUNC0(ret) HX_DYNAMIC_CALL0(ret,run) };
-::foreach LOCALS::
-#define HX_END_LOCAL_FUNC::ARG::(ret) HX_DYNAMIC_CALL::ARG::(ret,run) };::end::
-
-// For compatibility until next version of haxe is released
-#define HX_BEGIN_LOCAL_FUNC0(name) \
-      HX_BEGIN_LOCAL_FUNC_S0(hx::LocalFunc,name)
-::foreach LOCALS::
-#define HX_BEGIN_LOCAL_FUNC::ARG::(name,::TYPE_ARGS::) \
-      HX_BEGIN_LOCAL_FUNC_S::ARG::(hx::LocalFunc,name,::TYPE_ARGS::)::end::
-
-
-#define HX_DECLARE_DYNAMIC_FUNCTIONS \
-::foreach PARAMS:: ::if (ARG<6):: inline  ::NS::Dynamic operator()(::DYNAMIC_ARG_LIST::) { CheckFPtr(); return mPtr->__run(::ARG_LIST::); } \
-::else::  ::NS::Dynamic operator()(::DYNAMIC_ARG_LIST::); \
-::end:: ::end::
-
-
-
-namespace hx {
-HXCPP_EXTERN_CLASS_ATTRIBUTES void SetTopOfStack(int *inTopOfStack,bool);
-}
-#define HX_TOP_OF_STACK \
-		int t0 = 99; \
-		hx::SetTopOfStack(&t0,false);
-
-
-#ifdef __GNUC__
- #define EXPORT_EXTRA __attribute__ ((visibility("default")))
-#else
- #define EXPORT_EXTRA __declspec(dllexport)
-#endif
-
-#ifdef HX_DECLARE_MAIN
-
-#ifdef HXCPP_DLL_IMPORT
-
-#define HX_BEGIN_MAIN \
-   extern "C" { \
-   EXPORT_EXTRA void __main__() { \
-	__boot_all();
-
-#define HX_END_MAIN \
-} \
-}
-
-
-#elif defined(HX_ANDROID)
-  #ifdef HXCPP_EXE_LINK
-   #define HX_BEGIN_MAIN \
-   \
-   int main(int argc,char **argv){ \
-      HX_TOP_OF_STACK \
-      hx::Boot(); \
-      try{ \
-         __boot_all();
-
-   #define HX_END_MAIN \
-      } \
-      catch ( ::NS::Dynamic e){ \
-         __hx_dump_stack(); \
-         printf("Error : %s\n",e->toString().__CStr()); \
-         return -1; \
-      } \
-      return 0; \
-   }
-
-  #else
-   // Java Main....
-   #include <jni.h>
-   #include <hx/Thread.h>
-   #include <android/log.h>
-
-   #define HX_BEGIN_MAIN \
-   extern "C" EXPORT_EXTRA void hxcpp_main() { \
-      HX_TOP_OF_STACK \
-           try { \
-      hx::Boot(); \
-      __boot_all();
-
-
-   #define HX_END_MAIN \
-           } catch ( ::NS::Dynamic e) { \
-        __hx_dump_stack(); \
-             __android_log_print(ANDROID_LOG_ERROR, "Exception", "%s", e->toString().__CStr()); \
-           }\
-      hx::SetTopOfStack((int *)0,true); \
-   } \
-   \
-   extern "C" EXPORT_EXTRA JNIEXPORT void JNICALL Java_org_haxe_HXCPP_main(JNIEnv * env) \
-   { hxcpp_main(); }
-  #endif
-
-#elif defined(HX_WINRT)
-
-#include <Roapi.h>
-
-#define HX_BEGIN_MAIN \
-[ Platform::NS::MTAThread ] \
-int main(Platform::NS::Array<Platform::NS::String^>^) \
-{ \
-   HX_TOP_OF_STACK \
-   RoInitialize(RO_INIT_MULTITHREADED); \
-   hx::Boot(); \
-   try{ \
-      __boot_all();
-
-#define HX_END_MAIN \
-   } \
-   catch ( ::NS::Dynamic e){ \
-      __hx_dump_stack(); \
-      return -1; \
-   } \
-   return 0; \
-}
-
-#elif defined(HX_WIN_MAIN)
-
-
-#ifdef HAVE_WINDOWS_H
-
-#define HX_BEGIN_MAIN \
-int __stdcall WinMain( HINSTANCE hInstance, HINSTANCE hPrevInstance, LPSTR lpCmdLine, int nCmdShow) \
-{ \
-	HX_TOP_OF_STACK \
-	hx::Boot(); \
-	try{ \
-		__boot_all();
-
-#else
-
-#define HX_BEGIN_MAIN \
-extern "C" int __stdcall MessageBoxA(void *,const char *,const char *,int); \
-\
-int __stdcall WinMain( void * hInstance, void * hPrevInstance, const char *lpCmdLine, int nCmdShow) \
-{ \
-	HX_TOP_OF_STACK \
-	hx::Boot(); \
-	try{ \
-		__boot_all();
-
-#endif
-
-#define HX_END_MAIN \
-	} \
-	catch ( ::NS::Dynamic e){ \
-		__hx_dump_stack(); \
-		MessageBoxA(0,  e->toString().__CStr(), "Error", 0); \
-      return -1; \
-	} \
-	return 0; \
-}
-
-
-#elif defined(TIZEN)
-
-
-#define HX_BEGIN_MAIN \
-\
-extern "C" EXPORT_EXTRA int OspMain (int argc, char* pArgv[]){ \
-        HX_TOP_OF_STACK \
-        hx::Boot(); \
-        try{ \
-                __boot_all();
-
-#define HX_END_MAIN \
-        } \
-        catch ( ::NS::Dynamic e){ \
-                __hx_dump_stack(); \
-                printf("Error : %s\n",e->toString().__CStr()); \
-                return -1; \
-        } \
-        return 0; \
-}
-
-
-#else
-// Console Main ...
-
-#define HX_BEGIN_MAIN \
-\
-int main(int argc,char **argv){ \
-	HX_TOP_OF_STACK \
-	hx::Boot(); \
-	try{ \
-		__boot_all();
-
-#define HX_END_MAIN \
-	} \
-	catch ( ::NS::Dynamic e){ \
-		__hx_dump_stack(); \
-		printf("Error : %s\n",e->toString().__CStr()); \
-      return -1; \
-	} \
-	return 0; \
-}
-
-#endif
-
-#endif // HX_DECLARE_MAIN
-
-// Run as library
-#define HX_BEGIN_LIB_MAIN \
-extern "C" {\
-\
-void __hxcpp_lib_main() \
-{ \
-	HX_TOP_OF_STACK \
-	hx::Boot(); \
-	__boot_all();
-
-#define HX_END_LIB_MAIN \
-} }
-
-#endif
-
-=======
-#ifndef HX_MACROS_H
-#define HX_MACROS_H
-
-// --- Functions and their parameters ----
-
-::foreach PARAMS::
-#define HX_ARR_LIST::ARG:: ::ARR_LIST::::end::
-
-::foreach PARAMS::
-#define HX_DYNAMIC_ARG_LIST::ARG:: ::DYNAMIC_ARG_LIST::::end::
-
-::foreach PARAMS::
-#define HX_ARG_LIST::ARG:: ::ARG_LIST::::end::
-
-#define HX_DEFINE_DYNAMIC_FUNC0(class,func,ret) \
-static ::NS::Dynamic __##class##func(hx::NS::Object *inObj) \
-{ \
-      ret reinterpret_cast<class *>(inObj)->func(); return  ::NS::Dynamic(); \
-}; \
- ::NS::Dynamic class::func##_dyn() \
-{\
-   return hx::NS::CreateMemberFunction0(#func,this,__##class##func); \
-}
-
-
-#define HX_DEFINE_DYNAMIC_FUNC(class,N,func,ret,array_list,dynamic_arg_list,arg_list) \
-static ::NS::Dynamic __##class##func(hx::NS::Object *inObj, dynamic_arg_list) \
-{ \
-      ret reinterpret_cast<class *>(inObj)->func(arg_list); return  ::NS::Dynamic(); \
-}; \
- ::NS::Dynamic class::func##_dyn() \
-{\
-   return hx::NS::CreateMemberFunction##N(#func,this,__##class##func); \
-}
-
-
-#define HX_DEFINE_DYNAMIC_FUNC_EXTRA(class,N,func,ret,array_list,dynamic_arg_list,arg_list) \
-static ::NS::Dynamic __##class##func(hx::NS::Object *inObj, const Array< ::NS::Dynamic> &inArgs) \
-{ \
-      ret reinterpret_cast<class *>(inObj)->func(array_list); return  ::NS::Dynamic(); \
-}; \
- ::NS::Dynamic class::func##_dyn() \
-{\
-   return hx::NS::CreateMemberFunctionVar(#func,this,__##class##func,N); \
-}
-
-
-#define DELEGATE_0(ret,func) ret func() { return mDelegate->func(); }
-#define CDELEGATE_0(ret,func) ret func() const { return mDelegate->func(); }
-#define DELEGATE_1(ret,func,arg1) ret func(arg1 _a1) { return mDelegate->func(_a1); }
-#define CDELEGATE_1(ret,func,arg1) ret func(arg1 _a1) const { return mDelegate->func(_a1); }
-#define DELEGATE_2(ret,func,arg1,arg2) ret func(arg1 _a1,arg2 _a2) { return mDelegate->func(_a1,_a2); }
-
-
-
-
-
-#define HX_DECLARE_DYNAMIC_FUNC(func,dynamic_arg_list) \
-    ::NS::Dynamic func##_dyn(dynamic_arg_list);
-
-#define STATIC_HX_DECLARE_DYNAMIC_FUNC(func,dynamic_arg_list) \
-   static  ::NS::Dynamic func##_dyn(dynamic_arg_list);
-
-
-::foreach PARAMS::
-::if (ARG>0)::::if (ARG<6)::
-#define HX_DEFINE_DYNAMIC_FUNC::ARG::(class,func,ret) \
-          HX_DEFINE_DYNAMIC_FUNC(class,::ARG::,func,ret,HX_ARR_LIST::ARG::,HX_DYNAMIC_ARG_LIST::ARG::,HX_ARG_LIST::ARG::)
-::else::
-#define HX_DEFINE_DYNAMIC_FUNC::ARG::(class,func,ret) \
-          HX_DEFINE_DYNAMIC_FUNC_EXTRA(class,::ARG::,func,ret,HX_ARR_LIST::ARG::,HX_DYNAMIC_ARG_LIST::ARG::,HX_ARG_LIST::ARG::)
-::end::
-::end::::end::
-
-
-#define STATIC_HX_DEFINE_DYNAMIC_FUNC0(class,func,ret) \
-static ::NS::Dynamic __##class##func() \
-{ \
-      ret class::func(); return  ::NS::Dynamic(); \
-}; \
- ::NS::Dynamic class::func##_dyn() \
-{\
-   return hx::NS::CreateStaticFunction0(#func,__##class##func); \
-}
-
-
-#define STATIC_HX_DEFINE_DYNAMIC_FUNC(class,N,func,ret,array_list,dynamic_arg_list,arg_list) \
-static ::NS::Dynamic __##class##func(dynamic_arg_list) \
-{ \
-      ret class::func(arg_list); return  ::NS::Dynamic(); \
-}; \
- ::NS::Dynamic class::func##_dyn() \
-{\
-   return hx::NS::CreateStaticFunction##N(#func,__##class##func); \
-}
-
-
-#define STATIC_HX_DEFINE_DYNAMIC_FUNC_EXTRA(class,N,func,ret,array_list,dynamic_arg_list,arg_list) \
-static ::NS::Dynamic __##class##func(const Array< ::NS::Dynamic> &inArgs) \
-{ \
-      ret class::func(array_list); return  ::NS::Dynamic(); \
-}; \
- ::NS::Dynamic class::func##_dyn() \
-{\
-   return hx::NS::CreateStaticFunctionVar(#func,__##class##func,N); \
-}
-
-
-
-::foreach PARAMS::
-::if (ARG>0)::::if (ARG<6)::
-#define STATIC_HX_DEFINE_DYNAMIC_FUNC::ARG::(class,func,ret) \
-          STATIC_HX_DEFINE_DYNAMIC_FUNC(class,::ARG::,func,ret,HX_ARR_LIST::ARG::,HX_DYNAMIC_ARG_LIST::ARG::,HX_ARG_LIST::ARG::)
-::else::
-#define STATIC_HX_DEFINE_DYNAMIC_FUNC::ARG::(class,func,ret) \
-          STATIC_HX_DEFINE_DYNAMIC_FUNC_EXTRA(class,::ARG::,func,ret,HX_ARR_LIST::ARG::,HX_DYNAMIC_ARG_LIST::ARG::,HX_ARG_LIST::ARG::)
-::end::
-::end::::end::
-
-
-#define HX_DYNAMIC_CALL(ret,func,array_args,dyn_arg_list,arg_list) \
-    ::NS::Dynamic __Run(const Array< ::NS::Dynamic> &inArgs) { ret func( array_args ); return null();} \
-    ::NS::Dynamic __run(dyn_arg_list) { ret func( arg_list ); return null();}
-
-::foreach PARAMS::
-#define HX_DYNAMIC_CALL::ARG::(ret,func) HX_DYNAMIC_CALL(ret,func,HX_ARR_LIST::ARG::,HX_DYNAMIC_ARG_LIST::ARG::,HX_ARG_LIST::ARG::)::end::
-
-#define HX_BEGIN_DEFAULT_FUNC(name,t0) \
-	namespace { \
-   struct name : public hx::Object { int __GetType() const { return vtFunction; } \
-   HX_IS_INSTANCE_OF enum { _hx_ClassId = hx::clsIdClosure }; \
-   hx::ObjectPtr<t0> __this; \
-   name(hx::ObjectPtr<t0> __0 = null()) : __this(__0) {} \
-   void __Mark(hx::MarkContext *__inCtx) { HX_MARK_MEMBER(__this); } \
-   void __Visit(hx::VisitContext *__inCtx) { HX_VISIT_MEMBER(__this); }
-
-
-#define HX_END_DEFAULT_FUNC \
-}
-
-#define HXARGC(x) int __ArgCount() const { return x; }
-
-#define HX_BEGIN_LOCAL_FUNC_S0(SUPER,name) \
-   struct name : public SUPER { \
-   HX_IS_INSTANCE_OF enum { _hx_ClassId = hx::clsIdClosure }; \
-   void __Mark(hx::MarkContext *__inCtx) { DoMarkThis(__inCtx); } \
-   void __Visit(hx::VisitContext *__inCtx) { DoVisitThis(__inCtx); } \
-   name() {}
-
-::foreach LOCALS::
-#define HX_BEGIN_LOCAL_FUNC_S::ARG::(SUPER,name,::TYPE_ARGS::) \
-   struct name : public SUPER { \
-   HX_IS_INSTANCE_OF enum { _hx_ClassId = hx::clsIdClosure }; \
-   ::TYPE_DECL::; \
-   void __Mark(hx::MarkContext *__inCtx) { DoMarkThis(__inCtx); ::MARKS:: } \
-   void __Visit(hx::VisitContext *__inCtx) { DoVisitThis(__inCtx); ::VISITS:: } \
-   name(::CONSTRUCT_ARGS::) : ::CONSTRUCT_VARS:: {}::end::
-
-#if (HXCPP_API_LEVEL>=330)
-  #define HX_LOCAL_RUN _hx_run
-#else
-  #define HX_LOCAL_RUN run
-#endif
-
-#define HX_END_LOCAL_FUNC0(ret) HX_DYNAMIC_CALL0(ret, HX_LOCAL_RUN ) };
-::foreach LOCALS::
-#define HX_END_LOCAL_FUNC::ARG::(ret) HX_DYNAMIC_CALL::ARG::(ret, HX_LOCAL_RUN ) };::end::
-
-// For compatibility until next version of haxe is released
-#define HX_BEGIN_LOCAL_FUNC0(name) \
-      HX_BEGIN_LOCAL_FUNC_S0(hx::LocalFunc,name)
-::foreach LOCALS::
-#define HX_BEGIN_LOCAL_FUNC::ARG::(name,::TYPE_ARGS::) \
-      HX_BEGIN_LOCAL_FUNC_S::ARG::(hx::LocalFunc,name,::TYPE_ARGS::)::end::
-
-
-#define HX_DECLARE_DYNAMIC_FUNCTIONS \
-::foreach PARAMS:: ::if (ARG<6)::::else::  ::NS::Dynamic operator()(::DYNAMIC_ARG_LIST::); \
-::end:: ::end::
-
-
-#define HX_DECLARE_VARIANT_FUNCTIONS \
-::foreach PARAMS:: ::if (ARG<6):: inline  ::NS::Dynamic operator()(::DYNAMIC_ARG_LIST::); \
-::else::  ::NS::Dynamic operator()(::DYNAMIC_ARG_LIST::); \
-::end:: ::end::
-
-
-#define HX_IMPLEMENT_INLINE_VARIANT_FUNCTIONS \
-::foreach PARAMS:: ::if (ARG<6):: ::NS::Dynamic Variant::NS::operator()(::DYNAMIC_ARG_LIST::) { CheckFPtr(); return valObject->__run(::ARG_LIST::); } \
-::end:: ::end::
-
-
-#endif
-
-
->>>>>>> 07c96253
+#ifndef HX_MACROS_H
+#define HX_MACROS_H
+
+// --- Functions and their parameters ----
+
+::foreach PARAMS::
+#define HX_ARR_LIST::ARG:: ::ARR_LIST::::end::
+
+::foreach PARAMS::
+#define HX_DYNAMIC_ARG_LIST::ARG:: ::DYNAMIC_ARG_LIST::::end::
+
+::foreach PARAMS::
+#define HX_ARG_LIST::ARG:: ::ARG_LIST::::end::
+
+#define HX_DEFINE_DYNAMIC_FUNC0(class,func,ret) \
+static ::NS::Dynamic __##class##func(hx::NS::Object *inObj) \
+{ \
+      ret reinterpret_cast<class *>(inObj)->func(); return  ::NS::Dynamic(); \
+}; \
+ ::NS::Dynamic class::func##_dyn() \
+{\
+   return hx::NS::CreateMemberFunction0(#func,this,__##class##func); \
+}
+
+
+#define HX_DEFINE_DYNAMIC_FUNC(class,N,func,ret,array_list,dynamic_arg_list,arg_list) \
+static ::NS::Dynamic __##class##func(hx::NS::Object *inObj, dynamic_arg_list) \
+{ \
+      ret reinterpret_cast<class *>(inObj)->func(arg_list); return  ::NS::Dynamic(); \
+}; \
+ ::NS::Dynamic class::func##_dyn() \
+{\
+   return hx::NS::CreateMemberFunction##N(#func,this,__##class##func); \
+}
+
+
+#define HX_DEFINE_DYNAMIC_FUNC_EXTRA(class,N,func,ret,array_list,dynamic_arg_list,arg_list) \
+static ::NS::Dynamic __##class##func(hx::NS::Object *inObj, const Array< ::NS::Dynamic> &inArgs) \
+{ \
+      ret reinterpret_cast<class *>(inObj)->func(array_list); return  ::NS::Dynamic(); \
+}; \
+ ::NS::Dynamic class::func##_dyn() \
+{\
+   return hx::NS::CreateMemberFunctionVar(#func,this,__##class##func,N); \
+}
+
+
+#define DELEGATE_0(ret,func) ret func() { return mDelegate->func(); }
+#define CDELEGATE_0(ret,func) ret func() const { return mDelegate->func(); }
+#define DELEGATE_1(ret,func,arg1) ret func(arg1 _a1) { return mDelegate->func(_a1); }
+#define CDELEGATE_1(ret,func,arg1) ret func(arg1 _a1) const { return mDelegate->func(_a1); }
+#define DELEGATE_2(ret,func,arg1,arg2) ret func(arg1 _a1,arg2 _a2) { return mDelegate->func(_a1,_a2); }
+
+
+
+
+
+#define HX_DECLARE_DYNAMIC_FUNC(func,dynamic_arg_list) \
+    ::NS::Dynamic func##_dyn(dynamic_arg_list);
+
+#define STATIC_HX_DECLARE_DYNAMIC_FUNC(func,dynamic_arg_list) \
+   static  ::NS::Dynamic func##_dyn(dynamic_arg_list);
+
+
+::foreach PARAMS::
+::if (ARG>0)::::if (ARG<6)::
+#define HX_DEFINE_DYNAMIC_FUNC::ARG::(class,func,ret) \
+          HX_DEFINE_DYNAMIC_FUNC(class,::ARG::,func,ret,HX_ARR_LIST::ARG::,HX_DYNAMIC_ARG_LIST::ARG::,HX_ARG_LIST::ARG::)
+::else::
+#define HX_DEFINE_DYNAMIC_FUNC::ARG::(class,func,ret) \
+          HX_DEFINE_DYNAMIC_FUNC_EXTRA(class,::ARG::,func,ret,HX_ARR_LIST::ARG::,HX_DYNAMIC_ARG_LIST::ARG::,HX_ARG_LIST::ARG::)
+::end::
+::end::::end::
+
+
+#define STATIC_HX_DEFINE_DYNAMIC_FUNC0(class,func,ret) \
+static ::NS::Dynamic __##class##func() \
+{ \
+      ret class::func(); return  ::NS::Dynamic(); \
+}; \
+ ::NS::Dynamic class::func##_dyn() \
+{\
+   return hx::NS::CreateStaticFunction0(#func,__##class##func); \
+}
+
+
+#define STATIC_HX_DEFINE_DYNAMIC_FUNC(class,N,func,ret,array_list,dynamic_arg_list,arg_list) \
+static ::NS::Dynamic __##class##func(dynamic_arg_list) \
+{ \
+      ret class::func(arg_list); return  ::NS::Dynamic(); \
+}; \
+ ::NS::Dynamic class::func##_dyn() \
+{\
+   return hx::NS::CreateStaticFunction##N(#func,__##class##func); \
+}
+
+
+#define STATIC_HX_DEFINE_DYNAMIC_FUNC_EXTRA(class,N,func,ret,array_list,dynamic_arg_list,arg_list) \
+static ::NS::Dynamic __##class##func(const Array< ::NS::Dynamic> &inArgs) \
+{ \
+      ret class::func(array_list); return  ::NS::Dynamic(); \
+}; \
+ ::NS::Dynamic class::func##_dyn() \
+{\
+   return hx::NS::CreateStaticFunctionVar(#func,__##class##func,N); \
+}
+
+
+
+::foreach PARAMS::
+::if (ARG>0)::::if (ARG<6)::
+#define STATIC_HX_DEFINE_DYNAMIC_FUNC::ARG::(class,func,ret) \
+          STATIC_HX_DEFINE_DYNAMIC_FUNC(class,::ARG::,func,ret,HX_ARR_LIST::ARG::,HX_DYNAMIC_ARG_LIST::ARG::,HX_ARG_LIST::ARG::)
+::else::
+#define STATIC_HX_DEFINE_DYNAMIC_FUNC::ARG::(class,func,ret) \
+          STATIC_HX_DEFINE_DYNAMIC_FUNC_EXTRA(class,::ARG::,func,ret,HX_ARR_LIST::ARG::,HX_DYNAMIC_ARG_LIST::ARG::,HX_ARG_LIST::ARG::)
+::end::
+::end::::end::
+
+
+#define HX_DYNAMIC_CALL(ret,func,array_args,dyn_arg_list,arg_list) \
+    ::NS::Dynamic __Run(const Array< ::NS::Dynamic> &inArgs) { ret func( array_args ); return null();} \
+    ::NS::Dynamic __run(dyn_arg_list) { ret func( arg_list ); return null();}
+
+::foreach PARAMS::
+#define HX_DYNAMIC_CALL::ARG::(ret,func) HX_DYNAMIC_CALL(ret,func,HX_ARR_LIST::ARG::,HX_DYNAMIC_ARG_LIST::ARG::,HX_ARG_LIST::ARG::)::end::
+
+#define HX_BEGIN_DEFAULT_FUNC(name,t0) \
+	namespace { \
+   struct name : public hx::Object { int __GetType() const { return vtFunction; } \
+   HX_IS_INSTANCE_OF enum { _hx_ClassId = hx::clsIdClosure }; \
+   hx::ObjectPtr<t0> __this; \
+   name(hx::ObjectPtr<t0> __0 = null()) : __this(__0) {} \
+   void __Mark(hx::MarkContext *__inCtx) { HX_MARK_MEMBER(__this); } \
+   void __Visit(hx::VisitContext *__inCtx) { HX_VISIT_MEMBER(__this); }
+
+
+#define HX_END_DEFAULT_FUNC \
+}
+
+#define HXARGC(x) int __ArgCount() const { return x; }
+
+#define HX_BEGIN_LOCAL_FUNC_S0(SUPER,name) \
+   struct name : public SUPER { \
+   HX_IS_INSTANCE_OF enum { _hx_ClassId = hx::clsIdClosure }; \
+   void __Mark(hx::MarkContext *__inCtx) { DoMarkThis(__inCtx); } \
+   void __Visit(hx::VisitContext *__inCtx) { DoVisitThis(__inCtx); } \
+   name() {}
+
+::foreach LOCALS::
+#define HX_BEGIN_LOCAL_FUNC_S::ARG::(SUPER,name,::TYPE_ARGS::) \
+   struct name : public SUPER { \
+   HX_IS_INSTANCE_OF enum { _hx_ClassId = hx::clsIdClosure }; \
+   ::TYPE_DECL::; \
+   void __Mark(hx::MarkContext *__inCtx) { DoMarkThis(__inCtx); ::MARKS:: } \
+   void __Visit(hx::VisitContext *__inCtx) { DoVisitThis(__inCtx); ::VISITS:: } \
+   name(::CONSTRUCT_ARGS::) : ::CONSTRUCT_VARS:: {}::end::
+
+#if (HXCPP_API_LEVEL>=330)
+  #define HX_LOCAL_RUN _hx_run
+#else
+  #define HX_LOCAL_RUN run
+#endif
+
+#define HX_END_LOCAL_FUNC0(ret) HX_DYNAMIC_CALL0(ret, HX_LOCAL_RUN ) };
+::foreach LOCALS::
+#define HX_END_LOCAL_FUNC::ARG::(ret) HX_DYNAMIC_CALL::ARG::(ret, HX_LOCAL_RUN ) };::end::
+
+// For compatibility until next version of haxe is released
+#define HX_BEGIN_LOCAL_FUNC0(name) \
+      HX_BEGIN_LOCAL_FUNC_S0(hx::LocalFunc,name)
+::foreach LOCALS::
+#define HX_BEGIN_LOCAL_FUNC::ARG::(name,::TYPE_ARGS::) \
+      HX_BEGIN_LOCAL_FUNC_S::ARG::(hx::LocalFunc,name,::TYPE_ARGS::)::end::
+
+
+#define HX_DECLARE_DYNAMIC_FUNCTIONS \
+::foreach PARAMS:: ::if (ARG<6)::::else::  ::NS::Dynamic operator()(::DYNAMIC_ARG_LIST::); \
+::end:: ::end::
+
+
+#define HX_DECLARE_VARIANT_FUNCTIONS \
+::foreach PARAMS:: ::if (ARG<6):: inline  ::NS::Dynamic operator()(::DYNAMIC_ARG_LIST::); \
+::else::  ::NS::Dynamic operator()(::DYNAMIC_ARG_LIST::); \
+::end:: ::end::
+
+
+#define HX_IMPLEMENT_INLINE_VARIANT_FUNCTIONS \
+::foreach PARAMS:: ::if (ARG<6):: ::NS::Dynamic Variant::NS::operator()(::DYNAMIC_ARG_LIST::) { CheckFPtr(); return valObject->__run(::ARG_LIST::); } \
+::end:: ::end::
+
+
+#endif
+
+