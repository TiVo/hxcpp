<<<<<<< HEAD
#ifndef HX_GC_H
#define HX_GC_H

#include <hx/Tls.h>

// Under the current scheme (as defined by HX_HCSTRING/HX_CSTRING in hxcpp.h)
//  each constant string data is prepended with a 4-byte header that says the string
//  is constant (ie, not part of GC) and whether there is(not) a pre-computed hash at
//  the end of the data.

#define HX_GC_CONST_ALLOC_BIT  0x80000000
#define HX_GC_CONST_ALLOC_MARK_BIT  0x80
#define HX_GC_NO_STRING_HASH   0x40000000
#define HX_GC_NO_HASH_MASK     (HX_GC_CONST_ALLOC_BIT | HX_GC_NO_STRING_HASH)

// Must allign allocs to 8 bytes to match floating point requirement?
#ifdef HXCPP_ALIGN_FLOAT
   #define HXCPP_ALIGN_ALLOC
#endif



// Tell compiler the extra functions are supported
#define HXCPP_GC_FUNCTIONS_1

// Function called by the haxe code...


// Helpers for debugging code
HXCPP_EXTERN_CLASS_ATTRIBUTES void  __hxcpp_reachable(hx::Object *inKeep);
HXCPP_EXTERN_CLASS_ATTRIBUTES void  __hxcpp_enable(bool inEnable);
HXCPP_EXTERN_CLASS_ATTRIBUTES void  __hxcpp_collect(bool inMajor=true);
HXCPP_EXTERN_CLASS_ATTRIBUTES void   __hxcpp_gc_compact();
HXCPP_EXTERN_CLASS_ATTRIBUTES int   __hxcpp_gc_trace(hx::Class inClass, bool inPrint);
HXCPP_EXTERN_CLASS_ATTRIBUTES int   __hxcpp_gc_used_bytes();
HXCPP_EXTERN_CLASS_ATTRIBUTES int   __hxcpp_gc_mem_info(int inWhat);
HXCPP_EXTERN_CLASS_ATTRIBUTES void  __hxcpp_enter_gc_free_zone();
HXCPP_EXTERN_CLASS_ATTRIBUTES void  __hxcpp_exit_gc_free_zone();
HXCPP_EXTERN_CLASS_ATTRIBUTES void  __hxcpp_gc_safe_point();
HXCPP_EXTERN_CLASS_ATTRIBUTES void  __hxcpp_spam_collects(int inEveryNCalls);
HXCPP_EXTERN_CLASS_ATTRIBUTES void  __hxcpp_set_minimum_working_memory(int inBytes);
HXCPP_EXTERN_CLASS_ATTRIBUTES void  __hxcpp_set_minimum_free_space(int inBytes);
HXCPP_EXTERN_CLASS_ATTRIBUTES void  __hxcpp_set_target_free_space_percentage(int inPercentage);

// Finalizers from haxe code...
void  __hxcpp_gc_do_not_kill(Dynamic inObj);
void  __hxcpp_set_finalizer(Dynamic inObj, void *inFunction);
hx::Object *__hxcpp_get_next_zombie();

#ifdef HXCPP_TELEMETRY
void __hxcpp_set_hxt_finalizer(void* inObj, void *inFunc);
#endif

hx::Object *__hxcpp_weak_ref_create(Dynamic inObject);
hx::Object *__hxcpp_weak_ref_get(Dynamic inRef);


unsigned int __hxcpp_obj_hash(Dynamic inObj);
int __hxcpp_obj_id(Dynamic inObj);
hx::Object *__hxcpp_id_obj(int);






namespace hx
{
// Generic allocation routine.
// If inSize is small (<4k) it will be allocated from the immix pool.
// Larger, and it will be allocated from a separate memory pool
// inIsObject specifies whether "__Mark"  should be called on the resulting object
void *InternalNew(int inSize,bool inIsObject);

// Used internall - realloc array data
void *InternalRealloc(void *inData,int inSize);

// Const buffers are allocated outside the GC system, and do not require marking
// String buffers can optionally have a pre-computed hash appended with this method
void *InternalCreateConstBuffer(const void *inData,int inSize,bool inAddStringHash=false);

// Called after collection by an unspecified thread
typedef void (*finalizer)(hx::Object *v);

// Used internally by the runtime.
// The constructor will add this object to the internal list of finalizers.
// You must call "Mark" on this object within every collection loop to keep it alive,
//  otherwise the Gc system will call the finalizer and delete this object.
// This would typically be done in response to a "__Mark" call on another object
struct InternalFinalizer
{
   InternalFinalizer(hx::Object *inObj, finalizer inFinalizer=0);

   void Mark() { mUsed=true; }
   #ifdef HXCPP_VISIT_ALLOCS
   void Visit(VisitContext *__inCtx);
   #endif
   void Detach();

   bool      mUsed;
   bool      mValid;
   finalizer mFinalizer;
   hx::Object  *mObject;
};

// Attach a finalizer to any object allocation.  This can be called from haxe code, but be aware that
// you can't make any GC calls from the finalizer.
void  GCSetFinalizer( hx::Object *, hx::finalizer f );

// If another thread wants to do a collect, it will signal this variable.
// This automatically gets checked when you call "new", but if you are in long-running
//  loop with no new call, you might starve another thread if you to not check this.
//  0xffffffff = pause requested
extern int gPauseForCollect;


// Minimum total memory - used + buffer for new objects
extern int sgMinimumWorkingMemory;

// Minimum free memory - not counting used memory
extern int sgMinimumFreeSpace;

// Also ensure that the free memory is larger than this amount of used memory
extern int sgTargetFreeSpacePercentage;


// Call in response to a gPauseForCollect. Normally, this is done for you in "new"
void PauseForCollect();


// Used by WeakHash to work out if it needs to dispose its keys
bool IsWeakRefValid(hx::Object *inPtr);

// Used by CFFI to scan a block of memory for GC Pointers. May picks up random crap
//  that points to real, active objects.
void MarkConservative(int *inBottom, int *inTop,hx::MarkContext *__inCtx);


// Create/Remove a root.
// All statics are explicitly registered - this saves adding the whole data segment
//  to the collection list.
// It takes a pointer-pointer so it can move the contents, and the caller can change the contents
void GCAddRoot(hx::Object **inRoot);
void GCRemoveRoot(hx::Object **inRoot);


// This is used internally in hxcpp
// It calls InternalNew, and takes care of null-terminating the result
HX_CHAR *NewString(int inLen);

// The concept of 'private' is from the old conservative Gc method.
// Now with explicit marking, these functions do the same thing, which is
//  to allocate some GC memory and optionally copy the 'inData' into those bytes
HXCPP_EXTERN_CLASS_ATTRIBUTES void *NewGCBytes(void *inData,int inSize);
HXCPP_EXTERN_CLASS_ATTRIBUTES void *NewGCPrivate(void *inData,int inSize);

// Force a collect from the calling thread
// Only one thread should call this at a time
int InternalCollect(bool inMajor,bool inCompact);


// Disable the garbage collector.  It will try to increase its internal buffers to honour extra requests.
//  If it runs out of memory, it will actually try to do a collect.
void InternalEnableGC(bool inEnable);

// Record that fact that external memory has been allocated and associated with a haxe object
//  eg. BitmapData.  This will help the collector know when to collect
void GCChangeManagedMemory(int inDelta, const char *inWhy=0);

// Haxe threads can center GC free zones, where they can't make GC allocation calls, and should not mess with GC memory.
// This means that they do not need to pause while the GC collections happen, and other threads will not
//  wait for them to "check in" before collecting.  The standard runtime makes these calls around OS calls, such as "Sleep"
void EnterGCFreeZone();
void ExitGCFreeZone();

// Defined in Class.cpp, these function is called from the Gc to start the marking/visiting
void MarkClassStatics(hx::MarkContext *__inCtx);
#ifdef HXCPP_VISIT_ALLOCS
void VisitClassStatics(hx::VisitContext *__inCtx);
#endif


// Called by haxe/application code to mark allocations.
//  "Object" allocs will recursively call __Mark
#ifdef HXCPP_USE_STOCK_GC
inline void MarkAlloc(void *inPtr ,hx::MarkContext *__inCtx);
inline void MarkObjectAlloc(hx::Object *inPtr ,hx::MarkContext *__inCtx);
#else
void MarkAlloc(void *inPtr ,hx::MarkContext *__inCtx);
void MarkObjectAlloc(hx::Object *inPtr ,hx::MarkContext *__inCtx);
#endif

// Implemented differently for efficiency
void MarkObjectArray(hx::Object **inPtr, int inLength, hx::MarkContext *__inCtx);
void MarkStringArray(String *inPtr, int inLength, hx::MarkContext *__inCtx);

// Provide extra debug info to the marking routines
#ifdef HXCPP_DEBUG
HXCPP_EXTERN_CLASS_ATTRIBUTES void MarkSetMember(const char *inName ,hx::MarkContext *__inCtx);
HXCPP_EXTERN_CLASS_ATTRIBUTES void MarkPushClass(const char *inName ,hx::MarkContext *__inCtx);
HXCPP_EXTERN_CLASS_ATTRIBUTES void MarkPopClass(hx::MarkContext *__inCtx);
#endif


// Used by runtime if it is being paranoid about pointers.  It checks that the pointer is real and alive at last collect.
void GCCheckPointer(void *);


bool IsHaxeThread();
void SetTopOfStack(void *inTopOfStack,bool inForce=false);

// Called internally before and GC operations
void CommonInitAlloc();


// Threading ...
void RegisterNewThread(void *inTopOfStack);
void RegisterCurrentThread(void *inTopOfStack);
void UnregisterCurrentThread();
void GCPrepareMultiThreaded();




} // end namespace hx



// Inline code tied to the immix implementation

namespace hx
{

#define HX_USE_INLINE_IMMIX_OPERATOR_NEW

// Each line ast 128 bytes (2^7)
#define IMMIX_LINE_BITS    7
#define IMMIX_LINE_LEN     (1<<IMMIX_LINE_BITS)

// The size info is stored in the header 8 bits to the right
#define IMMIX_ALLOC_SIZE_SHIFT  8

// Indicates that __Mark must be called recursively
#define IMMIX_ALLOC_IS_CONTAINER   0x00800000


extern bool gMultiThreadMode;


class ImmixAllocator
{
public:
   virtual ~ImmixAllocator() {}
   virtual void *CallAlloc(int inSize,unsigned int inObjectFlags) = 0;

   int            spaceStart;
   int            spaceEnd;
   unsigned int   *allocStartFlags;
   unsigned char  *allocBase;
};

EXTERN_FAST_TLS_DATA(ImmixAllocator, tlsImmixAllocator);

extern ImmixAllocator *gMainThreadAlloc;
extern unsigned int gImmixStartFlag[128];
extern int gMarkID;
extern int gMarkIDWithContainer;
extern void BadImmixAlloc();


// The gPauseForCollect bits will turn spaceEnd negative, and so force the slow path
#ifndef HXCPP_SINGLE_THREADED_APP
   #define WITH_PAUSE_FOR_COLLECT_FLAG | hx::gPauseForCollect
#else
   #define WITH_PAUSE_FOR_COLLECT_FLAG
#endif



HXCPP_EXTERN_CLASS_ATTRIBUTES extern unsigned int gPrevMarkIdMask;

#ifdef HXCPP_USE_STOCK_GC

// Called only once it is determined that a new mark is required
HXCPP_EXTERN_CLASS_ATTRIBUTES void MarkAllocUnchecked(void *inPtr ,hx::MarkContext *__inCtx); 
HXCPP_EXTERN_CLASS_ATTRIBUTES void MarkObjectAllocUnchecked(hx::Object *inPtr ,hx::MarkContext *__inCtx);

inline void MarkAlloc(void *inPtr ,hx::MarkContext *__inCtx)
{
   // This will also skip const regions
   if ( ((unsigned int *)inPtr)[-1] & hx::gPrevMarkIdMask )
      MarkAllocUnchecked(inPtr,__inCtx);
}
inline void MarkObjectAlloc(hx::Object *inPtr ,hx::MarkContext *__inCtx)
{
   // This will also skip const regions
   if ( ((unsigned int *)inPtr)[-1] & hx::gPrevMarkIdMask )
      MarkObjectAllocUnchecked(inPtr,__inCtx);
}

#endif // HXCPP_USE_STOCK_GC


} // end namespace hx













// It was theoretically possible to redefine the MarkContext arg type (or skip it)
//  incase the particular GC scheme did not need it.  This may take a bit of extra
//  work to get going again

#define HX_MARK_ARG __inCtx
//#define HX_MARK_ADD_ARG ,__inCtx
#define HX_MARK_PARAMS hx::MarkContext *__inCtx
//#define HX_MARK_ADD_PARAMS ,hx::MarkContext *__inCtx

#ifdef HXCPP_VISIT_ALLOCS
#define HX_VISIT_ARG __inCtx
#define HX_VISIT_PARAMS hx::VisitContext *__inCtx
#else
#define HX_VISIT_ARG
#define HX_VISIT_PARAMS
#endif





// These macros add debug to the mark/visit calls if required
// They also perform some inline checking to avoid function calls if possible


#ifdef HXCPP_DEBUG

#define HX_MARK_MEMBER_NAME(x,name) { hx::MarkSetMember(name, __inCtx); hx::MarkMember(x, __inCtx ); }
#define HX_MARK_BEGIN_CLASS(x) hx::MarkPushClass(#x, __inCtx );
#define HX_MARK_END_CLASS() hx::MarkPopClass(__inCtx );
#define HX_MARK_MEMBER(x) { hx::MarkSetMember(0, __inCtx); hx::MarkMember(x, __inCtx ); }
#define HX_MARK_MEMBER_ARRAY(x,len) { hx::MarkSetMember(0, __inCtx); hx::MarkMemberArray(x, len, __inCtx ); }

#else

#define HX_MARK_MEMBER_NAME(x,name) hx::MarkMember(x, __inCtx )
#define HX_MARK_BEGIN_CLASS(x)
#define HX_MARK_END_CLASS()
#define HX_MARK_MEMBER(x) hx::MarkMember(x, __inCtx )
#define HX_MARK_MEMBER_ARRAY(x,len) hx::MarkMemberArray(x, len, __inCtx )

#endif

#define HX_MARK_OBJECT(ioPtr) if (ioPtr) hx::MarkObjectAlloc(ioPtr, __inCtx );



#ifdef HXCPP_USE_STOCK_GC
#define HX_MARK_STRING(ioPtr) \
   if (ioPtr) hx::MarkAlloc((void *)ioPtr, __inCtx );
#else
#define HX_MARK_STRING(ioPtr) \
    if (ioPtr && !(((unsigned int *)ioPtr)[-1] & HX_GC_CONST_ALLOC_BIT) ) hx::MarkAlloc((void *)ioPtr, __inCtx )
#endif

#define HX_MARK_ARRAY(ioPtr) { if (ioPtr) hx::MarkAlloc((void *)ioPtr, __inCtx ); }




#define HX_VISIT_MEMBER_NAME(x,name) hx::VisitMember(x, __inCtx )
#define HX_VISIT_MEMBER(x) hx::VisitMember(x, __inCtx )

#define HX_VISIT_OBJECT(ioPtr) \
  { if (ioPtr) __inCtx->visitObject( (hx::Object **)&ioPtr); }

#define HX_VISIT_STRING(ioPtr) \
   if (ioPtr && !(((unsigned int *)ioPtr)[-1] & HX_GC_CONST_ALLOC_BIT) ) __inCtx->visitAlloc((void **)&ioPtr);

#define HX_VISIT_ARRAY(ioPtr) { if (ioPtr) __inCtx->visitAlloc((void **)&ioPtr); }


// compiler extensions for ensuring locality of methods
#if defined(__GNUC__)
#  if defined(__APPLE__) || defined(__MACH__)
#    define HX_ATTRIBUTE_SECTION(s)     __attribute__((section("__TEXT," #s)))
#  else
#    define HX_ATTRIBUTE_SECTION(s)     __attribute__((section(#s)))
#  endif
#else
#  define HX_ATTRIBUTE_SECTION(s)   
#endif


#endif
=======
#ifndef HX_GC_H
#define HX_GC_H

#include <hx/Tls.h>
#include <stdio.h>

// Under the current scheme (as defined by HX_HCSTRING/HX_CSTRING in hxcpp.h)
//  each constant string data is prepended with a 4-byte header that says the string
//  is constant (ie, not part of GC) and whether there is(not) a pre-computed hash at
//  the end of the data.
// When HX_SMART_STRINGS is active, a bit says whether it is char16_t encoded.

#define HX_GC_CONST_ALLOC_BIT  0x80000000
#define HX_GC_CONST_ALLOC_MARK_BIT  0x80




// Tell compiler the extra functions are supported
#define HXCPP_GC_FUNCTIONS_1

// Function called by the haxe code...

#ifdef HXCPP_TELEMETRY
extern void __hxt_gc_new(hx::StackContext *inStack, void* obj, int inSize, const char *inName);
#endif


// Helpers for debugging code
HXCPP_EXTERN_CLASS_ATTRIBUTES void  __hxcpp_reachable(hx::Object *inKeep);
HXCPP_EXTERN_CLASS_ATTRIBUTES void  __hxcpp_enable(bool inEnable);
HXCPP_EXTERN_CLASS_ATTRIBUTES void  __hxcpp_collect(bool inMajor=true);
HXCPP_EXTERN_CLASS_ATTRIBUTES void   __hxcpp_gc_compact();
HXCPP_EXTERN_CLASS_ATTRIBUTES int   __hxcpp_gc_trace(hx::Class inClass, bool inPrint);
HXCPP_EXTERN_CLASS_ATTRIBUTES int   __hxcpp_gc_used_bytes();
HXCPP_EXTERN_CLASS_ATTRIBUTES double __hxcpp_gc_mem_info(int inWhat);
HXCPP_EXTERN_CLASS_ATTRIBUTES void  __hxcpp_enter_gc_free_zone();
HXCPP_EXTERN_CLASS_ATTRIBUTES void  __hxcpp_exit_gc_free_zone();
HXCPP_EXTERN_CLASS_ATTRIBUTES void  __hxcpp_gc_safe_point();
HXCPP_EXTERN_CLASS_ATTRIBUTES void  __hxcpp_spam_collects(int inEveryNCalls);
HXCPP_EXTERN_CLASS_ATTRIBUTES void  __hxcpp_set_minimum_working_memory(int inBytes);
HXCPP_EXTERN_CLASS_ATTRIBUTES void  __hxcpp_set_minimum_free_space(int inBytes);
HXCPP_EXTERN_CLASS_ATTRIBUTES void  __hxcpp_set_target_free_space_percentage(int inPercentage);
HXCPP_EXTERN_CLASS_ATTRIBUTES bool __hxcpp_is_const_string(const ::String &inString);
HXCPP_EXTERN_CLASS_ATTRIBUTES Dynamic _hx_gc_freeze(Dynamic inObject);

typedef void (hx::Object::*_hx_member_finalizer)(void);
HXCPP_EXTERN_CLASS_ATTRIBUTES void __hxcpp_add_member_finalizer(hx::Object *inObject, _hx_member_finalizer, bool inPin);

typedef void (*_hx_alloc_finalizer)(void *inPtr);
HXCPP_EXTERN_CLASS_ATTRIBUTES void __hxcpp_add_alloc_finalizer(void *inAlloc, _hx_alloc_finalizer, bool inPin);

template<typename T>
inline void _hx_add_finalizable( hx::ObjectPtr<T> inObj, bool inPin)
{
  _hx_member_finalizer finalizer = (_hx_member_finalizer)&T::finalize;
  __hxcpp_add_member_finalizer(inObj.mPtr, finalizer, inPin);
}
template<typename T>
inline void _hx_add_finalizable( T *inObj, bool inPin)
{
  _hx_member_finalizer finalizer = (_hx_member_finalizer)&T::finalize;
  __hxcpp_add_member_finalizer(inObj, finalizer, inPin);
}



template<typename T>
T _hx_allocate_extended(int inExtra)
{
   typedef typename T::Obj Obj;
   Obj *obj = new (inExtra) Obj();
   return obj;
}

/*
template<typename T>
inline void _hx_allocate_extended( hx::ObjectPtr<T> inObj, bool inPin)
*/


// Finalizers from haxe code...
void  __hxcpp_gc_do_not_kill(Dynamic inObj);

// This is the correctly typed version - no change of getting function proto wrong
void _hx_set_finalizer(Dynamic inObj, void (*inFunc)(Dynamic) );

void  __hxcpp_set_finalizer(Dynamic inObj, void *inFunction);
hx::Object *__hxcpp_get_next_zombie();

#ifdef HXCPP_TELEMETRY
void __hxcpp_set_hxt_finalizer(void* inObj, void *inFunc);
#endif

hx::Object *__hxcpp_weak_ref_create(Dynamic inObject);
hx::Object *__hxcpp_weak_ref_get(Dynamic inRef);


unsigned int __hxcpp_obj_hash(Dynamic inObj);
int __hxcpp_obj_id(Dynamic inObj);
hx::Object *__hxcpp_id_obj(int);






namespace hx
{
// Generic allocation routine.
// If inSize is small (<4k) it will be allocated from the immix pool.
// Larger, and it will be allocated from a separate memory pool
// inIsObject specifies whether "__Mark"  should be called on the resulting object
void *InternalNew(int inSize,bool inIsObject);

// Used internall - realloc array data
void *InternalRealloc(void *inData,int inSize,bool inAllowExpansion=false);

unsigned int ObjectSizeSafe(void *inData);

// Const buffers are allocated outside the GC system, and do not require marking
// String buffers can optionally have a pre-computed hash appended with this method
void *InternalCreateConstBuffer(const void *inData,int inSize,bool inAddStringHash=false);

// Called after collection by an unspecified thread
typedef void (*finalizer)(hx::Object *v);

// Used internally by the runtime.
// The constructor will add this object to the internal list of finalizers.
// If the parent object is not marked by the end of the collect, the finalizer will trigger.
struct InternalFinalizer
{
   InternalFinalizer(hx::Object *inObj, finalizer inFinalizer=0);

   #ifdef HXCPP_VISIT_ALLOCS
   void Visit(VisitContext *__inCtx);
   #endif
   void Detach();

   bool      mValid;
   finalizer mFinalizer;
   hx::Object  *mObject;
};

// Attach a finalizer to any object allocation.  This can be called from haxe code, but be aware that
// you can't make any GC calls from the finalizer.
void  GCSetFinalizer( hx::Object *, hx::finalizer f );

// If another thread wants to do a collect, it will signal this variable.
// This automatically gets checked when you call "new", but if you are in long-running
//  loop with no new call, you might starve another thread if you to not check this.
//  0xffffffff = pause requested
extern int gPauseForCollect;


// Minimum total memory - used + buffer for new objects
extern int sgMinimumWorkingMemory;

// Minimum free memory - not counting used memory
extern int sgMinimumFreeSpace;

// Also ensure that the free memory is larger than this amount of used memory
extern int sgTargetFreeSpacePercentage;


extern HXCPP_EXTERN_CLASS_ATTRIBUTES int gByteMarkID;

// Call in response to a gPauseForCollect. Normally, this is done for you in "new"
void PauseForCollect();


// Used by WeakHash to work out if it needs to dispose its keys
bool IsWeakRefValid(hx::Object *inPtr);
bool IsWeakRefValid(const HX_CHAR *inPtr);

// Used by CFFI to scan a block of memory for GC Pointers. May picks up random crap
//  that points to real, active objects.
void MarkConservative(int *inBottom, int *inTop,hx::MarkContext *__inCtx);


// Create/Remove a root.
// All statics are explicitly registered - this saves adding the whole data segment
//  to the collection list.
// It takes a pointer-pointer so it can move the contents, and the caller can change the contents
void GCAddRoot(hx::Object **inRoot);
void GCRemoveRoot(hx::Object **inRoot);


// This is used internally in hxcpp
// It calls InternalNew, and takes care of null-terminating the result
char *NewString(int inLen);

// The concept of 'private' is from the old conservative Gc method.
// Now with explicit marking, these functions do the same thing, which is
//  to allocate some GC memory and optionally copy the 'inData' into those bytes
HXCPP_EXTERN_CLASS_ATTRIBUTES void *NewGCBytes(void *inData,int inSize);
HXCPP_EXTERN_CLASS_ATTRIBUTES void *NewGCPrivate(void *inData,int inSize);

// Force a collect from the calling thread
// Only one thread should call this at a time
int InternalCollect(bool inMajor,bool inCompact);


// Disable the garbage collector.  It will try to increase its internal buffers to honour extra requests.
//  If it runs out of memory, it will actually try to do a collect.
void InternalEnableGC(bool inEnable);

// Record that fact that external memory has been allocated and associated with a haxe object
//  eg. BitmapData.  This will help the collector know when to collect
void GCChangeManagedMemory(int inDelta, const char *inWhy=0);

// Haxe threads can center GC free zones, where they can't make GC allocation calls, and should not mess with GC memory.
// This means that they do not need to pause while the GC collections happen, and other threads will not
//  wait for them to "check in" before collecting.  The standard runtime makes these calls around OS calls, such as "Sleep"
void EnterGCFreeZone();
void ExitGCFreeZone();

class HXCPP_EXTERN_CLASS_ATTRIBUTES AutoGCFreeZone
{
public:
	AutoGCFreeZone() : locked(true) { EnterGCFreeZone(); }
	~AutoGCFreeZone() { if (locked) ExitGCFreeZone(); }

	void close() { if (locked) ExitGCFreeZone(); locked = false; }

	bool locked;
};


// Defined in Class.cpp, these function is called from the Gc to start the marking/visiting
void MarkClassStatics(hx::MarkContext *__inCtx);
#ifdef HXCPP_VISIT_ALLOCS
void VisitClassStatics(hx::VisitContext *__inCtx);
#endif


// Called by haxe/application code to mark allocations.
//  "Object" allocs will recursively call __Mark
inline void MarkAlloc(void *inPtr ,hx::MarkContext *__inCtx);
inline void MarkObjectAlloc(hx::Object *inPtr ,hx::MarkContext *__inCtx);

// Implemented differently for efficiency
void MarkObjectArray(hx::Object **inPtr, int inLength, hx::MarkContext *__inCtx);
void MarkStringArray(String *inPtr, int inLength, hx::MarkContext *__inCtx);

// Provide extra debug info to the marking routines
#ifdef HXCPP_DEBUG
HXCPP_EXTERN_CLASS_ATTRIBUTES void MarkSetMember(const char *inName ,hx::MarkContext *__inCtx);
HXCPP_EXTERN_CLASS_ATTRIBUTES void MarkPushClass(const char *inName ,hx::MarkContext *__inCtx);
HXCPP_EXTERN_CLASS_ATTRIBUTES void MarkPopClass(hx::MarkContext *__inCtx);
#endif


// Used by runtime if it is being paranoid about pointers.  It checks that the pointer is real and alive at last collect.
void GCCheckPointer(void *);
void GCOnNewPointer(void *);


void SetTopOfStack(void *inTopOfStack,bool inForce=false);

// Called internally before and GC operations
void CommonInitAlloc();


// Threading ...
void RegisterNewThread(void *inTopOfStack);
void RegisterCurrentThread(void *inTopOfStack);
void UnregisterCurrentThread();
void GCPrepareMultiThreaded();




} // end namespace hx


// Inline code tied to the immix implementation

namespace hx
{

#define HX_USE_INLINE_IMMIX_OPERATOR_NEW

//#define HX_STACK_CTX ::hx::ImmixAllocator *_hx_stack_ctx =  hx::gMultiThreadMode ? hx::tlsImmixAllocator : hx::gMainThreadAlloc;


// Each line ast 128 bytes (2^7)
#define IMMIX_LINE_BITS    7
#define IMMIX_LINE_LEN     (1<<IMMIX_LINE_BITS)

#define HX_GC_REMEMBERED          0x40

// The size info is stored in the header 8 bits to the right
#define IMMIX_ALLOC_SIZE_SHIFT  6

// Indicates that __Mark must be called recursively
#define IMMIX_ALLOC_IS_CONTAINER   0x00800000
// String is char16_t type
#define HX_GC_STRING_CHAR16_T      0x00200000
// String has hash data at end
#define HX_GC_STRING_HASH          0x00100000

#define HX_GC_STRING_HASH_BIT      0x10

#ifdef HXCPP_BIG_ENDIAN
   #define HX_GC_STRING_HASH_OFFSET        -3
   #define HX_GC_CONST_ALLOC_MARK_OFFSET   -4
   #define HX_ENDIAN_MARK_ID_BYTE        -4
#else
   #define HX_GC_STRING_HASH_OFFSET        -2
   #define HX_GC_CONST_ALLOC_MARK_OFFSET   -1
   #define HX_ENDIAN_MARK_ID_BYTE       -1
#endif

extern bool gMultiThreadMode;



// The gPauseForCollect bits will turn spaceEnd negative, and so force the slow path
#ifndef HXCPP_SINGLE_THREADED_APP
   #define WITH_PAUSE_FOR_COLLECT_FLAG | hx::gPauseForCollect
#else
   #define WITH_PAUSE_FOR_COLLECT_FLAG
#endif



class StackContext;

EXTERN_FAST_TLS_DATA(StackContext, tlsStackContext);

extern StackContext *gMainThreadContext;

extern unsigned int gImmixStartFlag[128];
extern int gMarkID;
extern int gMarkIDWithContainer;
extern void BadImmixAlloc();


class ImmixAllocator
{
public:
   virtual ~ImmixAllocator() {}
   virtual void *CallAlloc(int inSize,unsigned int inObjectFlags) = 0;
   virtual void SetupStack() = 0;

   #ifdef HXCPP_GC_NURSERY
   unsigned char  *spaceFirst;
   unsigned char  *spaceOversize;
   #else
   int            spaceStart;
   int            spaceEnd;
   #endif
   unsigned int   *allocStartFlags;
   unsigned char  *allocBase;



   // These allocate the function using the garbage-colleced malloc
   inline static void *alloc(ImmixAllocator *alloc, size_t inSize, bool inContainer, const char *inName )
   {
      #ifdef HXCPP_GC_NURSERY

         unsigned char *buffer = alloc->spaceFirst;
         unsigned char *end = buffer + (inSize + 4);

         if ( end > alloc->spaceOversize )
         {
            // Fall back to external method
            buffer = (unsigned char *)alloc->CallAlloc(inSize, inContainer ? IMMIX_ALLOC_IS_CONTAINER : 0);
         }
         else
         {
            alloc->spaceFirst = end;

            if (inContainer)
               ((unsigned int *)buffer)[-1] = inSize | IMMIX_ALLOC_IS_CONTAINER;
            else
               ((unsigned int *)buffer)[-1] = inSize;
         }

         #ifdef HXCPP_TELEMETRY
         __hxt_gc_new((hx::StackContext *)alloc,buffer, inSize, inName);
         #endif

         return buffer;

      #else
         #ifndef HXCPP_ALIGN_ALLOC
            // Inline the fast-path if we can
            // We know the object can hold a pointer (vtable) and that the size is int-aligned
            int start = alloc->spaceStart;
            int end = start + sizeof(int) + inSize;

            if ( end <= alloc->spaceEnd )
            {
               alloc->spaceStart = end;

               unsigned int *buffer = (unsigned int *)(alloc->allocBase + start);

               int startRow = start>>IMMIX_LINE_BITS;

               alloc->allocStartFlags[ startRow ] |= gImmixStartFlag[start&127];

               if (inContainer)
                  *buffer++ =  (( (end+(IMMIX_LINE_LEN-1))>>IMMIX_LINE_BITS) -startRow) |
                               (inSize<<IMMIX_ALLOC_SIZE_SHIFT) |
                               hx::gMarkIDWithContainer;
               else
                  *buffer++ =  (( (end+(IMMIX_LINE_LEN-1))>>IMMIX_LINE_BITS) -startRow) |
                               (inSize<<IMMIX_ALLOC_SIZE_SHIFT) |
                               hx::gMarkID;

               #if defined(HXCPP_GC_CHECK_POINTER) && defined(HXCPP_GC_DEBUG_ALWAYS_MOVE)
               hx::GCOnNewPointer(buffer);
               #endif

               #ifdef HXCPP_TELEMETRY
               __hxt_gc_new((hx::StackContext *)alloc,buffer, inSize, inName);
               #endif
               return buffer;
            }
         #endif // HXCPP_ALIGN_ALLOC

         // Fall back to external method
         void *result = alloc->CallAlloc(inSize, inContainer ? IMMIX_ALLOC_IS_CONTAINER : 0);

         #ifdef HXCPP_TELEMETRY
            __hxt_gc_new((hx::StackContext *)alloc,result, inSize, inName);
         #endif

         return result;
      #endif // HXCPP_GC_NURSERY
   }
};

typedef ImmixAllocator GcAllocator;
typedef ImmixAllocator Ctx;


#ifdef HXCPP_GC_GENERATIONAL
  #define HX_OBJ_WB_CTX(obj,value,ctx) { \
        unsigned char &mark =  ((unsigned char *)(obj))[ HX_ENDIAN_MARK_ID_BYTE]; \
        if (mark == hx::gByteMarkID && value && !((unsigned char *)(value))[ HX_ENDIAN_MARK_ID_BYTE  ] ) { \
            mark|=HX_GC_REMEMBERED; \
            ctx->pushReferrer(obj); \
     } }
  #define HX_OBJ_WB_PESSIMISTIC_CTX(obj,ctx) { \
     unsigned char &mark =  ((unsigned char *)(obj))[ HX_ENDIAN_MARK_ID_BYTE]; \
     if (mark == hx::gByteMarkID)  { \
        mark|=HX_GC_REMEMBERED; \
        ctx->pushReferrer(obj); \
     } }
  // I'm not sure if this will ever trigger...
  #define HX_OBJ_WB_NEW_MARKED_OBJECT(obj) { \
     if (((unsigned char *)(obj))[ HX_ENDIAN_MARK_ID_BYTE]==hx::gByteMarkID) hx::NewMarkedObject(obj); \
  }
#else
  #define HX_OBJ_WB_CTX(obj,value,ctx)
  #define HX_OBJ_WB_PESSIMISTIC_CTX(obj,ctx)
  #define HX_OBJ_WB_NEW_MARKED_OBJECT(obj)
#endif

#define HX_OBJ_WB(obj,value) HX_OBJ_WB_CTX(obj,value,_hx_ctx)
#define HX_ARRAY_WB(array,index,value) HX_OBJ_WB(array,value)
#define HX_OBJ_WB_PESSIMISTIC(obj) HX_OBJ_WB_PESSIMISTIC_CTX(obj,_hx_ctx)
#define HX_OBJ_WB_GET(obj,value) HX_OBJ_WB_CTX(obj,value,HX_CTX_GET)
#define HX_OBJ_WB_PESSIMISTIC_GET(obj) HX_OBJ_WB_PESSIMISTIC_CTX(obj,HX_CTX_GET)

HXCPP_EXTERN_CLASS_ATTRIBUTES extern unsigned int gPrevMarkIdMask;

// Called only once it is determined that a new mark is required
HXCPP_EXTERN_CLASS_ATTRIBUTES void MarkAllocUnchecked(void *inPtr ,hx::MarkContext *__inCtx); 
HXCPP_EXTERN_CLASS_ATTRIBUTES void MarkObjectAllocUnchecked(hx::Object *inPtr ,hx::MarkContext *__inCtx);
HXCPP_EXTERN_CLASS_ATTRIBUTES void NewMarkedObject(hx::Object *inPtr);

inline void MarkAlloc(void *inPtr ,hx::MarkContext *__inCtx)
{
   #ifdef EMSCRIPTEN
   // Unaligned must be constants...
   if ( !( ((size_t)inPtr) & 3) )
   #endif
   // This will also skip const regions
   if ( !(((unsigned int *)inPtr)[-1] & gPrevMarkIdMask) )
      MarkAllocUnchecked(inPtr,__inCtx);
}
inline void MarkObjectAlloc(hx::Object *inPtr ,hx::MarkContext *__inCtx)
{
   #ifdef EMSCRIPTEN
   // Unaligned must be constants...
   if ( !( ((size_t)inPtr) & 3) )
   #endif
   // This will also skip const regions
   if ( !(((unsigned int *)inPtr)[-1] & gPrevMarkIdMask) )
      MarkObjectAllocUnchecked(inPtr,__inCtx);
}


} // end namespace hx




// It was theoretically possible to redefine the MarkContext arg type (or skip it)
//  incase the particular GC scheme did not need it.  This may take a bit of extra
//  work to get going again

#define HX_MARK_ARG __inCtx
//#define HX_MARK_ADD_ARG ,__inCtx
#define HX_MARK_PARAMS hx::MarkContext *__inCtx
//#define HX_MARK_ADD_PARAMS ,hx::MarkContext *__inCtx

#ifdef HXCPP_VISIT_ALLOCS
#define HX_VISIT_ARG __inCtx
#define HX_VISIT_PARAMS hx::VisitContext *__inCtx
#else
#define HX_VISIT_ARG
#define HX_VISIT_PARAMS
#endif





// These macros add debug to the mark/visit calls if required
// They also perform some inline checking to avoid function calls if possible


#ifdef HXCPP_DEBUG

#define HX_MARK_MEMBER_NAME(x,name) { hx::MarkSetMember(name, __inCtx); hx::MarkMember(x, __inCtx ); }
#define HX_MARK_BEGIN_CLASS(x) hx::MarkPushClass(#x, __inCtx );
#define HX_MARK_END_CLASS() hx::MarkPopClass(__inCtx );
#define HX_MARK_MEMBER(x) { hx::MarkSetMember(0, __inCtx); hx::MarkMember(x, __inCtx ); }
#define HX_MARK_MEMBER_ARRAY(x,len) { hx::MarkSetMember(0, __inCtx); hx::MarkMemberArray(x, len, __inCtx ); }

#else

#define HX_MARK_MEMBER_NAME(x,name) hx::MarkMember(x, __inCtx )
#define HX_MARK_BEGIN_CLASS(x)
#define HX_MARK_END_CLASS()
#define HX_MARK_MEMBER(x) hx::MarkMember(x, __inCtx )
#define HX_MARK_MEMBER_ARRAY(x,len) hx::MarkMemberArray(x, len, __inCtx )

#endif

#define HX_MARK_OBJECT(ioPtr) if (ioPtr) hx::MarkObjectAlloc(ioPtr, __inCtx );




#define HX_MARK_STRING(ioPtr) \
   if (ioPtr) hx::MarkAlloc((void *)ioPtr, __inCtx );

#define HX_MARK_ARRAY(ioPtr) { if (ioPtr) hx::MarkAlloc((void *)ioPtr, __inCtx ); }




#define HX_VISIT_MEMBER_NAME(x,name) hx::VisitMember(x, __inCtx )
#define HX_VISIT_MEMBER(x) hx::VisitMember(x, __inCtx )

#define HX_VISIT_OBJECT(ioPtr) \
  { if (ioPtr && !(((unsigned char *)ioPtr)[HX_GC_CONST_ALLOC_MARK_OFFSET] & HX_GC_CONST_ALLOC_MARK_BIT) ) __inCtx->visitObject( (hx::Object **)&ioPtr); }

#define HX_VISIT_STRING(ioPtr) \
   if (ioPtr && !(((unsigned char *)ioPtr)[HX_GC_CONST_ALLOC_MARK_OFFSET] & HX_GC_CONST_ALLOC_MARK_BIT) ) __inCtx->visitAlloc((void **)&ioPtr);

#define HX_VISIT_ARRAY(ioPtr) { if (ioPtr) __inCtx->visitAlloc((void **)&ioPtr); }







#endif

>>>>>>> 07c96253
<|MERGE_RESOLUTION|>--- conflicted
+++ resolved
@@ -1,23 +1,18 @@
-<<<<<<< HEAD
 #ifndef HX_GC_H
 #define HX_GC_H
 
 #include <hx/Tls.h>
+#include <stdio.h>
 
 // Under the current scheme (as defined by HX_HCSTRING/HX_CSTRING in hxcpp.h)
 //  each constant string data is prepended with a 4-byte header that says the string
 //  is constant (ie, not part of GC) and whether there is(not) a pre-computed hash at
 //  the end of the data.
+// When HX_SMART_STRINGS is active, a bit says whether it is char16_t encoded.
 
 #define HX_GC_CONST_ALLOC_BIT  0x80000000
 #define HX_GC_CONST_ALLOC_MARK_BIT  0x80
-#define HX_GC_NO_STRING_HASH   0x40000000
-#define HX_GC_NO_HASH_MASK     (HX_GC_CONST_ALLOC_BIT | HX_GC_NO_STRING_HASH)
-
-// Must allign allocs to 8 bytes to match floating point requirement?
-#ifdef HXCPP_ALIGN_FLOAT
-   #define HXCPP_ALIGN_ALLOC
-#endif
+
 
 
 
@@ -26,6 +21,10 @@
 
 // Function called by the haxe code...
 
+#ifdef HXCPP_TELEMETRY
+extern void __hxt_gc_new(hx::StackContext *inStack, void* obj, int inSize, const char *inName);
+#endif
+
 
 // Helpers for debugging code
 HXCPP_EXTERN_CLASS_ATTRIBUTES void  __hxcpp_reachable(hx::Object *inKeep);
@@ -34,7 +33,7 @@
 HXCPP_EXTERN_CLASS_ATTRIBUTES void   __hxcpp_gc_compact();
 HXCPP_EXTERN_CLASS_ATTRIBUTES int   __hxcpp_gc_trace(hx::Class inClass, bool inPrint);
 HXCPP_EXTERN_CLASS_ATTRIBUTES int   __hxcpp_gc_used_bytes();
-HXCPP_EXTERN_CLASS_ATTRIBUTES int   __hxcpp_gc_mem_info(int inWhat);
+HXCPP_EXTERN_CLASS_ATTRIBUTES double __hxcpp_gc_mem_info(int inWhat);
 HXCPP_EXTERN_CLASS_ATTRIBUTES void  __hxcpp_enter_gc_free_zone();
 HXCPP_EXTERN_CLASS_ATTRIBUTES void  __hxcpp_exit_gc_free_zone();
 HXCPP_EXTERN_CLASS_ATTRIBUTES void  __hxcpp_gc_safe_point();
@@ -42,9 +41,50 @@
 HXCPP_EXTERN_CLASS_ATTRIBUTES void  __hxcpp_set_minimum_working_memory(int inBytes);
 HXCPP_EXTERN_CLASS_ATTRIBUTES void  __hxcpp_set_minimum_free_space(int inBytes);
 HXCPP_EXTERN_CLASS_ATTRIBUTES void  __hxcpp_set_target_free_space_percentage(int inPercentage);
+HXCPP_EXTERN_CLASS_ATTRIBUTES bool __hxcpp_is_const_string(const ::String &inString);
+HXCPP_EXTERN_CLASS_ATTRIBUTES Dynamic _hx_gc_freeze(Dynamic inObject);
+
+typedef void (hx::Object::*_hx_member_finalizer)(void);
+HXCPP_EXTERN_CLASS_ATTRIBUTES void __hxcpp_add_member_finalizer(hx::Object *inObject, _hx_member_finalizer, bool inPin);
+
+typedef void (*_hx_alloc_finalizer)(void *inPtr);
+HXCPP_EXTERN_CLASS_ATTRIBUTES void __hxcpp_add_alloc_finalizer(void *inAlloc, _hx_alloc_finalizer, bool inPin);
+
+template<typename T>
+inline void _hx_add_finalizable( hx::ObjectPtr<T> inObj, bool inPin)
+{
+  _hx_member_finalizer finalizer = (_hx_member_finalizer)&T::finalize;
+  __hxcpp_add_member_finalizer(inObj.mPtr, finalizer, inPin);
+}
+template<typename T>
+inline void _hx_add_finalizable( T *inObj, bool inPin)
+{
+  _hx_member_finalizer finalizer = (_hx_member_finalizer)&T::finalize;
+  __hxcpp_add_member_finalizer(inObj, finalizer, inPin);
+}
+
+
+
+template<typename T>
+T _hx_allocate_extended(int inExtra)
+{
+   typedef typename T::Obj Obj;
+   Obj *obj = new (inExtra) Obj();
+   return obj;
+}
+
+/*
+template<typename T>
+inline void _hx_allocate_extended( hx::ObjectPtr<T> inObj, bool inPin)
+*/
+
 
 // Finalizers from haxe code...
 void  __hxcpp_gc_do_not_kill(Dynamic inObj);
+
+// This is the correctly typed version - no change of getting function proto wrong
+void _hx_set_finalizer(Dynamic inObj, void (*inFunc)(Dynamic) );
+
 void  __hxcpp_set_finalizer(Dynamic inObj, void *inFunction);
 hx::Object *__hxcpp_get_next_zombie();
 
@@ -74,7 +114,9 @@
 void *InternalNew(int inSize,bool inIsObject);
 
 // Used internall - realloc array data
-void *InternalRealloc(void *inData,int inSize);
+void *InternalRealloc(void *inData,int inSize,bool inAllowExpansion=false);
+
+unsigned int ObjectSizeSafe(void *inData);
 
 // Const buffers are allocated outside the GC system, and do not require marking
 // String buffers can optionally have a pre-computed hash appended with this method
@@ -85,20 +127,16 @@
 
 // Used internally by the runtime.
 // The constructor will add this object to the internal list of finalizers.
-// You must call "Mark" on this object within every collection loop to keep it alive,
-//  otherwise the Gc system will call the finalizer and delete this object.
-// This would typically be done in response to a "__Mark" call on another object
+// If the parent object is not marked by the end of the collect, the finalizer will trigger.
 struct InternalFinalizer
 {
    InternalFinalizer(hx::Object *inObj, finalizer inFinalizer=0);
 
-   void Mark() { mUsed=true; }
    #ifdef HXCPP_VISIT_ALLOCS
    void Visit(VisitContext *__inCtx);
    #endif
    void Detach();
 
-   bool      mUsed;
    bool      mValid;
    finalizer mFinalizer;
    hx::Object  *mObject;
@@ -125,12 +163,15 @@
 extern int sgTargetFreeSpacePercentage;
 
 
+extern HXCPP_EXTERN_CLASS_ATTRIBUTES int gByteMarkID;
+
 // Call in response to a gPauseForCollect. Normally, this is done for you in "new"
 void PauseForCollect();
 
 
 // Used by WeakHash to work out if it needs to dispose its keys
 bool IsWeakRefValid(hx::Object *inPtr);
+bool IsWeakRefValid(const HX_CHAR *inPtr);
 
 // Used by CFFI to scan a block of memory for GC Pointers. May picks up random crap
 //  that points to real, active objects.
@@ -147,7 +188,7 @@
 
 // This is used internally in hxcpp
 // It calls InternalNew, and takes care of null-terminating the result
-HX_CHAR *NewString(int inLen);
+char *NewString(int inLen);
 
 // The concept of 'private' is from the old conservative Gc method.
 // Now with explicit marking, these functions do the same thing, which is
@@ -174,6 +215,18 @@
 void EnterGCFreeZone();
 void ExitGCFreeZone();
 
+class HXCPP_EXTERN_CLASS_ATTRIBUTES AutoGCFreeZone
+{
+public:
+	AutoGCFreeZone() : locked(true) { EnterGCFreeZone(); }
+	~AutoGCFreeZone() { if (locked) ExitGCFreeZone(); }
+
+	void close() { if (locked) ExitGCFreeZone(); locked = false; }
+
+	bool locked;
+};
+
+
 // Defined in Class.cpp, these function is called from the Gc to start the marking/visiting
 void MarkClassStatics(hx::MarkContext *__inCtx);
 #ifdef HXCPP_VISIT_ALLOCS
@@ -205,6 +258,7 @@
 
 // Used by runtime if it is being paranoid about pointers.  It checks that the pointer is real and alive at last collect.
 void GCCheckPointer(void *);
+void GCOnNewPointer(void *);
 
 
 bool IsHaxeThread();
@@ -226,7 +280,6 @@
 } // end namespace hx
 
 
-
 // Inline code tied to the immix implementation
 
 namespace hx
@@ -234,49 +287,191 @@
 
 #define HX_USE_INLINE_IMMIX_OPERATOR_NEW
 
+//#define HX_STACK_CTX ::hx::ImmixAllocator *_hx_stack_ctx =  hx::gMultiThreadMode ? hx::tlsImmixAllocator : hx::gMainThreadAlloc;
+
+
 // Each line ast 128 bytes (2^7)
 #define IMMIX_LINE_BITS    7
 #define IMMIX_LINE_LEN     (1<<IMMIX_LINE_BITS)
 
+#define HX_GC_REMEMBERED          0x40
+
 // The size info is stored in the header 8 bits to the right
-#define IMMIX_ALLOC_SIZE_SHIFT  8
+#define IMMIX_ALLOC_SIZE_SHIFT  6
 
 // Indicates that __Mark must be called recursively
 #define IMMIX_ALLOC_IS_CONTAINER   0x00800000
-
+// String is char16_t type
+#define HX_GC_STRING_CHAR16_T      0x00200000
+// String has hash data at end
+#define HX_GC_STRING_HASH          0x00100000
+
+#define HX_GC_STRING_HASH_BIT      0x10
+
+#ifdef HXCPP_BIG_ENDIAN
+   #define HX_GC_STRING_HASH_OFFSET        -3
+   #define HX_GC_CONST_ALLOC_MARK_OFFSET   -4
+   #define HX_ENDIAN_MARK_ID_BYTE        -4
+#else
+   #define HX_GC_STRING_HASH_OFFSET        -2
+   #define HX_GC_CONST_ALLOC_MARK_OFFSET   -1
+   #define HX_ENDIAN_MARK_ID_BYTE       -1
+#endif
 
 extern bool gMultiThreadMode;
 
 
+
+// The gPauseForCollect bits will turn spaceEnd negative, and so force the slow path
+#ifndef HXCPP_SINGLE_THREADED_APP
+   #define WITH_PAUSE_FOR_COLLECT_FLAG | hx::gPauseForCollect
+#else
+   #define WITH_PAUSE_FOR_COLLECT_FLAG
+#endif
+
+
+
+class StackContext;
+
+EXTERN_FAST_TLS_DATA(StackContext, tlsStackContext);
+
+extern StackContext *gMainThreadContext;
+
+extern unsigned int gImmixStartFlag[128];
+extern int gMarkID;
+extern int gMarkIDWithContainer;
+extern void BadImmixAlloc();
+
+
 class ImmixAllocator
 {
 public:
    virtual ~ImmixAllocator() {}
    virtual void *CallAlloc(int inSize,unsigned int inObjectFlags) = 0;
-
+   virtual void SetupStack() = 0;
+
+   #ifdef HXCPP_GC_NURSERY
+   unsigned char  *spaceFirst;
+   unsigned char  *spaceOversize;
+   #else
    int            spaceStart;
    int            spaceEnd;
+   #endif
    unsigned int   *allocStartFlags;
    unsigned char  *allocBase;
-};
-
-EXTERN_FAST_TLS_DATA(ImmixAllocator, tlsImmixAllocator);
-
-extern ImmixAllocator *gMainThreadAlloc;
-extern unsigned int gImmixStartFlag[128];
-extern int gMarkID;
-extern int gMarkIDWithContainer;
-extern void BadImmixAlloc();
-
-
-// The gPauseForCollect bits will turn spaceEnd negative, and so force the slow path
-#ifndef HXCPP_SINGLE_THREADED_APP
-   #define WITH_PAUSE_FOR_COLLECT_FLAG | hx::gPauseForCollect
+
+
+
+   // These allocate the function using the garbage-colleced malloc
+   inline static void *alloc(ImmixAllocator *alloc, size_t inSize, bool inContainer, const char *inName )
+   {
+      #ifdef HXCPP_GC_NURSERY
+
+         unsigned char *buffer = alloc->spaceFirst;
+         unsigned char *end = buffer + (inSize + 4);
+
+         if ( end > alloc->spaceOversize )
+         {
+            // Fall back to external method
+            buffer = (unsigned char *)alloc->CallAlloc(inSize, inContainer ? IMMIX_ALLOC_IS_CONTAINER : 0);
+         }
+         else
+         {
+            alloc->spaceFirst = end;
+
+            if (inContainer)
+               ((unsigned int *)buffer)[-1] = inSize | IMMIX_ALLOC_IS_CONTAINER;
+            else
+               ((unsigned int *)buffer)[-1] = inSize;
+         }
+
+         #ifdef HXCPP_TELEMETRY
+         __hxt_gc_new((hx::StackContext *)alloc,buffer, inSize, inName);
+         #endif
+
+         return buffer;
+
+      #else
+         #ifndef HXCPP_ALIGN_ALLOC
+            // Inline the fast-path if we can
+            // We know the object can hold a pointer (vtable) and that the size is int-aligned
+            int start = alloc->spaceStart;
+            int end = start + sizeof(int) + inSize;
+
+            if ( end <= alloc->spaceEnd )
+            {
+               alloc->spaceStart = end;
+
+               unsigned int *buffer = (unsigned int *)(alloc->allocBase + start);
+
+               int startRow = start>>IMMIX_LINE_BITS;
+
+               alloc->allocStartFlags[ startRow ] |= gImmixStartFlag[start&127];
+
+               if (inContainer)
+                  *buffer++ =  (( (end+(IMMIX_LINE_LEN-1))>>IMMIX_LINE_BITS) -startRow) |
+                               (inSize<<IMMIX_ALLOC_SIZE_SHIFT) |
+                               hx::gMarkIDWithContainer;
+               else
+                  *buffer++ =  (( (end+(IMMIX_LINE_LEN-1))>>IMMIX_LINE_BITS) -startRow) |
+                               (inSize<<IMMIX_ALLOC_SIZE_SHIFT) |
+                               hx::gMarkID;
+
+               #if defined(HXCPP_GC_CHECK_POINTER) && defined(HXCPP_GC_DEBUG_ALWAYS_MOVE)
+               hx::GCOnNewPointer(buffer);
+               #endif
+
+               #ifdef HXCPP_TELEMETRY
+               __hxt_gc_new((hx::StackContext *)alloc,buffer, inSize, inName);
+               #endif
+               return buffer;
+            }
+         #endif // HXCPP_ALIGN_ALLOC
+
+         // Fall back to external method
+         void *result = alloc->CallAlloc(inSize, inContainer ? IMMIX_ALLOC_IS_CONTAINER : 0);
+
+         #ifdef HXCPP_TELEMETRY
+            __hxt_gc_new((hx::StackContext *)alloc,result, inSize, inName);
+         #endif
+
+         return result;
+      #endif // HXCPP_GC_NURSERY
+   }
+};
+
+typedef ImmixAllocator GcAllocator;
+typedef ImmixAllocator Ctx;
+
+
+#ifdef HXCPP_GC_GENERATIONAL
+  #define HX_OBJ_WB_CTX(obj,value,ctx) { \
+        unsigned char &mark =  ((unsigned char *)(obj))[ HX_ENDIAN_MARK_ID_BYTE]; \
+        if (mark == hx::gByteMarkID && value && !((unsigned char *)(value))[ HX_ENDIAN_MARK_ID_BYTE  ] ) { \
+            mark|=HX_GC_REMEMBERED; \
+            ctx->pushReferrer(obj); \
+     } }
+  #define HX_OBJ_WB_PESSIMISTIC_CTX(obj,ctx) { \
+     unsigned char &mark =  ((unsigned char *)(obj))[ HX_ENDIAN_MARK_ID_BYTE]; \
+     if (mark == hx::gByteMarkID)  { \
+        mark|=HX_GC_REMEMBERED; \
+        ctx->pushReferrer(obj); \
+     } }
+  // I'm not sure if this will ever trigger...
+  #define HX_OBJ_WB_NEW_MARKED_OBJECT(obj) { \
+     if (((unsigned char *)(obj))[ HX_ENDIAN_MARK_ID_BYTE]==hx::gByteMarkID) hx::NewMarkedObject(obj); \
+  }
 #else
-   #define WITH_PAUSE_FOR_COLLECT_FLAG
-#endif
-
-
+  #define HX_OBJ_WB_CTX(obj,value,ctx)
+  #define HX_OBJ_WB_PESSIMISTIC_CTX(obj,ctx)
+  #define HX_OBJ_WB_NEW_MARKED_OBJECT(obj)
+#endif
+
+#define HX_OBJ_WB(obj,value) HX_OBJ_WB_CTX(obj,value,_hx_ctx)
+#define HX_ARRAY_WB(array,index,value) HX_OBJ_WB(array,value)
+#define HX_OBJ_WB_PESSIMISTIC(obj) HX_OBJ_WB_PESSIMISTIC_CTX(obj,_hx_ctx)
+#define HX_OBJ_WB_GET(obj,value) HX_OBJ_WB_CTX(obj,value,HX_CTX_GET)
+#define HX_OBJ_WB_PESSIMISTIC_GET(obj) HX_OBJ_WB_PESSIMISTIC_CTX(obj,HX_CTX_GET)
 
 HXCPP_EXTERN_CLASS_ATTRIBUTES extern unsigned int gPrevMarkIdMask;
 
@@ -285,17 +480,26 @@
 // Called only once it is determined that a new mark is required
 HXCPP_EXTERN_CLASS_ATTRIBUTES void MarkAllocUnchecked(void *inPtr ,hx::MarkContext *__inCtx); 
 HXCPP_EXTERN_CLASS_ATTRIBUTES void MarkObjectAllocUnchecked(hx::Object *inPtr ,hx::MarkContext *__inCtx);
+HXCPP_EXTERN_CLASS_ATTRIBUTES void NewMarkedObject(hx::Object *inPtr);
 
 inline void MarkAlloc(void *inPtr ,hx::MarkContext *__inCtx)
 {
+   #ifdef EMSCRIPTEN
+   // Unaligned must be constants...
+   if ( !( ((size_t)inPtr) & 3) )
+   #endif
    // This will also skip const regions
-   if ( ((unsigned int *)inPtr)[-1] & hx::gPrevMarkIdMask )
+   if ( !(((unsigned int *)inPtr)[-1] & gPrevMarkIdMask) )
       MarkAllocUnchecked(inPtr,__inCtx);
 }
 inline void MarkObjectAlloc(hx::Object *inPtr ,hx::MarkContext *__inCtx)
 {
+   #ifdef EMSCRIPTEN
+   // Unaligned must be constants...
+   if ( !( ((size_t)inPtr) & 3) )
+   #endif
    // This will also skip const regions
-   if ( ((unsigned int *)inPtr)[-1] & hx::gPrevMarkIdMask )
+   if ( !(((unsigned int *)inPtr)[-1] & gPrevMarkIdMask) )
       MarkObjectAllocUnchecked(inPtr,__inCtx);
 }
 
@@ -303,15 +507,6 @@
 
 
 } // end namespace hx
-
-
-
-
-
-
-
-
-
 
 
 
@@ -380,10 +575,10 @@
 #define HX_VISIT_MEMBER(x) hx::VisitMember(x, __inCtx )
 
 #define HX_VISIT_OBJECT(ioPtr) \
-  { if (ioPtr) __inCtx->visitObject( (hx::Object **)&ioPtr); }
+  { if (ioPtr && !(((unsigned char *)ioPtr)[HX_GC_CONST_ALLOC_MARK_OFFSET] & HX_GC_CONST_ALLOC_MARK_BIT) ) __inCtx->visitObject( (hx::Object **)&ioPtr); }
 
 #define HX_VISIT_STRING(ioPtr) \
-   if (ioPtr && !(((unsigned int *)ioPtr)[-1] & HX_GC_CONST_ALLOC_BIT) ) __inCtx->visitAlloc((void **)&ioPtr);
+   if (ioPtr && !(((unsigned char *)ioPtr)[HX_GC_CONST_ALLOC_MARK_OFFSET] & HX_GC_CONST_ALLOC_MARK_BIT) ) __inCtx->visitAlloc((void **)&ioPtr);
 
 #define HX_VISIT_ARRAY(ioPtr) { if (ioPtr) __inCtx->visitAlloc((void **)&ioPtr); }
 
@@ -401,583 +596,3 @@
 
 
 #endif
-=======
-#ifndef HX_GC_H
-#define HX_GC_H
-
-#include <hx/Tls.h>
-#include <stdio.h>
-
-// Under the current scheme (as defined by HX_HCSTRING/HX_CSTRING in hxcpp.h)
-//  each constant string data is prepended with a 4-byte header that says the string
-//  is constant (ie, not part of GC) and whether there is(not) a pre-computed hash at
-//  the end of the data.
-// When HX_SMART_STRINGS is active, a bit says whether it is char16_t encoded.
-
-#define HX_GC_CONST_ALLOC_BIT  0x80000000
-#define HX_GC_CONST_ALLOC_MARK_BIT  0x80
-
-
-
-
-// Tell compiler the extra functions are supported
-#define HXCPP_GC_FUNCTIONS_1
-
-// Function called by the haxe code...
-
-#ifdef HXCPP_TELEMETRY
-extern void __hxt_gc_new(hx::StackContext *inStack, void* obj, int inSize, const char *inName);
-#endif
-
-
-// Helpers for debugging code
-HXCPP_EXTERN_CLASS_ATTRIBUTES void  __hxcpp_reachable(hx::Object *inKeep);
-HXCPP_EXTERN_CLASS_ATTRIBUTES void  __hxcpp_enable(bool inEnable);
-HXCPP_EXTERN_CLASS_ATTRIBUTES void  __hxcpp_collect(bool inMajor=true);
-HXCPP_EXTERN_CLASS_ATTRIBUTES void   __hxcpp_gc_compact();
-HXCPP_EXTERN_CLASS_ATTRIBUTES int   __hxcpp_gc_trace(hx::Class inClass, bool inPrint);
-HXCPP_EXTERN_CLASS_ATTRIBUTES int   __hxcpp_gc_used_bytes();
-HXCPP_EXTERN_CLASS_ATTRIBUTES double __hxcpp_gc_mem_info(int inWhat);
-HXCPP_EXTERN_CLASS_ATTRIBUTES void  __hxcpp_enter_gc_free_zone();
-HXCPP_EXTERN_CLASS_ATTRIBUTES void  __hxcpp_exit_gc_free_zone();
-HXCPP_EXTERN_CLASS_ATTRIBUTES void  __hxcpp_gc_safe_point();
-HXCPP_EXTERN_CLASS_ATTRIBUTES void  __hxcpp_spam_collects(int inEveryNCalls);
-HXCPP_EXTERN_CLASS_ATTRIBUTES void  __hxcpp_set_minimum_working_memory(int inBytes);
-HXCPP_EXTERN_CLASS_ATTRIBUTES void  __hxcpp_set_minimum_free_space(int inBytes);
-HXCPP_EXTERN_CLASS_ATTRIBUTES void  __hxcpp_set_target_free_space_percentage(int inPercentage);
-HXCPP_EXTERN_CLASS_ATTRIBUTES bool __hxcpp_is_const_string(const ::String &inString);
-HXCPP_EXTERN_CLASS_ATTRIBUTES Dynamic _hx_gc_freeze(Dynamic inObject);
-
-typedef void (hx::Object::*_hx_member_finalizer)(void);
-HXCPP_EXTERN_CLASS_ATTRIBUTES void __hxcpp_add_member_finalizer(hx::Object *inObject, _hx_member_finalizer, bool inPin);
-
-typedef void (*_hx_alloc_finalizer)(void *inPtr);
-HXCPP_EXTERN_CLASS_ATTRIBUTES void __hxcpp_add_alloc_finalizer(void *inAlloc, _hx_alloc_finalizer, bool inPin);
-
-template<typename T>
-inline void _hx_add_finalizable( hx::ObjectPtr<T> inObj, bool inPin)
-{
-  _hx_member_finalizer finalizer = (_hx_member_finalizer)&T::finalize;
-  __hxcpp_add_member_finalizer(inObj.mPtr, finalizer, inPin);
-}
-template<typename T>
-inline void _hx_add_finalizable( T *inObj, bool inPin)
-{
-  _hx_member_finalizer finalizer = (_hx_member_finalizer)&T::finalize;
-  __hxcpp_add_member_finalizer(inObj, finalizer, inPin);
-}
-
-
-
-template<typename T>
-T _hx_allocate_extended(int inExtra)
-{
-   typedef typename T::Obj Obj;
-   Obj *obj = new (inExtra) Obj();
-   return obj;
-}
-
-/*
-template<typename T>
-inline void _hx_allocate_extended( hx::ObjectPtr<T> inObj, bool inPin)
-*/
-
-
-// Finalizers from haxe code...
-void  __hxcpp_gc_do_not_kill(Dynamic inObj);
-
-// This is the correctly typed version - no change of getting function proto wrong
-void _hx_set_finalizer(Dynamic inObj, void (*inFunc)(Dynamic) );
-
-void  __hxcpp_set_finalizer(Dynamic inObj, void *inFunction);
-hx::Object *__hxcpp_get_next_zombie();
-
-#ifdef HXCPP_TELEMETRY
-void __hxcpp_set_hxt_finalizer(void* inObj, void *inFunc);
-#endif
-
-hx::Object *__hxcpp_weak_ref_create(Dynamic inObject);
-hx::Object *__hxcpp_weak_ref_get(Dynamic inRef);
-
-
-unsigned int __hxcpp_obj_hash(Dynamic inObj);
-int __hxcpp_obj_id(Dynamic inObj);
-hx::Object *__hxcpp_id_obj(int);
-
-
-
-
-
-
-namespace hx
-{
-// Generic allocation routine.
-// If inSize is small (<4k) it will be allocated from the immix pool.
-// Larger, and it will be allocated from a separate memory pool
-// inIsObject specifies whether "__Mark"  should be called on the resulting object
-void *InternalNew(int inSize,bool inIsObject);
-
-// Used internall - realloc array data
-void *InternalRealloc(void *inData,int inSize,bool inAllowExpansion=false);
-
-unsigned int ObjectSizeSafe(void *inData);
-
-// Const buffers are allocated outside the GC system, and do not require marking
-// String buffers can optionally have a pre-computed hash appended with this method
-void *InternalCreateConstBuffer(const void *inData,int inSize,bool inAddStringHash=false);
-
-// Called after collection by an unspecified thread
-typedef void (*finalizer)(hx::Object *v);
-
-// Used internally by the runtime.
-// The constructor will add this object to the internal list of finalizers.
-// If the parent object is not marked by the end of the collect, the finalizer will trigger.
-struct InternalFinalizer
-{
-   InternalFinalizer(hx::Object *inObj, finalizer inFinalizer=0);
-
-   #ifdef HXCPP_VISIT_ALLOCS
-   void Visit(VisitContext *__inCtx);
-   #endif
-   void Detach();
-
-   bool      mValid;
-   finalizer mFinalizer;
-   hx::Object  *mObject;
-};
-
-// Attach a finalizer to any object allocation.  This can be called from haxe code, but be aware that
-// you can't make any GC calls from the finalizer.
-void  GCSetFinalizer( hx::Object *, hx::finalizer f );
-
-// If another thread wants to do a collect, it will signal this variable.
-// This automatically gets checked when you call "new", but if you are in long-running
-//  loop with no new call, you might starve another thread if you to not check this.
-//  0xffffffff = pause requested
-extern int gPauseForCollect;
-
-
-// Minimum total memory - used + buffer for new objects
-extern int sgMinimumWorkingMemory;
-
-// Minimum free memory - not counting used memory
-extern int sgMinimumFreeSpace;
-
-// Also ensure that the free memory is larger than this amount of used memory
-extern int sgTargetFreeSpacePercentage;
-
-
-extern HXCPP_EXTERN_CLASS_ATTRIBUTES int gByteMarkID;
-
-// Call in response to a gPauseForCollect. Normally, this is done for you in "new"
-void PauseForCollect();
-
-
-// Used by WeakHash to work out if it needs to dispose its keys
-bool IsWeakRefValid(hx::Object *inPtr);
-bool IsWeakRefValid(const HX_CHAR *inPtr);
-
-// Used by CFFI to scan a block of memory for GC Pointers. May picks up random crap
-//  that points to real, active objects.
-void MarkConservative(int *inBottom, int *inTop,hx::MarkContext *__inCtx);
-
-
-// Create/Remove a root.
-// All statics are explicitly registered - this saves adding the whole data segment
-//  to the collection list.
-// It takes a pointer-pointer so it can move the contents, and the caller can change the contents
-void GCAddRoot(hx::Object **inRoot);
-void GCRemoveRoot(hx::Object **inRoot);
-
-
-// This is used internally in hxcpp
-// It calls InternalNew, and takes care of null-terminating the result
-char *NewString(int inLen);
-
-// The concept of 'private' is from the old conservative Gc method.
-// Now with explicit marking, these functions do the same thing, which is
-//  to allocate some GC memory and optionally copy the 'inData' into those bytes
-HXCPP_EXTERN_CLASS_ATTRIBUTES void *NewGCBytes(void *inData,int inSize);
-HXCPP_EXTERN_CLASS_ATTRIBUTES void *NewGCPrivate(void *inData,int inSize);
-
-// Force a collect from the calling thread
-// Only one thread should call this at a time
-int InternalCollect(bool inMajor,bool inCompact);
-
-
-// Disable the garbage collector.  It will try to increase its internal buffers to honour extra requests.
-//  If it runs out of memory, it will actually try to do a collect.
-void InternalEnableGC(bool inEnable);
-
-// Record that fact that external memory has been allocated and associated with a haxe object
-//  eg. BitmapData.  This will help the collector know when to collect
-void GCChangeManagedMemory(int inDelta, const char *inWhy=0);
-
-// Haxe threads can center GC free zones, where they can't make GC allocation calls, and should not mess with GC memory.
-// This means that they do not need to pause while the GC collections happen, and other threads will not
-//  wait for them to "check in" before collecting.  The standard runtime makes these calls around OS calls, such as "Sleep"
-void EnterGCFreeZone();
-void ExitGCFreeZone();
-
-class HXCPP_EXTERN_CLASS_ATTRIBUTES AutoGCFreeZone
-{
-public:
-	AutoGCFreeZone() : locked(true) { EnterGCFreeZone(); }
-	~AutoGCFreeZone() { if (locked) ExitGCFreeZone(); }
-
-	void close() { if (locked) ExitGCFreeZone(); locked = false; }
-
-	bool locked;
-};
-
-
-// Defined in Class.cpp, these function is called from the Gc to start the marking/visiting
-void MarkClassStatics(hx::MarkContext *__inCtx);
-#ifdef HXCPP_VISIT_ALLOCS
-void VisitClassStatics(hx::VisitContext *__inCtx);
-#endif
-
-
-// Called by haxe/application code to mark allocations.
-//  "Object" allocs will recursively call __Mark
-inline void MarkAlloc(void *inPtr ,hx::MarkContext *__inCtx);
-inline void MarkObjectAlloc(hx::Object *inPtr ,hx::MarkContext *__inCtx);
-
-// Implemented differently for efficiency
-void MarkObjectArray(hx::Object **inPtr, int inLength, hx::MarkContext *__inCtx);
-void MarkStringArray(String *inPtr, int inLength, hx::MarkContext *__inCtx);
-
-// Provide extra debug info to the marking routines
-#ifdef HXCPP_DEBUG
-HXCPP_EXTERN_CLASS_ATTRIBUTES void MarkSetMember(const char *inName ,hx::MarkContext *__inCtx);
-HXCPP_EXTERN_CLASS_ATTRIBUTES void MarkPushClass(const char *inName ,hx::MarkContext *__inCtx);
-HXCPP_EXTERN_CLASS_ATTRIBUTES void MarkPopClass(hx::MarkContext *__inCtx);
-#endif
-
-
-// Used by runtime if it is being paranoid about pointers.  It checks that the pointer is real and alive at last collect.
-void GCCheckPointer(void *);
-void GCOnNewPointer(void *);
-
-
-void SetTopOfStack(void *inTopOfStack,bool inForce=false);
-
-// Called internally before and GC operations
-void CommonInitAlloc();
-
-
-// Threading ...
-void RegisterNewThread(void *inTopOfStack);
-void RegisterCurrentThread(void *inTopOfStack);
-void UnregisterCurrentThread();
-void GCPrepareMultiThreaded();
-
-
-
-
-} // end namespace hx
-
-
-// Inline code tied to the immix implementation
-
-namespace hx
-{
-
-#define HX_USE_INLINE_IMMIX_OPERATOR_NEW
-
-//#define HX_STACK_CTX ::hx::ImmixAllocator *_hx_stack_ctx =  hx::gMultiThreadMode ? hx::tlsImmixAllocator : hx::gMainThreadAlloc;
-
-
-// Each line ast 128 bytes (2^7)
-#define IMMIX_LINE_BITS    7
-#define IMMIX_LINE_LEN     (1<<IMMIX_LINE_BITS)
-
-#define HX_GC_REMEMBERED          0x40
-
-// The size info is stored in the header 8 bits to the right
-#define IMMIX_ALLOC_SIZE_SHIFT  6
-
-// Indicates that __Mark must be called recursively
-#define IMMIX_ALLOC_IS_CONTAINER   0x00800000
-// String is char16_t type
-#define HX_GC_STRING_CHAR16_T      0x00200000
-// String has hash data at end
-#define HX_GC_STRING_HASH          0x00100000
-
-#define HX_GC_STRING_HASH_BIT      0x10
-
-#ifdef HXCPP_BIG_ENDIAN
-   #define HX_GC_STRING_HASH_OFFSET        -3
-   #define HX_GC_CONST_ALLOC_MARK_OFFSET   -4
-   #define HX_ENDIAN_MARK_ID_BYTE        -4
-#else
-   #define HX_GC_STRING_HASH_OFFSET        -2
-   #define HX_GC_CONST_ALLOC_MARK_OFFSET   -1
-   #define HX_ENDIAN_MARK_ID_BYTE       -1
-#endif
-
-extern bool gMultiThreadMode;
-
-
-
-// The gPauseForCollect bits will turn spaceEnd negative, and so force the slow path
-#ifndef HXCPP_SINGLE_THREADED_APP
-   #define WITH_PAUSE_FOR_COLLECT_FLAG | hx::gPauseForCollect
-#else
-   #define WITH_PAUSE_FOR_COLLECT_FLAG
-#endif
-
-
-
-class StackContext;
-
-EXTERN_FAST_TLS_DATA(StackContext, tlsStackContext);
-
-extern StackContext *gMainThreadContext;
-
-extern unsigned int gImmixStartFlag[128];
-extern int gMarkID;
-extern int gMarkIDWithContainer;
-extern void BadImmixAlloc();
-
-
-class ImmixAllocator
-{
-public:
-   virtual ~ImmixAllocator() {}
-   virtual void *CallAlloc(int inSize,unsigned int inObjectFlags) = 0;
-   virtual void SetupStack() = 0;
-
-   #ifdef HXCPP_GC_NURSERY
-   unsigned char  *spaceFirst;
-   unsigned char  *spaceOversize;
-   #else
-   int            spaceStart;
-   int            spaceEnd;
-   #endif
-   unsigned int   *allocStartFlags;
-   unsigned char  *allocBase;
-
-
-
-   // These allocate the function using the garbage-colleced malloc
-   inline static void *alloc(ImmixAllocator *alloc, size_t inSize, bool inContainer, const char *inName )
-   {
-      #ifdef HXCPP_GC_NURSERY
-
-         unsigned char *buffer = alloc->spaceFirst;
-         unsigned char *end = buffer + (inSize + 4);
-
-         if ( end > alloc->spaceOversize )
-         {
-            // Fall back to external method
-            buffer = (unsigned char *)alloc->CallAlloc(inSize, inContainer ? IMMIX_ALLOC_IS_CONTAINER : 0);
-         }
-         else
-         {
-            alloc->spaceFirst = end;
-
-            if (inContainer)
-               ((unsigned int *)buffer)[-1] = inSize | IMMIX_ALLOC_IS_CONTAINER;
-            else
-               ((unsigned int *)buffer)[-1] = inSize;
-         }
-
-         #ifdef HXCPP_TELEMETRY
-         __hxt_gc_new((hx::StackContext *)alloc,buffer, inSize, inName);
-         #endif
-
-         return buffer;
-
-      #else
-         #ifndef HXCPP_ALIGN_ALLOC
-            // Inline the fast-path if we can
-            // We know the object can hold a pointer (vtable) and that the size is int-aligned
-            int start = alloc->spaceStart;
-            int end = start + sizeof(int) + inSize;
-
-            if ( end <= alloc->spaceEnd )
-            {
-               alloc->spaceStart = end;
-
-               unsigned int *buffer = (unsigned int *)(alloc->allocBase + start);
-
-               int startRow = start>>IMMIX_LINE_BITS;
-
-               alloc->allocStartFlags[ startRow ] |= gImmixStartFlag[start&127];
-
-               if (inContainer)
-                  *buffer++ =  (( (end+(IMMIX_LINE_LEN-1))>>IMMIX_LINE_BITS) -startRow) |
-                               (inSize<<IMMIX_ALLOC_SIZE_SHIFT) |
-                               hx::gMarkIDWithContainer;
-               else
-                  *buffer++ =  (( (end+(IMMIX_LINE_LEN-1))>>IMMIX_LINE_BITS) -startRow) |
-                               (inSize<<IMMIX_ALLOC_SIZE_SHIFT) |
-                               hx::gMarkID;
-
-               #if defined(HXCPP_GC_CHECK_POINTER) && defined(HXCPP_GC_DEBUG_ALWAYS_MOVE)
-               hx::GCOnNewPointer(buffer);
-               #endif
-
-               #ifdef HXCPP_TELEMETRY
-               __hxt_gc_new((hx::StackContext *)alloc,buffer, inSize, inName);
-               #endif
-               return buffer;
-            }
-         #endif // HXCPP_ALIGN_ALLOC
-
-         // Fall back to external method
-         void *result = alloc->CallAlloc(inSize, inContainer ? IMMIX_ALLOC_IS_CONTAINER : 0);
-
-         #ifdef HXCPP_TELEMETRY
-            __hxt_gc_new((hx::StackContext *)alloc,result, inSize, inName);
-         #endif
-
-         return result;
-      #endif // HXCPP_GC_NURSERY
-   }
-};
-
-typedef ImmixAllocator GcAllocator;
-typedef ImmixAllocator Ctx;
-
-
-#ifdef HXCPP_GC_GENERATIONAL
-  #define HX_OBJ_WB_CTX(obj,value,ctx) { \
-        unsigned char &mark =  ((unsigned char *)(obj))[ HX_ENDIAN_MARK_ID_BYTE]; \
-        if (mark == hx::gByteMarkID && value && !((unsigned char *)(value))[ HX_ENDIAN_MARK_ID_BYTE  ] ) { \
-            mark|=HX_GC_REMEMBERED; \
-            ctx->pushReferrer(obj); \
-     } }
-  #define HX_OBJ_WB_PESSIMISTIC_CTX(obj,ctx) { \
-     unsigned char &mark =  ((unsigned char *)(obj))[ HX_ENDIAN_MARK_ID_BYTE]; \
-     if (mark == hx::gByteMarkID)  { \
-        mark|=HX_GC_REMEMBERED; \
-        ctx->pushReferrer(obj); \
-     } }
-  // I'm not sure if this will ever trigger...
-  #define HX_OBJ_WB_NEW_MARKED_OBJECT(obj) { \
-     if (((unsigned char *)(obj))[ HX_ENDIAN_MARK_ID_BYTE]==hx::gByteMarkID) hx::NewMarkedObject(obj); \
-  }
-#else
-  #define HX_OBJ_WB_CTX(obj,value,ctx)
-  #define HX_OBJ_WB_PESSIMISTIC_CTX(obj,ctx)
-  #define HX_OBJ_WB_NEW_MARKED_OBJECT(obj)
-#endif
-
-#define HX_OBJ_WB(obj,value) HX_OBJ_WB_CTX(obj,value,_hx_ctx)
-#define HX_ARRAY_WB(array,index,value) HX_OBJ_WB(array,value)
-#define HX_OBJ_WB_PESSIMISTIC(obj) HX_OBJ_WB_PESSIMISTIC_CTX(obj,_hx_ctx)
-#define HX_OBJ_WB_GET(obj,value) HX_OBJ_WB_CTX(obj,value,HX_CTX_GET)
-#define HX_OBJ_WB_PESSIMISTIC_GET(obj) HX_OBJ_WB_PESSIMISTIC_CTX(obj,HX_CTX_GET)
-
-HXCPP_EXTERN_CLASS_ATTRIBUTES extern unsigned int gPrevMarkIdMask;
-
-// Called only once it is determined that a new mark is required
-HXCPP_EXTERN_CLASS_ATTRIBUTES void MarkAllocUnchecked(void *inPtr ,hx::MarkContext *__inCtx); 
-HXCPP_EXTERN_CLASS_ATTRIBUTES void MarkObjectAllocUnchecked(hx::Object *inPtr ,hx::MarkContext *__inCtx);
-HXCPP_EXTERN_CLASS_ATTRIBUTES void NewMarkedObject(hx::Object *inPtr);
-
-inline void MarkAlloc(void *inPtr ,hx::MarkContext *__inCtx)
-{
-   #ifdef EMSCRIPTEN
-   // Unaligned must be constants...
-   if ( !( ((size_t)inPtr) & 3) )
-   #endif
-   // This will also skip const regions
-   if ( !(((unsigned int *)inPtr)[-1] & gPrevMarkIdMask) )
-      MarkAllocUnchecked(inPtr,__inCtx);
-}
-inline void MarkObjectAlloc(hx::Object *inPtr ,hx::MarkContext *__inCtx)
-{
-   #ifdef EMSCRIPTEN
-   // Unaligned must be constants...
-   if ( !( ((size_t)inPtr) & 3) )
-   #endif
-   // This will also skip const regions
-   if ( !(((unsigned int *)inPtr)[-1] & gPrevMarkIdMask) )
-      MarkObjectAllocUnchecked(inPtr,__inCtx);
-}
-
-
-} // end namespace hx
-
-
-
-
-// It was theoretically possible to redefine the MarkContext arg type (or skip it)
-//  incase the particular GC scheme did not need it.  This may take a bit of extra
-//  work to get going again
-
-#define HX_MARK_ARG __inCtx
-//#define HX_MARK_ADD_ARG ,__inCtx
-#define HX_MARK_PARAMS hx::MarkContext *__inCtx
-//#define HX_MARK_ADD_PARAMS ,hx::MarkContext *__inCtx
-
-#ifdef HXCPP_VISIT_ALLOCS
-#define HX_VISIT_ARG __inCtx
-#define HX_VISIT_PARAMS hx::VisitContext *__inCtx
-#else
-#define HX_VISIT_ARG
-#define HX_VISIT_PARAMS
-#endif
-
-
-
-
-
-// These macros add debug to the mark/visit calls if required
-// They also perform some inline checking to avoid function calls if possible
-
-
-#ifdef HXCPP_DEBUG
-
-#define HX_MARK_MEMBER_NAME(x,name) { hx::MarkSetMember(name, __inCtx); hx::MarkMember(x, __inCtx ); }
-#define HX_MARK_BEGIN_CLASS(x) hx::MarkPushClass(#x, __inCtx );
-#define HX_MARK_END_CLASS() hx::MarkPopClass(__inCtx );
-#define HX_MARK_MEMBER(x) { hx::MarkSetMember(0, __inCtx); hx::MarkMember(x, __inCtx ); }
-#define HX_MARK_MEMBER_ARRAY(x,len) { hx::MarkSetMember(0, __inCtx); hx::MarkMemberArray(x, len, __inCtx ); }
-
-#else
-
-#define HX_MARK_MEMBER_NAME(x,name) hx::MarkMember(x, __inCtx )
-#define HX_MARK_BEGIN_CLASS(x)
-#define HX_MARK_END_CLASS()
-#define HX_MARK_MEMBER(x) hx::MarkMember(x, __inCtx )
-#define HX_MARK_MEMBER_ARRAY(x,len) hx::MarkMemberArray(x, len, __inCtx )
-
-#endif
-
-#define HX_MARK_OBJECT(ioPtr) if (ioPtr) hx::MarkObjectAlloc(ioPtr, __inCtx );
-
-
-
-
-#define HX_MARK_STRING(ioPtr) \
-   if (ioPtr) hx::MarkAlloc((void *)ioPtr, __inCtx );
-
-#define HX_MARK_ARRAY(ioPtr) { if (ioPtr) hx::MarkAlloc((void *)ioPtr, __inCtx ); }
-
-
-
-
-#define HX_VISIT_MEMBER_NAME(x,name) hx::VisitMember(x, __inCtx )
-#define HX_VISIT_MEMBER(x) hx::VisitMember(x, __inCtx )
-
-#define HX_VISIT_OBJECT(ioPtr) \
-  { if (ioPtr && !(((unsigned char *)ioPtr)[HX_GC_CONST_ALLOC_MARK_OFFSET] & HX_GC_CONST_ALLOC_MARK_BIT) ) __inCtx->visitObject( (hx::Object **)&ioPtr); }
-
-#define HX_VISIT_STRING(ioPtr) \
-   if (ioPtr && !(((unsigned char *)ioPtr)[HX_GC_CONST_ALLOC_MARK_OFFSET] & HX_GC_CONST_ALLOC_MARK_BIT) ) __inCtx->visitAlloc((void **)&ioPtr);
-
-#define HX_VISIT_ARRAY(ioPtr) { if (ioPtr) __inCtx->visitAlloc((void **)&ioPtr); }
-
-
-
-
-
-
-
-#endif
-
->>>>>>> 07c96253
