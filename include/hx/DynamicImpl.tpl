<<<<<<< HEAD

::foreach PARAMS:: ::if (ARG>=6)::
Dynamic Dynamic::NS::operator()(::DYNAMIC_ARG_LIST::)
{
   CheckFPtr();
   return mPtr->__Run(Array_obj<Dynamic>::NS::__new(0,::ARG::)::DYNAMIC_ADDS::);
}
::else::

namespace hx {

struct CMemberFunction::ARG:: : public hx::Object 
{ 
   hx::ObjectPtr<Object> mThis; 
   MemberFunction::ARG:: mFunction;


   CMemberFunction::ARG::(hx::Object *inObj, MemberFunction::ARG:: inFunction)
   {
      mThis = inObj;
      mFunction = inFunction;
   }
   int __Compare(const hx::Object *inRHS) const
   {
      const CMemberFunction::ARG:: *other = dynamic_cast<const CMemberFunction::ARG:: *>(inRHS);
      if (!other)
         return -1;
      return (mFunction==other->mFunction && mThis.GetPtr()==other->mThis.GetPtr())? 0 : -1;
   }

   int __GetType() const { return vtFunction; } 
   int __ArgCount() const { return ::ARG::; } 
   ::String __ToString() const{ return HX_CSTRING("#function::ARG::"); } 
   void __Mark(hx::MarkContext *__inCtx) { HX_MARK_MEMBER(mThis); } 
   #ifdef HXCPP_VISIT_ALLOCS
   void __Visit(hx::VisitContext *__inCtx) { HX_VISIT_MEMBER(mThis); } 
   #endif
   void *__GetHandle() const { return mThis.GetPtr(); } 
   Dynamic __Run(const Array<Dynamic> &inArgs) 
   { 
      ::if (ARG>0)::
      return mFunction(mThis.GetPtr(), ::ARR_LIST::);
      ::else::
      return mFunction(mThis.GetPtr());
      ::end::
   } 
   Dynamic __run(::DYNAMIC_ARG_LIST::) 
   { 
      ::if (ARG>0)::
      return mFunction(mThis.GetPtr(), ::ARG_LIST::);
      ::else::
      return mFunction(mThis.GetPtr());
      ::end::
   } 
}; 



struct CStaticFunction::ARG:: : public hx::Object 
{ 
   StaticFunction::ARG:: mFunction;

   CStaticFunction::ARG::(StaticFunction::ARG:: inFunction)
   {
      mFunction = inFunction;
   }
   int __Compare(const hx::Object *inRHS) const
   {
      const CStaticFunction::ARG:: *other = dynamic_cast<const CStaticFunction::ARG:: *>(inRHS);
      if (!other)
         return -1;
      return mFunction==other->mFunction ? 0 : -1;
   }

   int __GetType() const { return vtFunction; } 
   int __ArgCount() const { return ::ARG::; } 
   ::String __ToString() const{ return HX_CSTRING("#sfunction::ARG::"); } 
   Dynamic __Run(const Array<Dynamic> &inArgs) 
   { 
      return mFunction(::ARR_LIST::);
   } 
   Dynamic __run(::DYNAMIC_ARG_LIST::) 
   { 
      return mFunction(::ARG_LIST::);
   } 
}; 


HXCPP_EXTERN_CLASS_ATTRIBUTES
Dynamic CreateMemberFunction::ARG::(hx::Object *inObj, MemberFunction::ARG:: inFunc)
   { return new CMemberFunction::ARG::(inObj,inFunc); }

HXCPP_EXTERN_CLASS_ATTRIBUTES
Dynamic CreateStaticFunction::ARG::(StaticFunction::ARG:: inFunc)
   { return new CStaticFunction::ARG::(inFunc); }

}

::end::
::end::

namespace hx
{


struct CMemberFunctionVar : public hx::Object 
{ 
   hx::ObjectPtr<Object> mThis; 
   MemberFunctionVar mFunction;
   int N;


   CMemberFunctionVar(hx::Object *inObj, MemberFunctionVar inFunction,int inN)
   {
      mThis = inObj;
      mFunction = inFunction;
      N = inN;
   }
   int __Compare(const hx::Object *inRHS) const
   {
      const CMemberFunctionVar *other = dynamic_cast<const CMemberFunctionVar *>(inRHS);
      if (!other)
         return -1;
      return (mFunction==other->mFunction && mThis.GetPtr()==other->mThis.GetPtr())? 0 : -1;
   }


   int __GetType() const { return vtFunction; } 
   int __ArgCount() const { return N; } 
   ::String __ToString() const{ return HX_CSTRING("#vfunction"); } 
   void __Mark(hx::MarkContext *__inCtx) { HX_MARK_MEMBER(mThis); } 
   #ifdef HXCPP_VISIT_ALLOCS
   void __Visit(hx::VisitContext *__inCtx) { HX_VISIT_MEMBER(mThis); } 
   #endif
   void *__GetHandle() const { return mThis.GetPtr(); } 
   Dynamic __Run(const Array<Dynamic> &inArgs) 
   { 
      return mFunction(mThis.GetPtr(), inArgs);
   } 
}; 



struct CStaticFunctionVar : public hx::Object 
{ 
   StaticFunctionVar mFunction;
   int N;

   CStaticFunctionVar( StaticFunctionVar inFunction,int inN)
   {
      mFunction = inFunction;
      N = inN;
   }
   int __Compare(const hx::Object *inRHS) const
   {
      const CStaticFunctionVar *other = dynamic_cast<const CStaticFunctionVar *>(inRHS);
      if (!other)
         return -1;
      return mFunction==other->mFunction ? 0 : -1;
   }


   int __GetType() const { return vtFunction; } 
   int __ArgCount() const { return N; } 
   ::String __ToString() const{ return HX_CSTRING("#vsfunction"); } 
   Dynamic __Run(const Array<Dynamic> &inArgs) 
   { 
      return mFunction(inArgs);
   } 
}; 


Dynamic CreateMemberFunctionVar(hx::Object *inObj, MemberFunctionVar inFunc,int inN)
   { return new CMemberFunctionVar(inObj,inFunc,inN); }

Dynamic CreateStaticFunctionVar(StaticFunctionVar inFunc,int inN)
   { return new CStaticFunctionVar(inFunc,inN); }

}

=======

::foreach PARAMS:: ::if (ARG>=6)::
Dynamic Dynamic::NS::operator()(::DYNAMIC_ARG_LIST::)
{
   CheckFPtr();
   return mPtr->__Run(Array_obj<Dynamic>::NS::__new(::ARG::)::DYNAMIC_ADDS::);
}

namespace cpp
{
::NS::Dynamic Variant::NS::operator()(::DYNAMIC_ARG_LIST::)
{
   if (isNull()) Dynamic::ThrowBadFunctionError();
   return valObject->__Run(Array_obj<Dynamic>::NS::__new(::ARG::)::DYNAMIC_ADDS::);
}
}


::else::

namespace hx {

struct CMemberFunction::ARG:: : public hx::Object 
{ 
   hx::ObjectPtr<Object> mThis; 
   MemberFunction::ARG:: mFunction;
   const char *mName;

   HX_IS_INSTANCE_OF enum { _hx_ClassId = hx::NS::clsIdCMember::ARG:: };


   CMemberFunction::ARG::(const char *inName, hx::Object *inObj, MemberFunction::ARG:: inFunction)
   {
      mName = inName;
      mThis = inObj;
      mFunction = inFunction;
   }
   int __Compare(const hx::Object *inRHS) const
   {
      const CMemberFunction::ARG:: *other = dynamic_cast<const CMemberFunction::ARG:: *>(inRHS);
      if (!other)
         return -1;
      return (mName==other->mName && mFunction==other->mFunction && mThis.GetPtr()==other->mThis.GetPtr())? 0 : -1;
   }

   int __GetType() const { return vtFunction; } 
   int __ArgCount() const { return ::ARG::; } 
   ::String __ToString() const{ return String(mName); } 
   void __Mark(hx::MarkContext *__inCtx) { HX_MARK_MEMBER_NAME(mThis,"CMemberFunction::ARG::.this"); } 
   #ifdef HXCPP_VISIT_ALLOCS
   void __Visit(hx::VisitContext *__inCtx) { HX_VISIT_MEMBER(mThis); } 
   #endif
   void *__GetHandle() const { return mThis.GetPtr(); } 
   Dynamic __Run(const Array<Dynamic> &inArgs) 
   { 
      ::if (ARG>0)::
      return mFunction(mThis.GetPtr(), ::ARR_LIST::);
      ::else::
      return mFunction(mThis.GetPtr());
      ::end::
   } 
   Dynamic __run(::DYNAMIC_ARG_LIST::) 
   { 
      ::if (ARG>0)::
      return mFunction(mThis.GetPtr(), ::ARG_LIST::);
      ::else::
      return mFunction(mThis.GetPtr());
      ::end::
   } 
}; 



struct CStaticFunction::ARG:: : public hx::Object 
{ 
   StaticFunction::ARG:: mFunction;
   const char *mName;

   HX_IS_INSTANCE_OF enum { _hx_ClassId = hx::NS::clsIdCStatic::ARG:: };


   CStaticFunction::ARG::(const char *inName,StaticFunction::ARG:: inFunction)
   {
      mName = inName;
      mFunction = inFunction;
   }
   int __Compare(const hx::Object *inRHS) const
   {
      const CStaticFunction::ARG:: *other = dynamic_cast<const CStaticFunction::ARG:: *>(inRHS);
      if (!other)
         return -1;
      return mName==other->mName && mFunction==other->mFunction && mName==other->mName ? 0 : -1;
   }

   int __GetType() const { return vtFunction; } 
   int __ArgCount() const { return ::ARG::; } 
   ::String __ToString() const{ return String(mName); } 
   Dynamic __Run(const Array<Dynamic> &inArgs) 
   { 
      return mFunction(::ARR_LIST::);
   } 
   Dynamic __run(::DYNAMIC_ARG_LIST::) 
   { 
      return mFunction(::ARG_LIST::);
   } 
}; 


HXCPP_EXTERN_CLASS_ATTRIBUTES
Dynamic CreateMemberFunction::ARG::(const char *inName,hx::Object *inObj, MemberFunction::ARG:: inFunc)
   { return new CMemberFunction::ARG::(inName,inObj,inFunc); }

HXCPP_EXTERN_CLASS_ATTRIBUTES
Dynamic CreateStaticFunction::ARG::(const char *inName,StaticFunction::ARG:: inFunc)
   { return new CStaticFunction::ARG::(inName,inFunc); }

}

::end::
::end::

namespace hx
{


struct CMemberFunctionVar : public hx::Object 
{ 
   hx::ObjectPtr<Object> mThis; 
   MemberFunctionVar mFunction;
   const char *mName;
   int N;


   HX_IS_INSTANCE_OF enum { _hx_ClassId = hx::clsIdCMemberVar };


   CMemberFunctionVar(const char *inName,hx::Object *inObj, MemberFunctionVar inFunction,int inN)
   {
      mThis = inObj;
      mFunction = inFunction;
      mName = inName;
      N = inN;
   }
   int __Compare(const hx::Object *inRHS) const
   {
      const CMemberFunctionVar *other = dynamic_cast<const CMemberFunctionVar *>(inRHS);
      if (!other)
         return -1;
      return (mFunction==other->mFunction && mName==other->mName && mThis.GetPtr()==other->mThis.GetPtr())? 0 : -1;
   }


   int __GetType() const { return vtFunction; } 
   int __ArgCount() const { return N; } 
   ::String __ToString() const{ return String(mName); } 
   void __Mark(hx::MarkContext *__inCtx) { HX_MARK_MEMBER_NAME(mThis,"CMemberFunctionVar.this"); } 
   #ifdef HXCPP_VISIT_ALLOCS
   void __Visit(hx::VisitContext *__inCtx) { HX_VISIT_MEMBER(mThis); } 
   #endif
   void *__GetHandle() const { return mThis.GetPtr(); } 
   Dynamic __Run(const Array<Dynamic> &inArgs) 
   { 
      return mFunction(mThis.GetPtr(), inArgs);
   } 
}; 



struct CStaticFunctionVar : public hx::Object 
{ 
   StaticFunctionVar mFunction;
   const char *mName;
   int N;

   HX_IS_INSTANCE_OF enum { _hx_ClassId = hx::clsIdCStaticVar };

   CStaticFunctionVar(const char *inName,StaticFunctionVar inFunction,int inN)
   {
      mFunction = inFunction;
      mName = inName;
      N = inN;
   }
   int __Compare(const hx::Object *inRHS) const
   {
      const CStaticFunctionVar *other = dynamic_cast<const CStaticFunctionVar *>(inRHS);
      if (!other)
         return -1;
      return mName==other->mName && mFunction==other->mFunction ? 0 : -1;
   }


   int __GetType() const { return vtFunction; } 
   int __ArgCount() const { return N; } 
   ::String __ToString() const { return String(mName); } 
   Dynamic __Run(const Array<Dynamic> &inArgs) 
   { 
      return mFunction(inArgs);
   } 
}; 


Dynamic CreateMemberFunctionVar(const char *inName, hx::Object *inObj, MemberFunctionVar inFunc,int inN)
   { return new CMemberFunctionVar(inName, inObj,inFunc,inN); }

Dynamic CreateStaticFunctionVar(const char *inName,StaticFunctionVar inFunc,int inN)
   { return new CStaticFunctionVar(inName, inFunc,inN); }

}


>>>>>>> 07c96253
<|MERGE_RESOLUTION|>--- conflicted
+++ resolved
@@ -1,393 +1,210 @@
-<<<<<<< HEAD
-
-::foreach PARAMS:: ::if (ARG>=6)::
-Dynamic Dynamic::NS::operator()(::DYNAMIC_ARG_LIST::)
-{
-   CheckFPtr();
-   return mPtr->__Run(Array_obj<Dynamic>::NS::__new(0,::ARG::)::DYNAMIC_ADDS::);
-}
-::else::
-
-namespace hx {
-
-struct CMemberFunction::ARG:: : public hx::Object 
-{ 
-   hx::ObjectPtr<Object> mThis; 
-   MemberFunction::ARG:: mFunction;
-
-
-   CMemberFunction::ARG::(hx::Object *inObj, MemberFunction::ARG:: inFunction)
-   {
-      mThis = inObj;
-      mFunction = inFunction;
-   }
-   int __Compare(const hx::Object *inRHS) const
-   {
-      const CMemberFunction::ARG:: *other = dynamic_cast<const CMemberFunction::ARG:: *>(inRHS);
-      if (!other)
-         return -1;
-      return (mFunction==other->mFunction && mThis.GetPtr()==other->mThis.GetPtr())? 0 : -1;
-   }
-
-   int __GetType() const { return vtFunction; } 
-   int __ArgCount() const { return ::ARG::; } 
-   ::String __ToString() const{ return HX_CSTRING("#function::ARG::"); } 
-   void __Mark(hx::MarkContext *__inCtx) { HX_MARK_MEMBER(mThis); } 
-   #ifdef HXCPP_VISIT_ALLOCS
-   void __Visit(hx::VisitContext *__inCtx) { HX_VISIT_MEMBER(mThis); } 
-   #endif
-   void *__GetHandle() const { return mThis.GetPtr(); } 
-   Dynamic __Run(const Array<Dynamic> &inArgs) 
-   { 
-      ::if (ARG>0)::
-      return mFunction(mThis.GetPtr(), ::ARR_LIST::);
-      ::else::
-      return mFunction(mThis.GetPtr());
-      ::end::
-   } 
-   Dynamic __run(::DYNAMIC_ARG_LIST::) 
-   { 
-      ::if (ARG>0)::
-      return mFunction(mThis.GetPtr(), ::ARG_LIST::);
-      ::else::
-      return mFunction(mThis.GetPtr());
-      ::end::
-   } 
-}; 
-
-
-
-struct CStaticFunction::ARG:: : public hx::Object 
-{ 
-   StaticFunction::ARG:: mFunction;
-
-   CStaticFunction::ARG::(StaticFunction::ARG:: inFunction)
-   {
-      mFunction = inFunction;
-   }
-   int __Compare(const hx::Object *inRHS) const
-   {
-      const CStaticFunction::ARG:: *other = dynamic_cast<const CStaticFunction::ARG:: *>(inRHS);
-      if (!other)
-         return -1;
-      return mFunction==other->mFunction ? 0 : -1;
-   }
-
-   int __GetType() const { return vtFunction; } 
-   int __ArgCount() const { return ::ARG::; } 
-   ::String __ToString() const{ return HX_CSTRING("#sfunction::ARG::"); } 
-   Dynamic __Run(const Array<Dynamic> &inArgs) 
-   { 
-      return mFunction(::ARR_LIST::);
-   } 
-   Dynamic __run(::DYNAMIC_ARG_LIST::) 
-   { 
-      return mFunction(::ARG_LIST::);
-   } 
-}; 
-
-
-HXCPP_EXTERN_CLASS_ATTRIBUTES
-Dynamic CreateMemberFunction::ARG::(hx::Object *inObj, MemberFunction::ARG:: inFunc)
-   { return new CMemberFunction::ARG::(inObj,inFunc); }
-
-HXCPP_EXTERN_CLASS_ATTRIBUTES
-Dynamic CreateStaticFunction::ARG::(StaticFunction::ARG:: inFunc)
-   { return new CStaticFunction::ARG::(inFunc); }
-
-}
-
-::end::
-::end::
-
-namespace hx
-{
-
-
-struct CMemberFunctionVar : public hx::Object 
-{ 
-   hx::ObjectPtr<Object> mThis; 
-   MemberFunctionVar mFunction;
-   int N;
-
-
-   CMemberFunctionVar(hx::Object *inObj, MemberFunctionVar inFunction,int inN)
-   {
-      mThis = inObj;
-      mFunction = inFunction;
-      N = inN;
-   }
-   int __Compare(const hx::Object *inRHS) const
-   {
-      const CMemberFunctionVar *other = dynamic_cast<const CMemberFunctionVar *>(inRHS);
-      if (!other)
-         return -1;
-      return (mFunction==other->mFunction && mThis.GetPtr()==other->mThis.GetPtr())? 0 : -1;
-   }
-
-
-   int __GetType() const { return vtFunction; } 
-   int __ArgCount() const { return N; } 
-   ::String __ToString() const{ return HX_CSTRING("#vfunction"); } 
-   void __Mark(hx::MarkContext *__inCtx) { HX_MARK_MEMBER(mThis); } 
-   #ifdef HXCPP_VISIT_ALLOCS
-   void __Visit(hx::VisitContext *__inCtx) { HX_VISIT_MEMBER(mThis); } 
-   #endif
-   void *__GetHandle() const { return mThis.GetPtr(); } 
-   Dynamic __Run(const Array<Dynamic> &inArgs) 
-   { 
-      return mFunction(mThis.GetPtr(), inArgs);
-   } 
-}; 
-
-
-
-struct CStaticFunctionVar : public hx::Object 
-{ 
-   StaticFunctionVar mFunction;
-   int N;
-
-   CStaticFunctionVar( StaticFunctionVar inFunction,int inN)
-   {
-      mFunction = inFunction;
-      N = inN;
-   }
-   int __Compare(const hx::Object *inRHS) const
-   {
-      const CStaticFunctionVar *other = dynamic_cast<const CStaticFunctionVar *>(inRHS);
-      if (!other)
-         return -1;
-      return mFunction==other->mFunction ? 0 : -1;
-   }
-
-
-   int __GetType() const { return vtFunction; } 
-   int __ArgCount() const { return N; } 
-   ::String __ToString() const{ return HX_CSTRING("#vsfunction"); } 
-   Dynamic __Run(const Array<Dynamic> &inArgs) 
-   { 
-      return mFunction(inArgs);
-   } 
-}; 
-
-
-Dynamic CreateMemberFunctionVar(hx::Object *inObj, MemberFunctionVar inFunc,int inN)
-   { return new CMemberFunctionVar(inObj,inFunc,inN); }
-
-Dynamic CreateStaticFunctionVar(StaticFunctionVar inFunc,int inN)
-   { return new CStaticFunctionVar(inFunc,inN); }
-
-}
-
-=======
-
-::foreach PARAMS:: ::if (ARG>=6)::
-Dynamic Dynamic::NS::operator()(::DYNAMIC_ARG_LIST::)
-{
-   CheckFPtr();
-   return mPtr->__Run(Array_obj<Dynamic>::NS::__new(::ARG::)::DYNAMIC_ADDS::);
-}
-
-namespace cpp
-{
-::NS::Dynamic Variant::NS::operator()(::DYNAMIC_ARG_LIST::)
-{
-   if (isNull()) Dynamic::ThrowBadFunctionError();
-   return valObject->__Run(Array_obj<Dynamic>::NS::__new(::ARG::)::DYNAMIC_ADDS::);
-}
-}
-
-
-::else::
-
-namespace hx {
-
-struct CMemberFunction::ARG:: : public hx::Object 
-{ 
-   hx::ObjectPtr<Object> mThis; 
-   MemberFunction::ARG:: mFunction;
-   const char *mName;
-
-   HX_IS_INSTANCE_OF enum { _hx_ClassId = hx::NS::clsIdCMember::ARG:: };
-
-
-   CMemberFunction::ARG::(const char *inName, hx::Object *inObj, MemberFunction::ARG:: inFunction)
-   {
-      mName = inName;
-      mThis = inObj;
-      mFunction = inFunction;
-   }
-   int __Compare(const hx::Object *inRHS) const
-   {
-      const CMemberFunction::ARG:: *other = dynamic_cast<const CMemberFunction::ARG:: *>(inRHS);
-      if (!other)
-         return -1;
-      return (mName==other->mName && mFunction==other->mFunction && mThis.GetPtr()==other->mThis.GetPtr())? 0 : -1;
-   }
-
-   int __GetType() const { return vtFunction; } 
-   int __ArgCount() const { return ::ARG::; } 
-   ::String __ToString() const{ return String(mName); } 
-   void __Mark(hx::MarkContext *__inCtx) { HX_MARK_MEMBER_NAME(mThis,"CMemberFunction::ARG::.this"); } 
-   #ifdef HXCPP_VISIT_ALLOCS
-   void __Visit(hx::VisitContext *__inCtx) { HX_VISIT_MEMBER(mThis); } 
-   #endif
-   void *__GetHandle() const { return mThis.GetPtr(); } 
-   Dynamic __Run(const Array<Dynamic> &inArgs) 
-   { 
-      ::if (ARG>0)::
-      return mFunction(mThis.GetPtr(), ::ARR_LIST::);
-      ::else::
-      return mFunction(mThis.GetPtr());
-      ::end::
-   } 
-   Dynamic __run(::DYNAMIC_ARG_LIST::) 
-   { 
-      ::if (ARG>0)::
-      return mFunction(mThis.GetPtr(), ::ARG_LIST::);
-      ::else::
-      return mFunction(mThis.GetPtr());
-      ::end::
-   } 
-}; 
-
-
-
-struct CStaticFunction::ARG:: : public hx::Object 
-{ 
-   StaticFunction::ARG:: mFunction;
-   const char *mName;
-
-   HX_IS_INSTANCE_OF enum { _hx_ClassId = hx::NS::clsIdCStatic::ARG:: };
-
-
-   CStaticFunction::ARG::(const char *inName,StaticFunction::ARG:: inFunction)
-   {
-      mName = inName;
-      mFunction = inFunction;
-   }
-   int __Compare(const hx::Object *inRHS) const
-   {
-      const CStaticFunction::ARG:: *other = dynamic_cast<const CStaticFunction::ARG:: *>(inRHS);
-      if (!other)
-         return -1;
-      return mName==other->mName && mFunction==other->mFunction && mName==other->mName ? 0 : -1;
-   }
-
-   int __GetType() const { return vtFunction; } 
-   int __ArgCount() const { return ::ARG::; } 
-   ::String __ToString() const{ return String(mName); } 
-   Dynamic __Run(const Array<Dynamic> &inArgs) 
-   { 
-      return mFunction(::ARR_LIST::);
-   } 
-   Dynamic __run(::DYNAMIC_ARG_LIST::) 
-   { 
-      return mFunction(::ARG_LIST::);
-   } 
-}; 
-
-
-HXCPP_EXTERN_CLASS_ATTRIBUTES
-Dynamic CreateMemberFunction::ARG::(const char *inName,hx::Object *inObj, MemberFunction::ARG:: inFunc)
-   { return new CMemberFunction::ARG::(inName,inObj,inFunc); }
-
-HXCPP_EXTERN_CLASS_ATTRIBUTES
-Dynamic CreateStaticFunction::ARG::(const char *inName,StaticFunction::ARG:: inFunc)
-   { return new CStaticFunction::ARG::(inName,inFunc); }
-
-}
-
-::end::
-::end::
-
-namespace hx
-{
-
-
-struct CMemberFunctionVar : public hx::Object 
-{ 
-   hx::ObjectPtr<Object> mThis; 
-   MemberFunctionVar mFunction;
-   const char *mName;
-   int N;
-
-
-   HX_IS_INSTANCE_OF enum { _hx_ClassId = hx::clsIdCMemberVar };
-
-
-   CMemberFunctionVar(const char *inName,hx::Object *inObj, MemberFunctionVar inFunction,int inN)
-   {
-      mThis = inObj;
-      mFunction = inFunction;
-      mName = inName;
-      N = inN;
-   }
-   int __Compare(const hx::Object *inRHS) const
-   {
-      const CMemberFunctionVar *other = dynamic_cast<const CMemberFunctionVar *>(inRHS);
-      if (!other)
-         return -1;
-      return (mFunction==other->mFunction && mName==other->mName && mThis.GetPtr()==other->mThis.GetPtr())? 0 : -1;
-   }
-
-
-   int __GetType() const { return vtFunction; } 
-   int __ArgCount() const { return N; } 
-   ::String __ToString() const{ return String(mName); } 
-   void __Mark(hx::MarkContext *__inCtx) { HX_MARK_MEMBER_NAME(mThis,"CMemberFunctionVar.this"); } 
-   #ifdef HXCPP_VISIT_ALLOCS
-   void __Visit(hx::VisitContext *__inCtx) { HX_VISIT_MEMBER(mThis); } 
-   #endif
-   void *__GetHandle() const { return mThis.GetPtr(); } 
-   Dynamic __Run(const Array<Dynamic> &inArgs) 
-   { 
-      return mFunction(mThis.GetPtr(), inArgs);
-   } 
-}; 
-
-
-
-struct CStaticFunctionVar : public hx::Object 
-{ 
-   StaticFunctionVar mFunction;
-   const char *mName;
-   int N;
-
-   HX_IS_INSTANCE_OF enum { _hx_ClassId = hx::clsIdCStaticVar };
-
-   CStaticFunctionVar(const char *inName,StaticFunctionVar inFunction,int inN)
-   {
-      mFunction = inFunction;
-      mName = inName;
-      N = inN;
-   }
-   int __Compare(const hx::Object *inRHS) const
-   {
-      const CStaticFunctionVar *other = dynamic_cast<const CStaticFunctionVar *>(inRHS);
-      if (!other)
-         return -1;
-      return mName==other->mName && mFunction==other->mFunction ? 0 : -1;
-   }
-
-
-   int __GetType() const { return vtFunction; } 
-   int __ArgCount() const { return N; } 
-   ::String __ToString() const { return String(mName); } 
-   Dynamic __Run(const Array<Dynamic> &inArgs) 
-   { 
-      return mFunction(inArgs);
-   } 
-}; 
-
-
-Dynamic CreateMemberFunctionVar(const char *inName, hx::Object *inObj, MemberFunctionVar inFunc,int inN)
-   { return new CMemberFunctionVar(inName, inObj,inFunc,inN); }
-
-Dynamic CreateStaticFunctionVar(const char *inName,StaticFunctionVar inFunc,int inN)
-   { return new CStaticFunctionVar(inName, inFunc,inN); }
-
-}
-
-
->>>>>>> 07c96253
+
+::foreach PARAMS:: ::if (ARG>=6)::
+Dynamic Dynamic::NS::operator()(::DYNAMIC_ARG_LIST::)
+{
+   CheckFPtr();
+   return mPtr->__Run(Array_obj<Dynamic>::NS::__new(::ARG::)::DYNAMIC_ADDS::);
+}
+
+namespace cpp
+{
+::NS::Dynamic Variant::NS::operator()(::DYNAMIC_ARG_LIST::)
+{
+   if (isNull()) Dynamic::ThrowBadFunctionError();
+   return valObject->__Run(Array_obj<Dynamic>::NS::__new(::ARG::)::DYNAMIC_ADDS::);
+}
+}
+
+
+::else::
+
+namespace hx {
+
+struct CMemberFunction::ARG:: : public hx::Object 
+{ 
+   hx::ObjectPtr<Object> mThis; 
+   MemberFunction::ARG:: mFunction;
+   const char *mName;
+
+   HX_IS_INSTANCE_OF enum { _hx_ClassId = hx::NS::clsIdCMember::ARG:: };
+
+
+   CMemberFunction::ARG::(const char *inName, hx::Object *inObj, MemberFunction::ARG:: inFunction)
+   {
+      mName = inName;
+      mThis = inObj;
+      mFunction = inFunction;
+   }
+   int __Compare(const hx::Object *inRHS) const
+   {
+      const CMemberFunction::ARG:: *other = dynamic_cast<const CMemberFunction::ARG:: *>(inRHS);
+      if (!other)
+         return -1;
+      return (mName==other->mName && mFunction==other->mFunction && mThis.GetPtr()==other->mThis.GetPtr())? 0 : -1;
+   }
+
+   int __GetType() const { return vtFunction; } 
+   int __ArgCount() const { return ::ARG::; } 
+   ::String __ToString() const{ return String(mName); } 
+   void __Mark(hx::MarkContext *__inCtx) { HX_MARK_MEMBER_NAME(mThis,"CMemberFunction::ARG::.this"); } 
+   #ifdef HXCPP_VISIT_ALLOCS
+   void __Visit(hx::VisitContext *__inCtx) { HX_VISIT_MEMBER(mThis); } 
+   #endif
+   void *__GetHandle() const { return mThis.GetPtr(); } 
+   Dynamic __Run(const Array<Dynamic> &inArgs) 
+   { 
+      ::if (ARG>0)::
+      return mFunction(mThis.GetPtr(), ::ARR_LIST::);
+      ::else::
+      return mFunction(mThis.GetPtr());
+      ::end::
+   } 
+   Dynamic __run(::DYNAMIC_ARG_LIST::) 
+   { 
+      ::if (ARG>0)::
+      return mFunction(mThis.GetPtr(), ::ARG_LIST::);
+      ::else::
+      return mFunction(mThis.GetPtr());
+      ::end::
+   } 
+}; 
+
+
+
+struct CStaticFunction::ARG:: : public hx::Object 
+{ 
+   StaticFunction::ARG:: mFunction;
+   const char *mName;
+
+   HX_IS_INSTANCE_OF enum { _hx_ClassId = hx::NS::clsIdCStatic::ARG:: };
+
+
+   CStaticFunction::ARG::(const char *inName,StaticFunction::ARG:: inFunction)
+   {
+      mName = inName;
+      mFunction = inFunction;
+   }
+   int __Compare(const hx::Object *inRHS) const
+   {
+      const CStaticFunction::ARG:: *other = dynamic_cast<const CStaticFunction::ARG:: *>(inRHS);
+      if (!other)
+         return -1;
+      return mName==other->mName && mFunction==other->mFunction && mName==other->mName ? 0 : -1;
+   }
+
+   int __GetType() const { return vtFunction; } 
+   int __ArgCount() const { return ::ARG::; } 
+   ::String __ToString() const{ return String(mName); } 
+   Dynamic __Run(const Array<Dynamic> &inArgs) 
+   { 
+      return mFunction(::ARR_LIST::);
+   } 
+   Dynamic __run(::DYNAMIC_ARG_LIST::) 
+   { 
+      return mFunction(::ARG_LIST::);
+   } 
+}; 
+
+
+HXCPP_EXTERN_CLASS_ATTRIBUTES
+Dynamic CreateMemberFunction::ARG::(const char *inName,hx::Object *inObj, MemberFunction::ARG:: inFunc)
+   { return new CMemberFunction::ARG::(inName,inObj,inFunc); }
+
+HXCPP_EXTERN_CLASS_ATTRIBUTES
+Dynamic CreateStaticFunction::ARG::(const char *inName,StaticFunction::ARG:: inFunc)
+   { return new CStaticFunction::ARG::(inName,inFunc); }
+
+}
+
+::end::
+::end::
+
+namespace hx
+{
+
+
+struct CMemberFunctionVar : public hx::Object 
+{ 
+   hx::ObjectPtr<Object> mThis; 
+   MemberFunctionVar mFunction;
+   const char *mName;
+   int N;
+
+
+   HX_IS_INSTANCE_OF enum { _hx_ClassId = hx::clsIdCMemberVar };
+
+
+   CMemberFunctionVar(const char *inName,hx::Object *inObj, MemberFunctionVar inFunction,int inN)
+   {
+      mThis = inObj;
+      mFunction = inFunction;
+      mName = inName;
+      N = inN;
+   }
+   int __Compare(const hx::Object *inRHS) const
+   {
+      const CMemberFunctionVar *other = dynamic_cast<const CMemberFunctionVar *>(inRHS);
+      if (!other)
+         return -1;
+      return (mFunction==other->mFunction && mName==other->mName && mThis.GetPtr()==other->mThis.GetPtr())? 0 : -1;
+   }
+
+
+   int __GetType() const { return vtFunction; } 
+   int __ArgCount() const { return N; } 
+   ::String __ToString() const{ return String(mName); } 
+   void __Mark(hx::MarkContext *__inCtx) { HX_MARK_MEMBER_NAME(mThis,"CMemberFunctionVar.this"); } 
+   #ifdef HXCPP_VISIT_ALLOCS
+   void __Visit(hx::VisitContext *__inCtx) { HX_VISIT_MEMBER(mThis); } 
+   #endif
+   void *__GetHandle() const { return mThis.GetPtr(); } 
+   Dynamic __Run(const Array<Dynamic> &inArgs) 
+   { 
+      return mFunction(mThis.GetPtr(), inArgs);
+   } 
+}; 
+
+
+
+struct CStaticFunctionVar : public hx::Object 
+{ 
+   StaticFunctionVar mFunction;
+   const char *mName;
+   int N;
+
+   HX_IS_INSTANCE_OF enum { _hx_ClassId = hx::clsIdCStaticVar };
+
+   CStaticFunctionVar(const char *inName,StaticFunctionVar inFunction,int inN)
+   {
+      mFunction = inFunction;
+      mName = inName;
+      N = inN;
+   }
+   int __Compare(const hx::Object *inRHS) const
+   {
+      const CStaticFunctionVar *other = dynamic_cast<const CStaticFunctionVar *>(inRHS);
+      if (!other)
+         return -1;
+      return mName==other->mName && mFunction==other->mFunction ? 0 : -1;
+   }
+
+
+   int __GetType() const { return vtFunction; } 
+   int __ArgCount() const { return N; } 
+   ::String __ToString() const { return String(mName); } 
+   Dynamic __Run(const Array<Dynamic> &inArgs) 
+   { 
+      return mFunction(inArgs);
+   } 
+}; 
+
+
+Dynamic CreateMemberFunctionVar(const char *inName, hx::Object *inObj, MemberFunctionVar inFunc,int inN)
+   { return new CMemberFunctionVar(inName, inObj,inFunc,inN); }
+
+Dynamic CreateStaticFunctionVar(const char *inName,StaticFunctionVar inFunc,int inN)
+   { return new CStaticFunctionVar(inName, inFunc,inN); }
+
+}
+
+