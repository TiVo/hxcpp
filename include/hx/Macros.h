--- conflicted
+++ resolved
@@ -146,9 +146,9 @@
    {  ::Dynamic d;  if (hx::FieldMapGet(&__mDynamicFields,inID,d)) return d; }
 
 #ifdef HXCPP_GC_GENERATIONAL
-#define HX_DYNAMIC_SET_FIELD(inName,inValue) hx::FieldMapSet(this,&__mDynamicFields,inName,inValue) 
+#define HX_DYNAMIC_SET_FIELD(inName,inValue) hx::FieldMapSet(this,&__mDynamicFields,inName,inValue)
 #else
-#define HX_DYNAMIC_SET_FIELD(inName,inValue) hx::FieldMapSet(&__mDynamicFields,inName,inValue) 
+#define HX_DYNAMIC_SET_FIELD(inName,inValue) hx::FieldMapSet(&__mDynamicFields,inName,inValue)
 #endif
 
 #define HX_APPEND_DYNAMIC_FIELDS(outFields) hx::FieldMapAppendFields(&__mDynamicFields,outFields)
@@ -367,7 +367,7 @@
 // --- Functions and their parameters ----
 
 
-#define HX_ARR_LIST0 
+#define HX_ARR_LIST0
 #define HX_ARR_LIST1 inArgs[0]
 #define HX_ARR_LIST2 inArgs[0],inArgs[1]
 #define HX_ARR_LIST3 inArgs[0],inArgs[1],inArgs[2]
@@ -858,16 +858,14 @@
 #define HX_END_DEFAULT_FUNC \
 }
 
-<<<<<<< HEAD
+#define HXARGC(x) int __ArgCount() const { return x; }
+
 #ifdef HXCPP_VISIT_ALLOCS
 #define HX_LOCAL_VISIT_FUNC \
     void __Visit(hx::VisitContext *__inCtx) { DoVisitThis(__inCtx); }
 #else
 #define HX_LOCAL_VISIT_FUNC
 #endif
-=======
-#define HXARGC(x) int __ArgCount() const { return x; }
->>>>>>> 07c96253
 
 #define HX_BEGIN_LOCAL_FUNC_S0(SUPER,name) \
    struct name : public SUPER { \
@@ -1197,7 +1195,7 @@
     ::Dynamic operator()(const Dynamic &inArg0,const Dynamic &inArg1,const Dynamic &inArg2,const Dynamic &inArg3,const Dynamic &inArg4,const Dynamic &inArg5,const Dynamic &inArg6,const Dynamic &inArg7,const Dynamic &inArg8,const Dynamic &inArg9,const Dynamic &inArg10,const Dynamic &inArg11,const Dynamic &inArg12,const Dynamic &inArg13,const Dynamic &inArg14,const Dynamic &inArg15,const Dynamic &inArg16,const Dynamic &inArg17,const Dynamic &inArg18,const Dynamic &inArg19,const Dynamic &inArg20,const Dynamic &inArg21,const Dynamic &inArg22,const Dynamic &inArg23); \
     ::Dynamic operator()(const Dynamic &inArg0,const Dynamic &inArg1,const Dynamic &inArg2,const Dynamic &inArg3,const Dynamic &inArg4,const Dynamic &inArg5,const Dynamic &inArg6,const Dynamic &inArg7,const Dynamic &inArg8,const Dynamic &inArg9,const Dynamic &inArg10,const Dynamic &inArg11,const Dynamic &inArg12,const Dynamic &inArg13,const Dynamic &inArg14,const Dynamic &inArg15,const Dynamic &inArg16,const Dynamic &inArg17,const Dynamic &inArg18,const Dynamic &inArg19,const Dynamic &inArg20,const Dynamic &inArg21,const Dynamic &inArg22,const Dynamic &inArg23,const Dynamic &inArg24); \
     ::Dynamic operator()(const Dynamic &inArg0,const Dynamic &inArg1,const Dynamic &inArg2,const Dynamic &inArg3,const Dynamic &inArg4,const Dynamic &inArg5,const Dynamic &inArg6,const Dynamic &inArg7,const Dynamic &inArg8,const Dynamic &inArg9,const Dynamic &inArg10,const Dynamic &inArg11,const Dynamic &inArg12,const Dynamic &inArg13,const Dynamic &inArg14,const Dynamic &inArg15,const Dynamic &inArg16,const Dynamic &inArg17,const Dynamic &inArg18,const Dynamic &inArg19,const Dynamic &inArg20,const Dynamic &inArg21,const Dynamic &inArg22,const Dynamic &inArg23,const Dynamic &inArg24,const Dynamic &inArg25); \
- 
+
 
 
 #define HX_IMPLEMENT_INLINE_VARIANT_FUNCTIONS \
@@ -1207,8 +1205,8 @@
    ::Dynamic Variant::operator()(const Dynamic &inArg0,const Dynamic &inArg1,const Dynamic &inArg2) { CheckFPtr(); return valObject->__run(inArg0,inArg1,inArg2); } \
    ::Dynamic Variant::operator()(const Dynamic &inArg0,const Dynamic &inArg1,const Dynamic &inArg2,const Dynamic &inArg3) { CheckFPtr(); return valObject->__run(inArg0,inArg1,inArg2,inArg3); } \
    ::Dynamic Variant::operator()(const Dynamic &inArg0,const Dynamic &inArg1,const Dynamic &inArg2,const Dynamic &inArg3,const Dynamic &inArg4) { CheckFPtr(); return valObject->__run(inArg0,inArg1,inArg2,inArg3,inArg4); } \
-                                           
-
-
-#endif
-
+
+
+
+#endif
+
