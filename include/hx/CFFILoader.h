--- conflicted
+++ resolved
@@ -1,529 +1,264 @@
-<<<<<<< HEAD
-#ifndef HX_CFFI_LOADER_H
-#define HX_CFFI_LOADER_H
-
-/*
-  This file will only be incuded in one cpp file in the ndll library -
-    the one with IMPLEMENT_API #defined.
-
-  The other files will refer to the val_ functions via the "extern" in CFFI.h
-
-  For dynamic linking, a macro (DEFFUNC) implements the "val_..." functions as function pointers,
-   and the cpp code calls these function pointers directly.
-  The pointers starts off as function pointers to bootstrap code, so when they are first called
-   the bootstrap uses the "ResolveProc" to find the correct version of the function for the particular
-   platform, and replaces the function pointer with this value. Subsequent calls then go directly
-   to the correct fucntion.
-
-  The ResolveProc can come from:
-   Explicitly setting - the proc is set when a dll is loaded into the hxcpp exe
-   Via 'GetProcAddress' on the exe - if symbols are needed and the proc has not been set
-   Internal implementation (CFFINekoLoader) - when linking agaist a neko process.
-    - Old code used to find this in NekoApi.dll, but the glue code is now built into each ndll directly.
-
-  For static linking, the functions are resolved at link time.
-
-  For HXCPP_JS_PRIME, these functions are implemented in CFFIJsPrime
-*/
-
-#ifdef ANDROID
-#include <android/log.h>
-#endif
-
-#ifdef NEKO_WINDOWS
-#include <windows.h>
-#include <stdio.h>
-// Stoopid windows ...
-#ifdef RegisterClass
-#undef RegisterClass
-#endif
-#ifdef abs
-#undef abs
-#endif
-
-#else // NOT NEKO_WINDOWS
-
-#ifdef NEKO_LINUX
-#define EXT "dso"
-#define NEKO_EXT "so"
-//#define __USE_GNU 1
-#else
-#if defined(ANDROID) || defined(BLACKBERRY)
-#define EXT "so"
-#elif defined(EMSCRIPTEN)
-#define EXT "ll"
-//#elif defined(NEKO_GCC)
-//todo - NEKO_EXT ?
-#else
-#include <mach-o/dyld.h>
-#define EXT "dylib"
-#define NEKO_EXT "dylib"
-#endif
-#endif
-
-#include <dlfcn.h>
-#include <stdio.h>
-#include <stdlib.h>
-#include <memory.h>
-
-
-#endif
-#if defined(BLACKBERRY)
-using namespace std;
-#endif
-typedef void *(*ResolveProc)(const char *inName);
-static ResolveProc sResolveProc = 0;
-
-extern "C" {
-EXPORT void hx_set_loader(ResolveProc inProc)
-{
-   #ifdef ANDROID
-   __android_log_print(ANDROID_LOG_INFO, "haxe plugin", "Got Load Proc %08x", inProc );
-   #endif
-   sResolveProc = inProc;
-}
-}
-
-
-
-#ifdef HXCPP_JS_PRIME // { js prime
-
-#define DEFFUNC(name,ret,def_args,call_args) \
-extern "C" ret name def_args;
-
-#include "CFFIJsPrime.h"
-
-#elif defined(STATIC_LINK)  // js prime }   { not js prime, static link
-
-#define DEFFUNC(name,ret,def_args,call_args) \
-extern "C" ret name def_args;
-
-#else  // static link }   { Dynamic link
-
-   #ifdef NEKO_COMPATIBLE
-
-      #include "CFFINekoLoader.h"
-
-   #endif // NEKO_COMPATIBLE
-
-
-   // This code will get run when the library is compiled against a newer version of hxcpp,
-   //  and the application code uses an older version.
-   bool default_val_is_buffer(void *inBuffer)
-   {
-      typedef void *(ValToBufferFunc)(void *);
-      static ValToBufferFunc *valToBuffer = 0;
-      if (!valToBuffer)
-         valToBuffer = (ValToBufferFunc *)sResolveProc("val_to_buffer");
-
-      if (valToBuffer)
-         return valToBuffer(inBuffer)!=0;
-
-      return false;
-   }
-
-   void * default_alloc_empty_string(int) { return 0; }
-
-   // Do nothing on earlier versions of hxcpp that do not know what to do
-   void default_gc_change_managed_memory(int,const char *) { }
-
-   void *ResolveDefault(const char *inName)
-   {
-      void *result = sResolveProc(inName);
-      if (result)
-         return result;
-      if (!strcmp(inName,"val_is_buffer"))
-         return (void *)default_val_is_buffer;
-      if (!strcmp(inName,"alloc_empty_string"))
-         return (void *)default_alloc_empty_string;
-      if (!strcmp(inName,"gc_change_managed_memory"))
-         return (void *)default_gc_change_managed_memory;
-      return 0;
-   }
-
-   #ifdef NEKO_WINDOWS // {
-
-   void *LoadFunc(const char *inName)
-   {
-      #ifndef HX_WINRT
-      static const char *modules[] = { 0, "hxcpp", "hxcpp-debug" };
-      for(int i=0; i<3 && sResolveProc==0; i++)
-      {
-         HMODULE handle = GetModuleHandleA(modules[i]);
-         if (handle)
-         {
-            sResolveProc = (ResolveProc)GetProcAddress(handle,"hx_cffi");
-            if (sResolveProc==0)
-               FreeLibrary(handle);
-         }
-      }
-      #endif
-
-      #ifdef NEKO_COMPATIBLE
-      if (sResolveProc==0)
-      {
-         sResolveProc = InitDynamicNekoLoader();
-      }
-      #endif
-
-      if (sResolveProc==0)
-      {
-         fprintf(stderr,"Could not link plugin to process (hxCFFILoader.h %d)\n",__LINE__);
-         exit(1);
-      }
-      return ResolveDefault(inName);
-   }
-
-   #else // windows }  { not windows
-
-
-   void *LoadFunc(const char *inName)
-   {
-      #ifndef ANDROID // {
-         if (sResolveProc==0)
-         {
-            sResolveProc = (ResolveProc)dlsym(RTLD_DEFAULT,"hx_cffi");
-         }
-
-         #ifdef NEKO_COMPATIBLE
-         if (sResolveProc==0)
-         {
-            sResolveProc = InitDynamicNekoLoader();
-         }
-         #endif
-      #endif // !Android  }
-
-      if (sResolveProc==0)
-      {
-         #ifdef ANDROID
-         __android_log_print(ANDROID_LOG_ERROR, "CFFILoader.h", "Could not API %s", inName);
-         return 0;
-         #else
-         #ifdef NEKO_COMPATIBLE
-         fprintf(stderr,"Could not link plugin to process (CFFILoader.h %d) - with neko\n",__LINE__);
-         #else
-         fprintf(stderr,"Could not link plugin to process (CFFILoader.h %d)\n",__LINE__);
-         #endif
-         exit(1);
-         #endif
-      }
-      return ResolveDefault(inName);
-   }
-
-   #undef EXT
-
-   #endif // not windows }
-
-
-
-   #ifndef ANDROID // not android {
-
-   #define DEFFUNC(name,ret,def_args,call_args) \
-   typedef ret (*FUNC_##name)def_args; \
-   extern FUNC_##name name; \
-   ret IMPL_##name def_args \
-   { \
-      name = (FUNC_##name)LoadFunc(#name); \
-      if (!name) \
-      { \
-         fprintf(stderr,"Could not find function:" #name " \n"); \
-         exit(1); \
-      } \
-      return name call_args; \
-   }\
-   FUNC_##name name = IMPL_##name;
-    
-   #ifdef NEKO_COMPATIBLE
-   DEFINE_PRIM(neko_init,5)
-   #endif
-
-   #else // not android }  { android
-
-
-   #define DEFFUNC(name,ret,def_args,call_args) \
-   typedef ret (*FUNC_##name)def_args; \
-   extern FUNC_##name name; \
-   ret IMPL_##name def_args \
-   { \
-      name = (FUNC_##name)LoadFunc(#name); \
-      if (!name) \
-      { \
-         __android_log_print(ANDROID_LOG_ERROR,"CFFILoader", "Could not find function:" #name "\n"); \
-      } \
-      return name call_args; \
-   }\
-   FUNC_##name name = IMPL_##name;
-    
-
-   #endif // android }
-
-#endif // dynamic link }
-
-#endif
-
-=======
-#ifndef HX_CFFI_LOADER_H
-#define HX_CFFI_LOADER_H
-
-/*
-  This file will only be incuded in one cpp file in the ndll library -
-    the one with IMPLEMENT_API #defined.
-
-  The other files will refer to the val_ functions via the "extern" in CFFI.h
-
-  For dynamic linking, a macro (DEFFUNC) implements the "val_..." functions as function pointers,
-   and the cpp code calls these function pointers directly.
-  The pointers starts off as function pointers to bootstrap code, so when they are first called
-   the bootstrap uses the "ResolveProc" to find the correct version of the function for the particular
-   platform, and replaces the function pointer with this value. Subsequent calls then go directly
-   to the correct fucntion.
-
-  The ResolveProc can come from:
-   Explicitly setting - the proc is set when a dll is loaded into the hxcpp exe
-   Via 'GetProcAddress' on the exe - if symbols are needed and the proc has not been set
-   Internal implementation (CFFINekoLoader) - when linking agaist a neko process.
-    - Old code used to find this in NekoApi.dll, but the glue code is now built into each ndll directly.
-
-  For static linking, the functions are resolved at link time.
-
-  For HXCPP_JS_PRIME, these functions are implemented in CFFIJsPrime
-*/
-
-#ifdef ANDROID
-#include <android/log.h>
-#endif
-
-#ifdef NEKO_WINDOWS
-#include <windows.h>
-#include <stdio.h>
-// Stoopid windows ...
-#ifdef RegisterClass
-#undef RegisterClass
-#endif
-#ifdef abs
-#undef abs
-#endif
-
-#else // NOT NEKO_WINDOWS
-
-#ifdef NEKO_LINUX
-#define EXT "dso"
-#define NEKO_EXT "so"
-//#define __USE_GNU 1
-
-#elif defined(HX_MACOS)
-#include <mach-o/dyld.h>
-#define EXT "dylib"
-#define NEKO_EXT "dylib"
-
-#else
-#if defined(EMSCRIPTEN)
-#define EXT "ll"
-#else
-#define EXT "so"
-#endif
-
-#endif
-
-#include <dlfcn.h>
-#include <stdio.h>
-#include <stdlib.h>
-#include <memory.h>
-
-
-#endif
-#if defined(BLACKBERRY)
-using namespace std;
-#endif
-typedef void *(*ResolveProc)(const char *inName);
-static ResolveProc sResolveProc = 0;
-
-extern "C" {
-EXPORT void hx_set_loader(ResolveProc inProc)
-{
-   #ifdef ANDROID
-   __android_log_print(ANDROID_LOG_INFO, "haxe plugin", "Got Load Proc %08x", inProc );
-   #endif
-   sResolveProc = inProc;
-}
-}
-
-
-
-#ifdef HXCPP_JS_PRIME // { js prime
-
-#define DEFFUNC(name,ret,def_args,call_args) \
-extern "C" ret name def_args;
-
-#include "CFFIJsPrime.h"
-
-#elif defined(STATIC_LINK)  // js prime }   { not js prime, static link
-
-#define DEFFUNC(name,ret,def_args,call_args) \
-extern "C" ret name def_args;
-
-#else  // static link }   { Dynamic link
-
-   #ifdef NEKO_COMPATIBLE
-
-      #include "CFFINekoLoader.h"
-
-   #endif // NEKO_COMPATIBLE
-
-
-   // This code will get run when the library is compiled against a newer version of hxcpp,
-   //  and the application code uses an older version.
-   bool default_val_is_buffer(void *inBuffer)
-   {
-      typedef void *(ValToBufferFunc)(void *);
-      static ValToBufferFunc *valToBuffer = 0;
-      if (!valToBuffer)
-         valToBuffer = (ValToBufferFunc *)sResolveProc("val_to_buffer");
-
-      if (valToBuffer)
-         return valToBuffer(inBuffer)!=0;
-
-      return false;
-   }
-
-   void * default_alloc_empty_string(int) { return 0; }
-
-   // Do nothing on earlier versions of hxcpp that do not know what to do
-   void default_gc_change_managed_memory(int,const char *) { }
-
-   void *ResolveDefault(const char *inName)
-   {
-      void *result = sResolveProc(inName);
-      if (result)
-         return result;
-      if (!strcmp(inName,"val_is_buffer"))
-         return (void *)default_val_is_buffer;
-      if (!strcmp(inName,"alloc_empty_string"))
-         return (void *)default_alloc_empty_string;
-      if (!strcmp(inName,"gc_change_managed_memory"))
-         return (void *)default_gc_change_managed_memory;
-      return 0;
-   }
-
-   #ifdef NEKO_WINDOWS // {
-
-   void *LoadFunc(const char *inName)
-   {
-      #ifndef HX_WINRT
-      static const char *modules[] = { 0, "hxcpp", "hxcpp-debug" };
-      for(int i=0; i<3 && sResolveProc==0; i++)
-      {
-         HMODULE handle = GetModuleHandleA(modules[i]);
-         if (handle)
-         {
-            sResolveProc = (ResolveProc)GetProcAddress(handle,"hx_cffi");
-            if (sResolveProc==0)
-               FreeLibrary(handle);
-         }
-      }
-      #endif
-
-      #ifdef NEKO_COMPATIBLE
-      if (sResolveProc==0)
-      {
-         sResolveProc = InitDynamicNekoLoader();
-      }
-      #endif
-
-      if (sResolveProc==0)
-      {
-         fprintf(stderr,"Could not link plugin to process (hxCFFILoader.h %d)\n",__LINE__);
-         exit(1);
-      }
-      return ResolveDefault(inName);
-   }
-
-   #else // windows }  { not windows
-
-
-   void *LoadFunc(const char *inName)
-   {
-      #ifndef ANDROID // {
-         if (sResolveProc==0)
-         {
-            sResolveProc = (ResolveProc)dlsym(RTLD_DEFAULT,"hx_cffi");
-         }
-
-         #ifdef NEKO_COMPATIBLE
-         if (sResolveProc==0)
-         {
-            sResolveProc = InitDynamicNekoLoader();
-         }
-         #endif
-      #endif // !Android  }
-
-      if (sResolveProc==0)
-      {
-         #ifdef ANDROID
-         __android_log_print(ANDROID_LOG_ERROR, "CFFILoader.h", "Could not API %s", inName);
-         return 0;
-         #else
-         #ifdef NEKO_COMPATIBLE
-         fprintf(stderr,"Could not link plugin to process (CFFILoader.h %d) - with neko\n",__LINE__);
-         #else
-         fprintf(stderr,"Could not link plugin to process (CFFILoader.h %d)\n",__LINE__);
-         #endif
-         exit(1);
-         #endif
-      }
-      return ResolveDefault(inName);
-   }
-
-   #undef EXT
-
-   #endif // not windows }
-
-
-
-   #ifndef ANDROID // not android {
-
-   #define DEFFUNC(name,ret,def_args,call_args) \
-   typedef ret (*FUNC_##name)def_args; \
-   extern FUNC_##name name; \
-   ret IMPL_##name def_args \
-   { \
-      name = (FUNC_##name)LoadFunc(#name); \
-      if (!name) \
-      { \
-         fprintf(stderr,"Could not find function:" #name " \n"); \
-         exit(1); \
-      } \
-      return name call_args; \
-   }\
-   FUNC_##name name = IMPL_##name;
-    
-   #ifdef NEKO_COMPATIBLE
-   DEFINE_PRIM(neko_init,5)
-   #endif
-
-   #else // not android }  { android
-
-
-   #define DEFFUNC(name,ret,def_args,call_args) \
-   typedef ret (*FUNC_##name)def_args; \
-   extern FUNC_##name name; \
-   ret IMPL_##name def_args \
-   { \
-      name = (FUNC_##name)LoadFunc(#name); \
-      if (!name) \
-      { \
-         __android_log_print(ANDROID_LOG_ERROR,"CFFILoader", "Could not find function:" #name "\n"); \
-      } \
-      return name call_args; \
-   }\
-   FUNC_##name name = IMPL_##name;
-    
-
-   #endif // android }
-
-#endif // dynamic link }
-
-#endif
-
-
->>>>>>> 07c96253
+#ifndef HX_CFFI_LOADER_H
+#define HX_CFFI_LOADER_H
+
+/*
+  This file will only be incuded in one cpp file in the ndll library -
+    the one with IMPLEMENT_API #defined.
+
+  The other files will refer to the val_ functions via the "extern" in CFFI.h
+
+  For dynamic linking, a macro (DEFFUNC) implements the "val_..." functions as function pointers,
+   and the cpp code calls these function pointers directly.
+  The pointers starts off as function pointers to bootstrap code, so when they are first called
+   the bootstrap uses the "ResolveProc" to find the correct version of the function for the particular
+   platform, and replaces the function pointer with this value. Subsequent calls then go directly
+   to the correct fucntion.
+
+  The ResolveProc can come from:
+   Explicitly setting - the proc is set when a dll is loaded into the hxcpp exe
+   Via 'GetProcAddress' on the exe - if symbols are needed and the proc has not been set
+   Internal implementation (CFFINekoLoader) - when linking agaist a neko process.
+    - Old code used to find this in NekoApi.dll, but the glue code is now built into each ndll directly.
+
+  For static linking, the functions are resolved at link time.
+
+  For HXCPP_JS_PRIME, these functions are implemented in CFFIJsPrime
+*/
+
+#ifdef ANDROID
+#include <android/log.h>
+#endif
+
+#ifdef NEKO_WINDOWS
+#include <windows.h>
+#include <stdio.h>
+// Stoopid windows ...
+#ifdef RegisterClass
+#undef RegisterClass
+#endif
+#ifdef abs
+#undef abs
+#endif
+
+#else // NOT NEKO_WINDOWS
+
+#ifdef NEKO_LINUX
+#define EXT "dso"
+#define NEKO_EXT "so"
+//#define __USE_GNU 1
+
+#elif defined(HX_MACOS)
+#include <mach-o/dyld.h>
+#define EXT "dylib"
+#define NEKO_EXT "dylib"
+
+#else
+#if defined(EMSCRIPTEN)
+#define EXT "ll"
+#else
+#define EXT "so"
+#endif
+
+#endif
+
+#include <dlfcn.h>
+#include <stdio.h>
+#include <stdlib.h>
+#include <memory.h>
+
+
+#endif
+#if defined(BLACKBERRY)
+using namespace std;
+#endif
+typedef void *(*ResolveProc)(const char *inName);
+static ResolveProc sResolveProc = 0;
+
+extern "C" {
+EXPORT void hx_set_loader(ResolveProc inProc)
+{
+   #ifdef ANDROID
+   __android_log_print(ANDROID_LOG_INFO, "haxe plugin", "Got Load Proc %08x", inProc );
+   #endif
+   sResolveProc = inProc;
+}
+}
+
+
+
+#ifdef HXCPP_JS_PRIME // { js prime
+
+#define DEFFUNC(name,ret,def_args,call_args) \
+extern "C" ret name def_args;
+
+#include "CFFIJsPrime.h"
+
+#elif defined(STATIC_LINK)  // js prime }   { not js prime, static link
+
+#define DEFFUNC(name,ret,def_args,call_args) \
+extern "C" ret name def_args;
+
+#else  // static link }   { Dynamic link
+
+   #ifdef NEKO_COMPATIBLE
+
+      #include "CFFINekoLoader.h"
+
+   #endif // NEKO_COMPATIBLE
+
+
+   // This code will get run when the library is compiled against a newer version of hxcpp,
+   //  and the application code uses an older version.
+   bool default_val_is_buffer(void *inBuffer)
+   {
+      typedef void *(ValToBufferFunc)(void *);
+      static ValToBufferFunc *valToBuffer = 0;
+      if (!valToBuffer)
+         valToBuffer = (ValToBufferFunc *)sResolveProc("val_to_buffer");
+
+      if (valToBuffer)
+         return valToBuffer(inBuffer)!=0;
+
+      return false;
+   }
+
+   void * default_alloc_empty_string(int) { return 0; }
+
+   // Do nothing on earlier versions of hxcpp that do not know what to do
+   void default_gc_change_managed_memory(int,const char *) { }
+
+   void *ResolveDefault(const char *inName)
+   {
+      void *result = sResolveProc(inName);
+      if (result)
+         return result;
+      if (!strcmp(inName,"val_is_buffer"))
+         return (void *)default_val_is_buffer;
+      if (!strcmp(inName,"alloc_empty_string"))
+         return (void *)default_alloc_empty_string;
+      if (!strcmp(inName,"gc_change_managed_memory"))
+         return (void *)default_gc_change_managed_memory;
+      return 0;
+   }
+
+   #ifdef NEKO_WINDOWS // {
+
+   void *LoadFunc(const char *inName)
+   {
+      #ifndef HX_WINRT
+      static const char *modules[] = { 0, "hxcpp", "hxcpp-debug" };
+      for(int i=0; i<3 && sResolveProc==0; i++)
+      {
+         HMODULE handle = GetModuleHandleA(modules[i]);
+         if (handle)
+         {
+            sResolveProc = (ResolveProc)GetProcAddress(handle,"hx_cffi");
+            if (sResolveProc==0)
+               FreeLibrary(handle);
+         }
+      }
+      #endif
+
+      #ifdef NEKO_COMPATIBLE
+      if (sResolveProc==0)
+      {
+         sResolveProc = InitDynamicNekoLoader();
+      }
+      #endif
+
+      if (sResolveProc==0)
+      {
+         fprintf(stderr,"Could not link plugin to process (hxCFFILoader.h %d)\n",__LINE__);
+         exit(1);
+      }
+      return ResolveDefault(inName);
+   }
+
+   #else // windows }  { not windows
+
+
+   void *LoadFunc(const char *inName)
+   {
+      #ifndef ANDROID // {
+         if (sResolveProc==0)
+         {
+            sResolveProc = (ResolveProc)dlsym(RTLD_DEFAULT,"hx_cffi");
+         }
+
+         #ifdef NEKO_COMPATIBLE
+         if (sResolveProc==0)
+         {
+            sResolveProc = InitDynamicNekoLoader();
+         }
+         #endif
+      #endif // !Android  }
+
+      if (sResolveProc==0)
+      {
+         #ifdef ANDROID
+         __android_log_print(ANDROID_LOG_ERROR, "CFFILoader.h", "Could not API %s", inName);
+         return 0;
+         #else
+         #ifdef NEKO_COMPATIBLE
+         fprintf(stderr,"Could not link plugin to process (CFFILoader.h %d) - with neko\n",__LINE__);
+         #else
+         fprintf(stderr,"Could not link plugin to process (CFFILoader.h %d)\n",__LINE__);
+         #endif
+         exit(1);
+         #endif
+      }
+      return ResolveDefault(inName);
+   }
+
+   #undef EXT
+
+   #endif // not windows }
+
+
+
+   #ifndef ANDROID // not android {
+
+   #define DEFFUNC(name,ret,def_args,call_args) \
+   typedef ret (*FUNC_##name)def_args; \
+   extern FUNC_##name name; \
+   ret IMPL_##name def_args \
+   { \
+      name = (FUNC_##name)LoadFunc(#name); \
+      if (!name) \
+      { \
+         fprintf(stderr,"Could not find function:" #name " \n"); \
+         exit(1); \
+      } \
+      return name call_args; \
+   }\
+   FUNC_##name name = IMPL_##name;
+    
+   #ifdef NEKO_COMPATIBLE
+   DEFINE_PRIM(neko_init,5)
+   #endif
+
+   #else // not android }  { android
+
+
+   #define DEFFUNC(name,ret,def_args,call_args) \
+   typedef ret (*FUNC_##name)def_args; \
+   extern FUNC_##name name; \
+   ret IMPL_##name def_args \
+   { \
+      name = (FUNC_##name)LoadFunc(#name); \
+      if (!name) \
+      { \
+         __android_log_print(ANDROID_LOG_ERROR,"CFFILoader", "Could not find function:" #name "\n"); \
+      } \
+      return name call_args; \
+   }\
+   FUNC_##name name = IMPL_##name;
+    
+
+   #endif // android }
+
+#endif // dynamic link }
+
+#endif
+
+