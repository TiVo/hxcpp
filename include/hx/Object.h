#ifndef HX_OBJECT_H
#define HX_OBJECT_H

#ifndef HXCPP_H
#error "Please include hxcpp.h, not hx/Object.h"
#endif



// --- Constants -------------------------------------------------------

// These values are returned from the "__GetType" function
enum hxObjectType
{
   vtUnknown = -1,
   vtInt = 0xff,
   vtNull = 0,
   vtFloat = 1,
   vtBool = 2,
   vtString = 3,
   vtObject = 4,
   vtArray = 5,
   vtFunction = 6,
   vtEnum,
   vtClass,
   vtInt64,
   vtAbstractBase = 0x100,
};


namespace hx
{



class FieldRef;
class IndexRef;
typedef Array<Dynamic> DynamicArray;
HXCPP_EXTERN_CLASS_ATTRIBUTES null BadCast();

#ifdef HXCPP_SCRIPTABLE

// CPPIA_CALL = fastcall on x86(32), nothing otherwise
#if (HXCPP_API_LEVEL >= 331)
   #if (defined(_WIN32) && !defined(_M_X64) && !defined(__x86_64__) && !defined(_ARM_) ) || \
      defined(HXCPP_X86) || defined(__i386__) || defined(__i386) || \
        (!defined(_WIN32) && !defined(_ARM_) && !defined(__arm__) && !defined(__x86_64__) )

      #if defined(__GNUC__) && !defined(__APPLE__) && !defined(EMSCRIPTEN)
         #define CPPIA_CALL __attribute__ ((fastcall))
      #elif defined(_MSC_VER)
         #define CPPIA_CALL __fastcall
      #endif
   #endif
#endif

#ifndef CPPIA_CALL
   #define CPPIA_CALL
#endif


typedef void (CPPIA_CALL *StackExecute)(struct StackContext *ctx);
struct ScriptFunction
{
   ScriptFunction(StackExecute inExe=0,const char *inSig=0)
      : execute(inExe), signature(inSig) { }
   StackExecute execute;
   const char   *signature;
};
struct ScriptCallable;

#endif

enum NewObjectType
{
   NewObjAlloc,
   NewObjContainer,
   NewObjConst,
};

enum
{
   clsIdDynamic = 1,
   clsIdClass,
   clsIdInt,
   clsIdInt64,
   clsIdFloat,
   clsIdBool,
   clsIdString,
   clsIdMath,
   clsIdEnum,
   clsIdClosure,
   clsIdVirtualArray,
   clsIdArrayIterator,
   clsIdArrayBase,
   clsIdArrayByte,
   clsIdArrayShort,
   clsIdArrayInt,
   clsIdArrayBool,
   clsIdArrayFloat32,
   clsIdArrayFloat64,
   clsIdArrayString,
   clsIdArrayObject,
   clsIdAbstract,
   clsIdHash,
   clsIdWeakRef,
   clsIdExternalPrimitive,
   clsIdPointer,
   clsIdStruct,
   clsIdCMember0,
   clsIdCMember1,
   clsIdCMember2,
   clsIdCMember3,
   clsIdCMember4,
   clsIdCMember5,
   clsIdCMemberVar,
   clsIdCStatic0,
   clsIdCStatic1,
   clsIdCStatic2,
   clsIdCStatic3,
   clsIdCStatic4,
   clsIdCStatic5,
   clsIdCStaticVar,
   clsIdMutex,
   clsIdLock,
   clsIdDeque,
   clsIdThreadInfo,
   clsIdPcreData,
   clsIdFio,
   clsIdProcess,
   clsIdSocket,
   clsIdRandom,
   clsIdPollData,
   clsIdSqlite,
   clsIdMysql,
   clsIdMysqlResult,
   clsIdSsl,
   clsIdSslCert,
   clsIdSslConf,
   clsIdSslKey,
   clsIdZLib,

};


// --- hx::Object ------------------------------------------------------------
//
// Base for all hxcpp objects.
// This contains the virtual functions required by the core to provide
//  a generic interface to the specific classes.
//
// Hxcpp classes inherit from this.
//
class HXCPP_EXTERN_CLASS_ATTRIBUTES Object
{
public:
<<<<<<< HEAD
#ifdef HXCPP_USE_STOCK_GC
   // These allocate the function using the garbage-colleced malloc
=======
   enum { _hx_ClassId = hx::clsIdDynamic };


>>>>>>> 07c96253
   inline void *operator new( size_t inSize, bool inContainer=true, const char *inName=0 )
   {
      #ifdef HX_USE_INLINE_IMMIX_OPERATOR_NEW
         ImmixAllocator *alloc =  hx::gMultiThreadMode ? tlsStackContext : gMainThreadContext;

         #ifdef HXCPP_DEBUG
         if (!alloc)
            BadImmixAlloc();
         #endif

         return ImmixAllocator::alloc(alloc, inSize, inContainer, inName);

      #else // Not HX_USE_INLINE_IMMIX_OPERATOR_NEW ...

         void *result = hx::InternalNew(inSize,inContainer);

         #ifdef HXCPP_TELEMETRY
            __hxt_gc_new(result, inSize, inName);
         #endif
         return result;
      #endif
   }
#else
   // These allocate the function using the garbage-colleced malloc
   void *operator new( size_t inSize, bool inContainer=true, const char *inName=0 );
#endif

   inline void *operator new( size_t inSize, hx::NewObjectType inType,  const char *inName=0 )
   {
      if (inType==NewObjConst)
         return InternalCreateConstBuffer(0,(int)inSize);
      return operator new(inSize, inType==NewObjContainer, inName);
   }

   void operator delete( void *, bool) { }
   void operator delete( void *, bool, const char * ) { }
   void operator delete( void *, int ) { }
   void operator delete( void *, hx::NewObjectType) { }
   void operator delete( void *, hx::NewObjectType, const char * ) { }

   #if (HXCPP_API_LEVEL>=332)
   virtual bool _hx_isInstanceOf(int inClassId);
   #endif

   //virtual void *__root();
   virtual void __Mark(hx::MarkContext *__inCtx) { }
   // TiVo - don't conditionally include this virtual function because it
   // can lead to mismatches in vtable layout if some files are compiled with
   // HXCPP_VISIT_ALLOCS defined and some are not.  The extra cost of an
   // unused pointer in a vtable isn't worth the hassle of weird runtime bugs.
   #ifdef HXCPP_VISIT_ALLOCS
   virtual void __Visit(hx::VisitContext *__inCtx) { }
   #else
   virtual void __Visit(void *) { }
   #endif

   // helpers...
   inline bool __IsArray() const { return __GetType()==vtArray; }

   virtual int __GetType() const { return vtClass; }
   virtual void *__GetHandle() const { return 0; }


   virtual hx::FieldRef __FieldRef(const String &inString);

   virtual String __ToString() const;

   virtual int __ToInt() const { return 0; }
   virtual double __ToDouble() const { return __ToInt(); }
   virtual cpp::Int64 __ToInt64() const { return (cpp::Int64)(__ToDouble()); }
   virtual const char * __CStr() const;
   virtual String toString();
   virtual bool __HasField(const String &inString);
   virtual hx::Val __Field(const String &inString, hx::PropertyAccess inCallProp);

   #if (HXCPP_API_LEVEL <= 330)
   virtual bool __Is(hx::Object *inClass) const { return true; }
   virtual hx::Object *__GetRealObject() { return this; }
   bool __Is(Dynamic inClass ) const;
   #endif

   #if (HXCPP_API_LEVEL >= 330)
   // Non-virtual
   Dynamic __IField(int inFieldID);
   double __INumField(int inFieldID);
   virtual void *_hx_getInterface(int inId);
   #else
   virtual hx::Object *__ToInterface(const hx::type_info &inInterface) { return 0; }
   virtual Dynamic __IField(int inFieldID);
   virtual double __INumField(int inFieldID);

   // These have been moved to EnumBase
   virtual DynamicArray __EnumParams();
   virtual String __Tag() const;
   virtual int __Index() const;
   virtual void __SetSize(int inLen) { }
   #endif

   virtual hx::Val __SetField(const String &inField,const hx::Val &inValue, hx::PropertyAccess inCallProp);

   virtual void  __SetThis(Dynamic inThis);
   virtual Dynamic __Run(const Array<Dynamic> &inArgs);
   virtual Dynamic *__GetFieldMap();
   virtual void __GetFields(Array<String> &outFields);
   virtual hx::Class __GetClass() const;

   virtual int __Compare(const hx::Object *inRHS) const;

   virtual int __length() const { return 0; }
   virtual Dynamic __GetItem(int inIndex) const;
   virtual Dynamic __SetItem(int inIndex,Dynamic inValue);


   typedef const Dynamic &D;
   virtual Dynamic __run();
   virtual Dynamic __run(D a);
   virtual Dynamic __run(D a,D b);
   virtual Dynamic __run(D a,D b,D c);
   virtual Dynamic __run(D a,D b,D c,D d);
   virtual Dynamic __run(D a,D b,D c,D d,D e);

   virtual int __ArgCount() const { return -1; }

   #ifdef HXCPP_SCRIPTABLE
   virtual void **__GetScriptVTable() { return 0; }
   virtual hx::ScriptCallable *__GetScriptCallable() { return 0; }
   static hx::ScriptFunction __script_construct;
   #endif

   #if (HXCPP_API_LEVEL>=331)
   inline bool __compare( hx::Object *inRHS ) { return this!=inRHS; }
   #else
   inline bool __compare( hx::Object *inRHS )
      { return __GetRealObject()!=inRHS->__GetRealObject(); }
   #endif

   static hx::Class &__SGetClass();
   static void __boot();
};

// --- hx::ObjectPtr ---------------------------------------------------------------
//
// This class simply provides syntax so that pointers can be written as objects,
//  and overloaded operators can be used

template<typename OBJ_>
class ObjectPtr
{
protected:
   inline bool SetPtr(OBJ_ *inPtr)
   {
      mPtr = inPtr;
      return true;
   }
   inline bool SetPtr(...) { return false; }

   inline void CastPtr(hx::Object *inPtr,bool inThrowOnInvalid)
   {
      if (inPtr)
      {
         #if (HXCPP_API_LEVEL>=332)
            mPtr = inPtr->_hx_isInstanceOf(OBJ_::_hx_ClassId) ? reinterpret_cast<OBJ_ *>(inPtr) : 0;
         #elif (HXCPP_API_LEVEL>=331)
            mPtr = dynamic_cast<OBJ_ *>(inPtr);
         #else
            mPtr = dynamic_cast<OBJ_ *>(inPtr->__GetRealObject());
            #if (HXCPP_API_LEVEL < 330)
            if (!mPtr)
               mPtr = (Ptr)inPtr->__ToInterface(typeid(Obj));
            #endif
         #endif
         if (inThrowOnInvalid && !mPtr)
            ::hx::BadCast();
      }
      else
         mPtr = 0;
   }

public:
   typedef OBJ_ Obj;
   typedef OBJ_ *Ptr;

   inline ObjectPtr() : mPtr(0) { }
   inline ObjectPtr(OBJ_ *inObj) : mPtr(inObj) { }
   inline ObjectPtr(const null &inNull) : mPtr(0) { }
   inline ObjectPtr(const ObjectPtr<OBJ_> &inOther) : mPtr( inOther.mPtr ) {  }
   template<typename T>
   inline ObjectPtr(const hx::Native<T> &inNative) : mPtr( dynamic_cast<T>(inNative.ptr) ) {  }

   template<typename SOURCE_>
   inline ObjectPtr(const ObjectPtr<SOURCE_> &inObjectPtr)
   {
      if (!SetPtr(inObjectPtr.mPtr))
         CastPtr(inObjectPtr.mPtr,false);
   }


   inline ObjectPtr(const ::cpp::Variant &inVariant)
   {
      hx::Object *object = inVariant.asObject();
      if (!SetPtr(object))
         CastPtr(object,false);
   }

   template<typename SOURCE_>
   inline ObjectPtr(const SOURCE_ *inPtr,bool inCheckCast=true)
   {
      if (!SetPtr(const_cast<SOURCE_ *>(inPtr)))
         CastPtr(const_cast<SOURCE_ *>(inPtr),inCheckCast);
   }

   inline ObjectPtr &operator=(const null &inNull) { mPtr = 0; return *this; }
   inline ObjectPtr &operator=(Ptr inRHS) { mPtr = inRHS; return *this; }
   inline ObjectPtr &operator=(const ObjectPtr &inRHS) { mPtr = inRHS.mPtr; return *this; }
   template<typename InterfaceImpl>
   inline ObjectPtr &operator=(InterfaceImpl *inRHS)
   {
      mPtr = inRHS->operator Ptr();
      return *this;
   }

   inline OBJ_ *GetPtr() const { return mPtr; }
   inline OBJ_ *operator->()
   {
      #ifdef HXCPP_CHECK_POINTER
      if (!mPtr) NullReference("Object", true);
      // The handler might have fixed up the null value
      if (!mPtr) NullReference("Object", false);
      #ifdef HXCPP_GC_CHECK_POINTER
         GCCheckPointer(mPtr);
      #endif
      #endif
      return mPtr;
   }
   inline const OBJ_ *operator->() const
   {
      #ifdef HXCPP_CHECK_POINTER
      if (!mPtr) NullReference("Object", true);
      // The handler might have fixed up the null value
      if (!mPtr) NullReference("Object", false);
      #ifdef HXCPP_GC_CHECK_POINTER
         GCCheckPointer(mPtr);
      #endif
      #endif
      return mPtr;
   }

   template<typename T>
   inline bool operator==(const T &inTRHS) const
   {
      ObjectPtr inRHS(inTRHS.mPtr,false);
      if (mPtr==inRHS.mPtr) return true;
      if (!mPtr || !inRHS.mPtr) return false;
      return !mPtr->__compare(inRHS.mPtr);
   }
   inline bool operator==(const cpp::Variant &inRHS) const;
   inline bool operator!=(const cpp::Variant &inRHS) const;

   template<typename T>
   inline bool operator!=(const T &inTRHS) const
   {
      ObjectPtr inRHS(inTRHS.mPtr,false);
      if (mPtr==inRHS.mPtr) return false;
      if (!mPtr || !inRHS.mPtr) return true;
      return mPtr->__compare(inRHS.mPtr);
   }

   template<typename T>
   operator hx::Native<T> () { return hx::Native<T>( mPtr ); }

   inline bool operator==(const null &inRHS) const { return mPtr==0; }
   inline bool operator!=(const null &inRHS) const { return mPtr!=0; }

   //inline bool operator==(const Dynamic &inRHS) const { return inRHS==*this; }
   //inline bool operator!=(const Dynamic &inRHS) const { return inRHS!=*this; }


   // This is defined in the "FieldRef" class...
   inline class hx::FieldRef FieldRef(const String &inString);
   inline class hx::IndexRef IndexRef(int inString);
   inline static hx::Class &__SGetClass() { return OBJ_::__SGetClass(); }

   OBJ_ *mPtr;
};


} // end namespace hx



#endif<|MERGE_RESOLUTION|>--- conflicted
+++ resolved
@@ -154,14 +154,11 @@
 class HXCPP_EXTERN_CLASS_ATTRIBUTES Object
 {
 public:
-<<<<<<< HEAD
+   enum { _hx_ClassId = hx::clsIdDynamic };
+
+
 #ifdef HXCPP_USE_STOCK_GC
    // These allocate the function using the garbage-colleced malloc
-=======
-   enum { _hx_ClassId = hx::clsIdDynamic };
-
-
->>>>>>> 07c96253
    inline void *operator new( size_t inSize, bool inContainer=true, const char *inName=0 )
    {
       #ifdef HX_USE_INLINE_IMMIX_OPERATOR_NEW
