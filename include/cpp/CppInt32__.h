<<<<<<< HEAD
#ifndef INCLUDED_haxe_CppInt32__
#define INCLUDED_haxe_CppInt32__

#include <hxcpp.h>

namespace cpp
{

#define HX_I32_DEF_FUNC1(Name) \
   static inline Dynamic __##Name(const Dynamic &a) { return Name(a); } \
   static inline Dynamic Name##_dyn() { return  hx::CreateStaticFunction1(&CppInt32__::__##Name); }

#define HX_I32_DEF_FUNC2(Name) \
   static inline Dynamic __##Name(const Dynamic &a, const Dynamic &b) { return Name(a,b); } \
   static inline Dynamic Name##_dyn() { return  hx::CreateStaticFunction2(&CppInt32__::__##Name); }

class CppInt32__
{
public:
   CppInt32__(int inX=0) : mValue(inX) { }
   CppInt32__(const null &inNull) : mValue(0) { }
   CppInt32__(const Dynamic &inD);
   operator int() const { return mValue; }
   template<typename T>
   inline CppInt32__ &operator=(T inValue) { mValue = inValue; return *this; }

   static inline CppInt32__ make(int a,int b) { return CppInt32__( (a<<16) | b ); }
   static inline CppInt32__ ofInt(int a) { return CppInt32__( a ); }
   static inline int toInt(CppInt32__ a) { __hxcpp_check_overflow(a); return a.mValue; }
   static inline int toNativeInt(CppInt32__ a) { return a.mValue; }
   static inline CppInt32__ add(CppInt32__ a,CppInt32__ b) { return CppInt32__( a.mValue + b.mValue  ); }
   static inline CppInt32__ sub(CppInt32__ a,CppInt32__ b) { return CppInt32__( a.mValue - b.mValue  ); }
   static inline CppInt32__ mul(CppInt32__ a,CppInt32__ b) { return CppInt32__( a.mValue * b.mValue  ); }
   static inline CppInt32__ div(CppInt32__ a,CppInt32__ b) { return CppInt32__( a.mValue / b.mValue  ); }
   static inline CppInt32__ mod(CppInt32__ a,CppInt32__ b) { return CppInt32__( a.mValue % b.mValue  ); }
   static inline CppInt32__ shl(CppInt32__ a,int b) { return CppInt32__( a.mValue << (b&31)  ); }
   static inline CppInt32__ shr(CppInt32__ a,int b) { return CppInt32__( a.mValue >> (b&31)  ); }
   static inline CppInt32__ ushr(CppInt32__ a,int b) { return CppInt32__( ((unsigned int)a.mValue) >> (b&31)  ); }
   static inline CppInt32__ _and(CppInt32__ a,CppInt32__ b) { return CppInt32__( a.mValue & b.mValue  ); }
   static inline CppInt32__ _or(CppInt32__ a,CppInt32__ b) { return CppInt32__( a.mValue | b.mValue  ); }
   static inline CppInt32__ _xor(CppInt32__ a,CppInt32__ b) { return CppInt32__( a.mValue ^ b.mValue  ); }
   static inline CppInt32__ neg(CppInt32__ a) { return CppInt32__( -a.mValue ); }
   static inline CppInt32__ complement(CppInt32__ a) { return CppInt32__( ~a.mValue ); }
   static inline int compare(CppInt32__ a,CppInt32__ b) { return ( a.mValue - b.mValue ); }
   static inline Bool isNeg(CppInt32__ a) { return a.mValue < 0; }
   static inline Bool isZero(CppInt32__ a) { return a.mValue == 0; }
   static inline int ucompare(CppInt32__ a,CppInt32__ b) { unsigned int am = a.mValue, bm = b.mValue; return (am == bm) ? 0 : ((am > bm) ? 1 : -1); }


   inline bool operator==(const CppInt32__ &inRHS) const { return mValue == inRHS.mValue; }

   inline int operator-(CppInt32__ b) { return mValue - b.mValue; }
   inline int operator+(CppInt32__ b) { return mValue + b.mValue; }
   inline int operator*(CppInt32__ b) { return mValue * b.mValue; }
   inline int operator/(CppInt32__ b) { return mValue / b.mValue; }
   inline int operator%(CppInt32__ b) { return mValue % b.mValue; }

   HX_I32_DEF_FUNC2(make)
   HX_I32_DEF_FUNC1(ofInt)
   HX_I32_DEF_FUNC1(toInt)
   HX_I32_DEF_FUNC1(toNativeInt)
   HX_I32_DEF_FUNC2(add)
   HX_I32_DEF_FUNC2(sub)
   HX_I32_DEF_FUNC2(mul)
   HX_I32_DEF_FUNC2(div)
   HX_I32_DEF_FUNC2(mod)
   HX_I32_DEF_FUNC2(shl)
   HX_I32_DEF_FUNC2(shr)
   HX_I32_DEF_FUNC2(ushr)
   HX_I32_DEF_FUNC2(_and)
   HX_I32_DEF_FUNC2(_or)
   HX_I32_DEF_FUNC2(_xor)
   HX_I32_DEF_FUNC1(neg)
   HX_I32_DEF_FUNC1(complement)
   HX_I32_DEF_FUNC2(compare)
   HX_I32_DEF_FUNC2(ucompare)
   HX_I32_DEF_FUNC1(isNeg)
   HX_I32_DEF_FUNC1(isZero)

   int mValue;
};

typedef CppInt32__ CppInt32___obj;
}





#endif

=======
#ifndef INCLUDED_haxe_CppInt32__
#define INCLUDED_haxe_CppInt32__

#include <hxcpp.h>

namespace cpp
{

#define HX_I32_DEF_FUNC1(Name) \
   static inline Dynamic __##Name(const Dynamic &a) { return Name(a); } \
   static inline Dynamic Name##_dyn() { return  hx::CreateStaticFunction1(#Name,&CppInt32__::__##Name); }

#define HX_I32_DEF_FUNC2(Name) \
   static inline Dynamic __##Name(const Dynamic &a, const Dynamic &b) { return Name(a,b); } \
   static inline Dynamic Name##_dyn() { return  hx::CreateStaticFunction2(#Name,&CppInt32__::__##Name); }

class CppInt32__
{
public:
   CppInt32__(int inX=0) : mValue(inX) { }
   CppInt32__(const null &inNull) : mValue(0) { }
   CppInt32__(const Dynamic &inD);
   operator int() const { return mValue; }
   template<typename T>
   inline CppInt32__ &operator=(T inValue) { mValue = inValue; return *this; }

   static inline CppInt32__ make(int a,int b) { return CppInt32__( (a<<16) | b ); }
   static inline CppInt32__ ofInt(int a) { return CppInt32__( a ); }
   static inline int toInt(CppInt32__ a) { __hxcpp_check_overflow(a); return a.mValue; }
   static inline int toNativeInt(CppInt32__ a) { return a.mValue; }
   static inline CppInt32__ add(CppInt32__ a,CppInt32__ b) { return CppInt32__( a.mValue + b.mValue  ); }
   static inline CppInt32__ sub(CppInt32__ a,CppInt32__ b) { return CppInt32__( a.mValue - b.mValue  ); }
   static inline CppInt32__ mul(CppInt32__ a,CppInt32__ b) { return CppInt32__( a.mValue * b.mValue  ); }
   static inline CppInt32__ div(CppInt32__ a,CppInt32__ b) { return CppInt32__( a.mValue / b.mValue  ); }
   static inline CppInt32__ mod(CppInt32__ a,CppInt32__ b) { return CppInt32__( a.mValue % b.mValue  ); }
   static inline CppInt32__ shl(CppInt32__ a,int b) { return CppInt32__( a.mValue << (b&31)  ); }
   static inline CppInt32__ shr(CppInt32__ a,int b) { return CppInt32__( a.mValue >> (b&31)  ); }
   static inline CppInt32__ ushr(CppInt32__ a,int b) { return CppInt32__( ((unsigned int)a.mValue) >> (b&31)  ); }
   static inline CppInt32__ _and(CppInt32__ a,CppInt32__ b) { return CppInt32__( a.mValue & b.mValue  ); }
   static inline CppInt32__ _or(CppInt32__ a,CppInt32__ b) { return CppInt32__( a.mValue | b.mValue  ); }
   static inline CppInt32__ _xor(CppInt32__ a,CppInt32__ b) { return CppInt32__( a.mValue ^ b.mValue  ); }
   static inline CppInt32__ neg(CppInt32__ a) { return CppInt32__( -a.mValue ); }
   static inline CppInt32__ complement(CppInt32__ a) { return CppInt32__( ~a.mValue ); }
   static inline int compare(CppInt32__ a,CppInt32__ b) { return ( a.mValue - b.mValue ); }
   static inline bool isNeg(CppInt32__ a) { return a.mValue < 0; }
   static inline bool isZero(CppInt32__ a) { return a.mValue == 0; }
   static inline int ucompare(CppInt32__ a,CppInt32__ b) { unsigned int am = a.mValue, bm = b.mValue; return (am == bm) ? 0 : ((am > bm) ? 1 : -1); }


   inline bool operator==(const CppInt32__ &inRHS) const { return mValue == inRHS.mValue; }

   inline int operator-(CppInt32__ b) { return mValue - b.mValue; }
   inline int operator+(CppInt32__ b) { return mValue + b.mValue; }
   inline int operator*(CppInt32__ b) { return mValue * b.mValue; }
   inline int operator/(CppInt32__ b) { return mValue / b.mValue; }
   inline int operator%(CppInt32__ b) { return mValue % b.mValue; }

   HX_I32_DEF_FUNC2(make)
   HX_I32_DEF_FUNC1(ofInt)
   HX_I32_DEF_FUNC1(toInt)
   HX_I32_DEF_FUNC1(toNativeInt)
   HX_I32_DEF_FUNC2(add)
   HX_I32_DEF_FUNC2(sub)
   HX_I32_DEF_FUNC2(mul)
   HX_I32_DEF_FUNC2(div)
   HX_I32_DEF_FUNC2(mod)
   HX_I32_DEF_FUNC2(shl)
   HX_I32_DEF_FUNC2(shr)
   HX_I32_DEF_FUNC2(ushr)
   HX_I32_DEF_FUNC2(_and)
   HX_I32_DEF_FUNC2(_or)
   HX_I32_DEF_FUNC2(_xor)
   HX_I32_DEF_FUNC1(neg)
   HX_I32_DEF_FUNC1(complement)
   HX_I32_DEF_FUNC2(compare)
   HX_I32_DEF_FUNC2(ucompare)
   HX_I32_DEF_FUNC1(isNeg)
   HX_I32_DEF_FUNC1(isZero)

   int mValue;
};

typedef CppInt32__ CppInt32___obj;
}





#endif


>>>>>>> 07c96253
<|MERGE_RESOLUTION|>--- conflicted
+++ resolved
@@ -1,186 +1,92 @@
-<<<<<<< HEAD
-#ifndef INCLUDED_haxe_CppInt32__
-#define INCLUDED_haxe_CppInt32__
-
-#include <hxcpp.h>
-
-namespace cpp
-{
-
-#define HX_I32_DEF_FUNC1(Name) \
-   static inline Dynamic __##Name(const Dynamic &a) { return Name(a); } \
-   static inline Dynamic Name##_dyn() { return  hx::CreateStaticFunction1(&CppInt32__::__##Name); }
-
-#define HX_I32_DEF_FUNC2(Name) \
-   static inline Dynamic __##Name(const Dynamic &a, const Dynamic &b) { return Name(a,b); } \
-   static inline Dynamic Name##_dyn() { return  hx::CreateStaticFunction2(&CppInt32__::__##Name); }
-
-class CppInt32__
-{
-public:
-   CppInt32__(int inX=0) : mValue(inX) { }
-   CppInt32__(const null &inNull) : mValue(0) { }
-   CppInt32__(const Dynamic &inD);
-   operator int() const { return mValue; }
-   template<typename T>
-   inline CppInt32__ &operator=(T inValue) { mValue = inValue; return *this; }
-
-   static inline CppInt32__ make(int a,int b) { return CppInt32__( (a<<16) | b ); }
-   static inline CppInt32__ ofInt(int a) { return CppInt32__( a ); }
-   static inline int toInt(CppInt32__ a) { __hxcpp_check_overflow(a); return a.mValue; }
-   static inline int toNativeInt(CppInt32__ a) { return a.mValue; }
-   static inline CppInt32__ add(CppInt32__ a,CppInt32__ b) { return CppInt32__( a.mValue + b.mValue  ); }
-   static inline CppInt32__ sub(CppInt32__ a,CppInt32__ b) { return CppInt32__( a.mValue - b.mValue  ); }
-   static inline CppInt32__ mul(CppInt32__ a,CppInt32__ b) { return CppInt32__( a.mValue * b.mValue  ); }
-   static inline CppInt32__ div(CppInt32__ a,CppInt32__ b) { return CppInt32__( a.mValue / b.mValue  ); }
-   static inline CppInt32__ mod(CppInt32__ a,CppInt32__ b) { return CppInt32__( a.mValue % b.mValue  ); }
-   static inline CppInt32__ shl(CppInt32__ a,int b) { return CppInt32__( a.mValue << (b&31)  ); }
-   static inline CppInt32__ shr(CppInt32__ a,int b) { return CppInt32__( a.mValue >> (b&31)  ); }
-   static inline CppInt32__ ushr(CppInt32__ a,int b) { return CppInt32__( ((unsigned int)a.mValue) >> (b&31)  ); }
-   static inline CppInt32__ _and(CppInt32__ a,CppInt32__ b) { return CppInt32__( a.mValue & b.mValue  ); }
-   static inline CppInt32__ _or(CppInt32__ a,CppInt32__ b) { return CppInt32__( a.mValue | b.mValue  ); }
-   static inline CppInt32__ _xor(CppInt32__ a,CppInt32__ b) { return CppInt32__( a.mValue ^ b.mValue  ); }
-   static inline CppInt32__ neg(CppInt32__ a) { return CppInt32__( -a.mValue ); }
-   static inline CppInt32__ complement(CppInt32__ a) { return CppInt32__( ~a.mValue ); }
-   static inline int compare(CppInt32__ a,CppInt32__ b) { return ( a.mValue - b.mValue ); }
-   static inline Bool isNeg(CppInt32__ a) { return a.mValue < 0; }
-   static inline Bool isZero(CppInt32__ a) { return a.mValue == 0; }
-   static inline int ucompare(CppInt32__ a,CppInt32__ b) { unsigned int am = a.mValue, bm = b.mValue; return (am == bm) ? 0 : ((am > bm) ? 1 : -1); }
-
-
-   inline bool operator==(const CppInt32__ &inRHS) const { return mValue == inRHS.mValue; }
-
-   inline int operator-(CppInt32__ b) { return mValue - b.mValue; }
-   inline int operator+(CppInt32__ b) { return mValue + b.mValue; }
-   inline int operator*(CppInt32__ b) { return mValue * b.mValue; }
-   inline int operator/(CppInt32__ b) { return mValue / b.mValue; }
-   inline int operator%(CppInt32__ b) { return mValue % b.mValue; }
-
-   HX_I32_DEF_FUNC2(make)
-   HX_I32_DEF_FUNC1(ofInt)
-   HX_I32_DEF_FUNC1(toInt)
-   HX_I32_DEF_FUNC1(toNativeInt)
-   HX_I32_DEF_FUNC2(add)
-   HX_I32_DEF_FUNC2(sub)
-   HX_I32_DEF_FUNC2(mul)
-   HX_I32_DEF_FUNC2(div)
-   HX_I32_DEF_FUNC2(mod)
-   HX_I32_DEF_FUNC2(shl)
-   HX_I32_DEF_FUNC2(shr)
-   HX_I32_DEF_FUNC2(ushr)
-   HX_I32_DEF_FUNC2(_and)
-   HX_I32_DEF_FUNC2(_or)
-   HX_I32_DEF_FUNC2(_xor)
-   HX_I32_DEF_FUNC1(neg)
-   HX_I32_DEF_FUNC1(complement)
-   HX_I32_DEF_FUNC2(compare)
-   HX_I32_DEF_FUNC2(ucompare)
-   HX_I32_DEF_FUNC1(isNeg)
-   HX_I32_DEF_FUNC1(isZero)
-
-   int mValue;
-};
-
-typedef CppInt32__ CppInt32___obj;
-}
-
-
-
-
-
-#endif
-
-=======
-#ifndef INCLUDED_haxe_CppInt32__
-#define INCLUDED_haxe_CppInt32__
-
-#include <hxcpp.h>
-
-namespace cpp
-{
-
-#define HX_I32_DEF_FUNC1(Name) \
-   static inline Dynamic __##Name(const Dynamic &a) { return Name(a); } \
-   static inline Dynamic Name##_dyn() { return  hx::CreateStaticFunction1(#Name,&CppInt32__::__##Name); }
-
-#define HX_I32_DEF_FUNC2(Name) \
-   static inline Dynamic __##Name(const Dynamic &a, const Dynamic &b) { return Name(a,b); } \
-   static inline Dynamic Name##_dyn() { return  hx::CreateStaticFunction2(#Name,&CppInt32__::__##Name); }
-
-class CppInt32__
-{
-public:
-   CppInt32__(int inX=0) : mValue(inX) { }
-   CppInt32__(const null &inNull) : mValue(0) { }
-   CppInt32__(const Dynamic &inD);
-   operator int() const { return mValue; }
-   template<typename T>
-   inline CppInt32__ &operator=(T inValue) { mValue = inValue; return *this; }
-
-   static inline CppInt32__ make(int a,int b) { return CppInt32__( (a<<16) | b ); }
-   static inline CppInt32__ ofInt(int a) { return CppInt32__( a ); }
-   static inline int toInt(CppInt32__ a) { __hxcpp_check_overflow(a); return a.mValue; }
-   static inline int toNativeInt(CppInt32__ a) { return a.mValue; }
-   static inline CppInt32__ add(CppInt32__ a,CppInt32__ b) { return CppInt32__( a.mValue + b.mValue  ); }
-   static inline CppInt32__ sub(CppInt32__ a,CppInt32__ b) { return CppInt32__( a.mValue - b.mValue  ); }
-   static inline CppInt32__ mul(CppInt32__ a,CppInt32__ b) { return CppInt32__( a.mValue * b.mValue  ); }
-   static inline CppInt32__ div(CppInt32__ a,CppInt32__ b) { return CppInt32__( a.mValue / b.mValue  ); }
-   static inline CppInt32__ mod(CppInt32__ a,CppInt32__ b) { return CppInt32__( a.mValue % b.mValue  ); }
-   static inline CppInt32__ shl(CppInt32__ a,int b) { return CppInt32__( a.mValue << (b&31)  ); }
-   static inline CppInt32__ shr(CppInt32__ a,int b) { return CppInt32__( a.mValue >> (b&31)  ); }
-   static inline CppInt32__ ushr(CppInt32__ a,int b) { return CppInt32__( ((unsigned int)a.mValue) >> (b&31)  ); }
-   static inline CppInt32__ _and(CppInt32__ a,CppInt32__ b) { return CppInt32__( a.mValue & b.mValue  ); }
-   static inline CppInt32__ _or(CppInt32__ a,CppInt32__ b) { return CppInt32__( a.mValue | b.mValue  ); }
-   static inline CppInt32__ _xor(CppInt32__ a,CppInt32__ b) { return CppInt32__( a.mValue ^ b.mValue  ); }
-   static inline CppInt32__ neg(CppInt32__ a) { return CppInt32__( -a.mValue ); }
-   static inline CppInt32__ complement(CppInt32__ a) { return CppInt32__( ~a.mValue ); }
-   static inline int compare(CppInt32__ a,CppInt32__ b) { return ( a.mValue - b.mValue ); }
-   static inline bool isNeg(CppInt32__ a) { return a.mValue < 0; }
-   static inline bool isZero(CppInt32__ a) { return a.mValue == 0; }
-   static inline int ucompare(CppInt32__ a,CppInt32__ b) { unsigned int am = a.mValue, bm = b.mValue; return (am == bm) ? 0 : ((am > bm) ? 1 : -1); }
-
-
-   inline bool operator==(const CppInt32__ &inRHS) const { return mValue == inRHS.mValue; }
-
-   inline int operator-(CppInt32__ b) { return mValue - b.mValue; }
-   inline int operator+(CppInt32__ b) { return mValue + b.mValue; }
-   inline int operator*(CppInt32__ b) { return mValue * b.mValue; }
-   inline int operator/(CppInt32__ b) { return mValue / b.mValue; }
-   inline int operator%(CppInt32__ b) { return mValue % b.mValue; }
-
-   HX_I32_DEF_FUNC2(make)
-   HX_I32_DEF_FUNC1(ofInt)
-   HX_I32_DEF_FUNC1(toInt)
-   HX_I32_DEF_FUNC1(toNativeInt)
-   HX_I32_DEF_FUNC2(add)
-   HX_I32_DEF_FUNC2(sub)
-   HX_I32_DEF_FUNC2(mul)
-   HX_I32_DEF_FUNC2(div)
-   HX_I32_DEF_FUNC2(mod)
-   HX_I32_DEF_FUNC2(shl)
-   HX_I32_DEF_FUNC2(shr)
-   HX_I32_DEF_FUNC2(ushr)
-   HX_I32_DEF_FUNC2(_and)
-   HX_I32_DEF_FUNC2(_or)
-   HX_I32_DEF_FUNC2(_xor)
-   HX_I32_DEF_FUNC1(neg)
-   HX_I32_DEF_FUNC1(complement)
-   HX_I32_DEF_FUNC2(compare)
-   HX_I32_DEF_FUNC2(ucompare)
-   HX_I32_DEF_FUNC1(isNeg)
-   HX_I32_DEF_FUNC1(isZero)
-
-   int mValue;
-};
-
-typedef CppInt32__ CppInt32___obj;
-}
-
-
-
-
-
-#endif
-
-
->>>>>>> 07c96253
+#ifndef INCLUDED_haxe_CppInt32__
+#define INCLUDED_haxe_CppInt32__
+
+#include <hxcpp.h>
+
+namespace cpp
+{
+
+#define HX_I32_DEF_FUNC1(Name) \
+   static inline Dynamic __##Name(const Dynamic &a) { return Name(a); } \
+   static inline Dynamic Name##_dyn() { return  hx::CreateStaticFunction1(#Name,&CppInt32__::__##Name); }
+
+#define HX_I32_DEF_FUNC2(Name) \
+   static inline Dynamic __##Name(const Dynamic &a, const Dynamic &b) { return Name(a,b); } \
+   static inline Dynamic Name##_dyn() { return  hx::CreateStaticFunction2(#Name,&CppInt32__::__##Name); }
+
+class CppInt32__
+{
+public:
+   CppInt32__(int inX=0) : mValue(inX) { }
+   CppInt32__(const null &inNull) : mValue(0) { }
+   CppInt32__(const Dynamic &inD);
+   operator int() const { return mValue; }
+   template<typename T>
+   inline CppInt32__ &operator=(T inValue) { mValue = inValue; return *this; }
+
+   static inline CppInt32__ make(int a,int b) { return CppInt32__( (a<<16) | b ); }
+   static inline CppInt32__ ofInt(int a) { return CppInt32__( a ); }
+   static inline int toInt(CppInt32__ a) { __hxcpp_check_overflow(a); return a.mValue; }
+   static inline int toNativeInt(CppInt32__ a) { return a.mValue; }
+   static inline CppInt32__ add(CppInt32__ a,CppInt32__ b) { return CppInt32__( a.mValue + b.mValue  ); }
+   static inline CppInt32__ sub(CppInt32__ a,CppInt32__ b) { return CppInt32__( a.mValue - b.mValue  ); }
+   static inline CppInt32__ mul(CppInt32__ a,CppInt32__ b) { return CppInt32__( a.mValue * b.mValue  ); }
+   static inline CppInt32__ div(CppInt32__ a,CppInt32__ b) { return CppInt32__( a.mValue / b.mValue  ); }
+   static inline CppInt32__ mod(CppInt32__ a,CppInt32__ b) { return CppInt32__( a.mValue % b.mValue  ); }
+   static inline CppInt32__ shl(CppInt32__ a,int b) { return CppInt32__( a.mValue << (b&31)  ); }
+   static inline CppInt32__ shr(CppInt32__ a,int b) { return CppInt32__( a.mValue >> (b&31)  ); }
+   static inline CppInt32__ ushr(CppInt32__ a,int b) { return CppInt32__( ((unsigned int)a.mValue) >> (b&31)  ); }
+   static inline CppInt32__ _and(CppInt32__ a,CppInt32__ b) { return CppInt32__( a.mValue & b.mValue  ); }
+   static inline CppInt32__ _or(CppInt32__ a,CppInt32__ b) { return CppInt32__( a.mValue | b.mValue  ); }
+   static inline CppInt32__ _xor(CppInt32__ a,CppInt32__ b) { return CppInt32__( a.mValue ^ b.mValue  ); }
+   static inline CppInt32__ neg(CppInt32__ a) { return CppInt32__( -a.mValue ); }
+   static inline CppInt32__ complement(CppInt32__ a) { return CppInt32__( ~a.mValue ); }
+   static inline int compare(CppInt32__ a,CppInt32__ b) { return ( a.mValue - b.mValue ); }
+   static inline bool isNeg(CppInt32__ a) { return a.mValue < 0; }
+   static inline bool isZero(CppInt32__ a) { return a.mValue == 0; }
+   static inline int ucompare(CppInt32__ a,CppInt32__ b) { unsigned int am = a.mValue, bm = b.mValue; return (am == bm) ? 0 : ((am > bm) ? 1 : -1); }
+
+
+   inline bool operator==(const CppInt32__ &inRHS) const { return mValue == inRHS.mValue; }
+
+   inline int operator-(CppInt32__ b) { return mValue - b.mValue; }
+   inline int operator+(CppInt32__ b) { return mValue + b.mValue; }
+   inline int operator*(CppInt32__ b) { return mValue * b.mValue; }
+   inline int operator/(CppInt32__ b) { return mValue / b.mValue; }
+   inline int operator%(CppInt32__ b) { return mValue % b.mValue; }
+
+   HX_I32_DEF_FUNC2(make)
+   HX_I32_DEF_FUNC1(ofInt)
+   HX_I32_DEF_FUNC1(toInt)
+   HX_I32_DEF_FUNC1(toNativeInt)
+   HX_I32_DEF_FUNC2(add)
+   HX_I32_DEF_FUNC2(sub)
+   HX_I32_DEF_FUNC2(mul)
+   HX_I32_DEF_FUNC2(div)
+   HX_I32_DEF_FUNC2(mod)
+   HX_I32_DEF_FUNC2(shl)
+   HX_I32_DEF_FUNC2(shr)
+   HX_I32_DEF_FUNC2(ushr)
+   HX_I32_DEF_FUNC2(_and)
+   HX_I32_DEF_FUNC2(_or)
+   HX_I32_DEF_FUNC2(_xor)
+   HX_I32_DEF_FUNC1(neg)
+   HX_I32_DEF_FUNC1(complement)
+   HX_I32_DEF_FUNC2(compare)
+   HX_I32_DEF_FUNC2(ucompare)
+   HX_I32_DEF_FUNC1(isNeg)
+   HX_I32_DEF_FUNC1(isZero)
+
+   int mValue;
+};
+
+typedef CppInt32__ CppInt32___obj;
+}
+
+
+
+
+
+#endif
+
+