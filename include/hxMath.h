<<<<<<< HEAD
#ifndef HX_MATH
#define HX_MATH

#ifndef HXCPP_H
#include <hxcpp.h>
#endif

#include <math.h>
#include <stdlib.h>

class HXCPP_EXTERN_CLASS_ATTRIBUTES Math_obj : public hx::Object
{
public:
   typedef hx::Object super;
   typedef Math_obj OBJ_;
   HX_DO_RTTI;
   void __construct();
   static Dynamic __CreateEmpty();
   static void __boot();

   inline static int floor(double inX) { return __int__(::floor(inX)); }
   inline static int ceil(double inX) { return __int__(::ceil(inX)); }
   inline static int round(double inX) { return floor(inX+0.5); }
   inline static double ffloor(double inX) { return ::floor(inX); }
   inline static double fceil(double inX) { return ::ceil(inX); }
   inline static double fround(double inX) { return ::floor(inX+0.5); }
   inline static double random() { return __hxcpp_drand(); }
   inline static double sqrt(double inX) { return ::sqrt(inX); }
   inline static double cos(double inX) { return ::cos(inX); }
   inline static double sin(double inX) { return ::sin(inX); }
   inline static double tan(double inX) { return ::tan(inX); }
   inline static double atan2(double inY,double inX) { return ::atan2(inY,inX); }
   inline static double abs(double inX) { return ::fabs(inX); }
   inline static double pow(double inA,double inB) { return ::pow(inA,inB); }
   inline static double log(double inA) { return ::log(inA); }
   inline static double max(double inA,double inB) { return inA>inB ? inA:inA==inA?inB:inA; }
   inline static double min(double inA,double inB) { return inA<inB ? inA:inA==inA?inB:inA; }

   inline static double atan(double inA) { return ::atan(inA); }
   inline static double asin(double inA) { return ::asin(inA); }
   inline static double acos(double inA) { return ::acos(inA); }
   inline static double exp(double inA) { return ::exp(inA); }


   static bool isNaN(double inX);
   static bool isFinite(double inX);


   static Dynamic floor_dyn();
   static Dynamic ceil_dyn();
   static Dynamic round_dyn();
   static Dynamic ffloor_dyn();
   static Dynamic fceil_dyn();
   static Dynamic fround_dyn();
   static Dynamic random_dyn();
   static Dynamic sqrt_dyn();
   static Dynamic cos_dyn();
   static Dynamic sin_dyn();
   static Dynamic tan_dyn();
   static Dynamic atan2_dyn();
   static Dynamic abs_dyn();
   static Dynamic pow_dyn();
   static Dynamic log_dyn();
   static Dynamic min_dyn();
   static Dynamic max_dyn();
   static Dynamic atan_dyn();
   static Dynamic asin_dyn();
   static Dynamic acos_dyn();
   static Dynamic exp_dyn();
   static Dynamic isNaN_dyn();
   static Dynamic isFinite_dyn();

   static double NaN;
   static double PI;
   static double NEGATIVE_INFINITY;
   static double POSITIVE_INFINITY;
};

typedef hx::ObjectPtr<Math_obj> Math;


#endif
=======
#ifndef HX_MATH
#define HX_MATH

#ifndef HXCPP_H
#include <hxcpp.h>
#endif

#include <math.h>
#include <stdlib.h>

class HXCPP_EXTERN_CLASS_ATTRIBUTES Math_obj : public hx::Object
{
public:
   HX_IS_INSTANCE_OF enum { _hx_ClassId = hx::clsIdMath };

   typedef hx::Object super;
   typedef Math_obj OBJ_;
   HX_DO_RTTI;
   void __construct();
   static Dynamic __CreateEmpty();
   static void __boot();

   inline static int floor(double inX) { return __int__(::floor(inX)); }
   inline static int ceil(double inX) { return __int__(::ceil(inX)); }
   inline static int round(double inX) { return floor(inX+0.5); }
   inline static double ffloor(double inX) { return ::floor(inX); }
   inline static double fceil(double inX) { return ::ceil(inX); }
   inline static double fround(double inX) { return ::floor(inX+0.5); }
   inline static double random() { return __hxcpp_drand(); }
   inline static double sqrt(double inX) { return ::sqrt(inX); }
   inline static double cos(double inX) { return ::cos(inX); }
   inline static double sin(double inX) { return ::sin(inX); }
   inline static double tan(double inX) { return ::tan(inX); }
   inline static double atan2(double inY,double inX) { return ::atan2(inY,inX); }
   inline static double abs(double inX) { return ::fabs(inX); }
   inline static double pow(double inA,double inB) { return ::pow(inA,inB); }
   inline static double log(double inA) { return ::log(inA); }
   inline static double max(double inA,double inB) { return inA>inB ? inA:inA==inA?inB:inA; }
   inline static double min(double inA,double inB) { return inA<inB ? inA:inA==inA?inB:inA; }

   inline static double atan(double inA) { return ::atan(inA); }
   inline static double asin(double inA) { return ::asin(inA); }
   inline static double acos(double inA) { return ::acos(inA); }
   inline static double exp(double inA) { return ::exp(inA); }


   static bool isNaN(double inX);
   static bool isFinite(double inX);


   static Dynamic floor_dyn();
   static Dynamic ceil_dyn();
   static Dynamic round_dyn();
   static Dynamic ffloor_dyn();
   static Dynamic fceil_dyn();
   static Dynamic fround_dyn();
   static Dynamic random_dyn();
   static Dynamic sqrt_dyn();
   static Dynamic cos_dyn();
   static Dynamic sin_dyn();
   static Dynamic tan_dyn();
   static Dynamic atan2_dyn();
   static Dynamic abs_dyn();
   static Dynamic pow_dyn();
   static Dynamic log_dyn();
   static Dynamic min_dyn();
   static Dynamic max_dyn();
   static Dynamic atan_dyn();
   static Dynamic asin_dyn();
   static Dynamic acos_dyn();
   static Dynamic exp_dyn();
   static Dynamic isNaN_dyn();
   static Dynamic isFinite_dyn();

   static double NaN;
   static double PI;
   static double NEGATIVE_INFINITY;
   static double POSITIVE_INFINITY;
};

typedef hx::ObjectPtr<Math_obj> Math;


#endif
>>>>>>> 07c96253
<|MERGE_RESOLUTION|>--- conflicted
+++ resolved
@@ -1,169 +1,84 @@
-<<<<<<< HEAD
-#ifndef HX_MATH
-#define HX_MATH
-
-#ifndef HXCPP_H
-#include <hxcpp.h>
-#endif
-
-#include <math.h>
-#include <stdlib.h>
-
-class HXCPP_EXTERN_CLASS_ATTRIBUTES Math_obj : public hx::Object
-{
-public:
-   typedef hx::Object super;
-   typedef Math_obj OBJ_;
-   HX_DO_RTTI;
-   void __construct();
-   static Dynamic __CreateEmpty();
-   static void __boot();
-
-   inline static int floor(double inX) { return __int__(::floor(inX)); }
-   inline static int ceil(double inX) { return __int__(::ceil(inX)); }
-   inline static int round(double inX) { return floor(inX+0.5); }
-   inline static double ffloor(double inX) { return ::floor(inX); }
-   inline static double fceil(double inX) { return ::ceil(inX); }
-   inline static double fround(double inX) { return ::floor(inX+0.5); }
-   inline static double random() { return __hxcpp_drand(); }
-   inline static double sqrt(double inX) { return ::sqrt(inX); }
-   inline static double cos(double inX) { return ::cos(inX); }
-   inline static double sin(double inX) { return ::sin(inX); }
-   inline static double tan(double inX) { return ::tan(inX); }
-   inline static double atan2(double inY,double inX) { return ::atan2(inY,inX); }
-   inline static double abs(double inX) { return ::fabs(inX); }
-   inline static double pow(double inA,double inB) { return ::pow(inA,inB); }
-   inline static double log(double inA) { return ::log(inA); }
-   inline static double max(double inA,double inB) { return inA>inB ? inA:inA==inA?inB:inA; }
-   inline static double min(double inA,double inB) { return inA<inB ? inA:inA==inA?inB:inA; }
-
-   inline static double atan(double inA) { return ::atan(inA); }
-   inline static double asin(double inA) { return ::asin(inA); }
-   inline static double acos(double inA) { return ::acos(inA); }
-   inline static double exp(double inA) { return ::exp(inA); }
-
-
-   static bool isNaN(double inX);
-   static bool isFinite(double inX);
-
-
-   static Dynamic floor_dyn();
-   static Dynamic ceil_dyn();
-   static Dynamic round_dyn();
-   static Dynamic ffloor_dyn();
-   static Dynamic fceil_dyn();
-   static Dynamic fround_dyn();
-   static Dynamic random_dyn();
-   static Dynamic sqrt_dyn();
-   static Dynamic cos_dyn();
-   static Dynamic sin_dyn();
-   static Dynamic tan_dyn();
-   static Dynamic atan2_dyn();
-   static Dynamic abs_dyn();
-   static Dynamic pow_dyn();
-   static Dynamic log_dyn();
-   static Dynamic min_dyn();
-   static Dynamic max_dyn();
-   static Dynamic atan_dyn();
-   static Dynamic asin_dyn();
-   static Dynamic acos_dyn();
-   static Dynamic exp_dyn();
-   static Dynamic isNaN_dyn();
-   static Dynamic isFinite_dyn();
-
-   static double NaN;
-   static double PI;
-   static double NEGATIVE_INFINITY;
-   static double POSITIVE_INFINITY;
-};
-
-typedef hx::ObjectPtr<Math_obj> Math;
-
-
-#endif
-=======
-#ifndef HX_MATH
-#define HX_MATH
-
-#ifndef HXCPP_H
-#include <hxcpp.h>
-#endif
-
-#include <math.h>
-#include <stdlib.h>
-
-class HXCPP_EXTERN_CLASS_ATTRIBUTES Math_obj : public hx::Object
-{
-public:
-   HX_IS_INSTANCE_OF enum { _hx_ClassId = hx::clsIdMath };
-
-   typedef hx::Object super;
-   typedef Math_obj OBJ_;
-   HX_DO_RTTI;
-   void __construct();
-   static Dynamic __CreateEmpty();
-   static void __boot();
-
-   inline static int floor(double inX) { return __int__(::floor(inX)); }
-   inline static int ceil(double inX) { return __int__(::ceil(inX)); }
-   inline static int round(double inX) { return floor(inX+0.5); }
-   inline static double ffloor(double inX) { return ::floor(inX); }
-   inline static double fceil(double inX) { return ::ceil(inX); }
-   inline static double fround(double inX) { return ::floor(inX+0.5); }
-   inline static double random() { return __hxcpp_drand(); }
-   inline static double sqrt(double inX) { return ::sqrt(inX); }
-   inline static double cos(double inX) { return ::cos(inX); }
-   inline static double sin(double inX) { return ::sin(inX); }
-   inline static double tan(double inX) { return ::tan(inX); }
-   inline static double atan2(double inY,double inX) { return ::atan2(inY,inX); }
-   inline static double abs(double inX) { return ::fabs(inX); }
-   inline static double pow(double inA,double inB) { return ::pow(inA,inB); }
-   inline static double log(double inA) { return ::log(inA); }
-   inline static double max(double inA,double inB) { return inA>inB ? inA:inA==inA?inB:inA; }
-   inline static double min(double inA,double inB) { return inA<inB ? inA:inA==inA?inB:inA; }
-
-   inline static double atan(double inA) { return ::atan(inA); }
-   inline static double asin(double inA) { return ::asin(inA); }
-   inline static double acos(double inA) { return ::acos(inA); }
-   inline static double exp(double inA) { return ::exp(inA); }
-
-
-   static bool isNaN(double inX);
-   static bool isFinite(double inX);
-
-
-   static Dynamic floor_dyn();
-   static Dynamic ceil_dyn();
-   static Dynamic round_dyn();
-   static Dynamic ffloor_dyn();
-   static Dynamic fceil_dyn();
-   static Dynamic fround_dyn();
-   static Dynamic random_dyn();
-   static Dynamic sqrt_dyn();
-   static Dynamic cos_dyn();
-   static Dynamic sin_dyn();
-   static Dynamic tan_dyn();
-   static Dynamic atan2_dyn();
-   static Dynamic abs_dyn();
-   static Dynamic pow_dyn();
-   static Dynamic log_dyn();
-   static Dynamic min_dyn();
-   static Dynamic max_dyn();
-   static Dynamic atan_dyn();
-   static Dynamic asin_dyn();
-   static Dynamic acos_dyn();
-   static Dynamic exp_dyn();
-   static Dynamic isNaN_dyn();
-   static Dynamic isFinite_dyn();
-
-   static double NaN;
-   static double PI;
-   static double NEGATIVE_INFINITY;
-   static double POSITIVE_INFINITY;
-};
-
-typedef hx::ObjectPtr<Math_obj> Math;
-
-
-#endif
->>>>>>> 07c96253
+#ifndef HX_MATH
+#define HX_MATH
+
+#ifndef HXCPP_H
+#include <hxcpp.h>
+#endif
+
+#include <math.h>
+#include <stdlib.h>
+
+class HXCPP_EXTERN_CLASS_ATTRIBUTES Math_obj : public hx::Object
+{
+public:
+   HX_IS_INSTANCE_OF enum { _hx_ClassId = hx::clsIdMath };
+
+   typedef hx::Object super;
+   typedef Math_obj OBJ_;
+   HX_DO_RTTI;
+   void __construct();
+   static Dynamic __CreateEmpty();
+   static void __boot();
+
+   inline static int floor(double inX) { return __int__(::floor(inX)); }
+   inline static int ceil(double inX) { return __int__(::ceil(inX)); }
+   inline static int round(double inX) { return floor(inX+0.5); }
+   inline static double ffloor(double inX) { return ::floor(inX); }
+   inline static double fceil(double inX) { return ::ceil(inX); }
+   inline static double fround(double inX) { return ::floor(inX+0.5); }
+   inline static double random() { return __hxcpp_drand(); }
+   inline static double sqrt(double inX) { return ::sqrt(inX); }
+   inline static double cos(double inX) { return ::cos(inX); }
+   inline static double sin(double inX) { return ::sin(inX); }
+   inline static double tan(double inX) { return ::tan(inX); }
+   inline static double atan2(double inY,double inX) { return ::atan2(inY,inX); }
+   inline static double abs(double inX) { return ::fabs(inX); }
+   inline static double pow(double inA,double inB) { return ::pow(inA,inB); }
+   inline static double log(double inA) { return ::log(inA); }
+   inline static double max(double inA,double inB) { return inA>inB ? inA:inA==inA?inB:inA; }
+   inline static double min(double inA,double inB) { return inA<inB ? inA:inA==inA?inB:inA; }
+
+   inline static double atan(double inA) { return ::atan(inA); }
+   inline static double asin(double inA) { return ::asin(inA); }
+   inline static double acos(double inA) { return ::acos(inA); }
+   inline static double exp(double inA) { return ::exp(inA); }
+
+
+   static bool isNaN(double inX);
+   static bool isFinite(double inX);
+
+
+   static Dynamic floor_dyn();
+   static Dynamic ceil_dyn();
+   static Dynamic round_dyn();
+   static Dynamic ffloor_dyn();
+   static Dynamic fceil_dyn();
+   static Dynamic fround_dyn();
+   static Dynamic random_dyn();
+   static Dynamic sqrt_dyn();
+   static Dynamic cos_dyn();
+   static Dynamic sin_dyn();
+   static Dynamic tan_dyn();
+   static Dynamic atan2_dyn();
+   static Dynamic abs_dyn();
+   static Dynamic pow_dyn();
+   static Dynamic log_dyn();
+   static Dynamic min_dyn();
+   static Dynamic max_dyn();
+   static Dynamic atan_dyn();
+   static Dynamic asin_dyn();
+   static Dynamic acos_dyn();
+   static Dynamic exp_dyn();
+   static Dynamic isNaN_dyn();
+   static Dynamic isFinite_dyn();
+
+   static double NaN;
+   static double PI;
+   static double NEGATIVE_INFINITY;
+   static double POSITIVE_INFINITY;
+};
+
+typedef hx::ObjectPtr<Math_obj> Math;
+
+
+#endif