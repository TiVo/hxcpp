--- conflicted
+++ resolved
@@ -1,41 +1,22 @@
-<<<<<<< HEAD
-
-@:nativeGen
-@:structAccess
-class NativeGen
-{
-  public var x:Float;
-  public static var y:Int;
-  public function  getValue():Float return x;
-}
-
-@:native("cpp::Struct<NativeGen>")
-@:include("NativeGen.h")
-extern class NativeGenStruct extends NativeGen
-{
-}
-
-=======
-
-@:nativeGen
-@:structAccess
-class NativeGen
-{
-  public var x:Float;
-  public static var y:Int;
-  public function  getValue():Float return x;
-
-  public static function someNativeFunction()
-  {
-     trace("Hi!");
-  }
-}
-
-@:native("cpp::Struct<NativeGen>")
-@:include("NativeGen.h")
-extern class NativeGenStruct extends NativeGen
-{
-}
-
-
->>>>>>> 07c96253
+
+@:nativeGen
+@:structAccess
+class NativeGen
+{
+  public var x:Float;
+  public static var y:Int;
+  public function  getValue():Float return x;
+
+  public static function someNativeFunction()
+  {
+     trace("Hi!");
+  }
+}
+
+@:native("cpp::Struct<NativeGen>")
+@:include("NativeGen.h")
+extern class NativeGenStruct extends NativeGen
+{
+}
+
+