<<<<<<< HEAD
<xml>


<echo value="Using iOS SDK ${IPHONE_VER}" if="VERBOSE"/>

<set name="ARCH" value ="-v7" if="HXCPP_ARMV7" />
<set name="ARCH" value ="-v7s" if="HXCPP_ARMV7S" />
<set name="ARCH" value ="-64" if="HXCPP_ARM64" />

<set name="HXCPP_USE_LIBTOOL" value="1" />
<set name="HXCPP_LIBTOOL" value="xcrun --sdk iphoneos${IPHONE_VER} libtool" />
<include name="toolchain/gcc-toolchain.xml"/>
<!--<path name="${DEVELOPER_DIR}/Platforms/iPhoneOS.platform/Developer/usr/bin" />-->

<set name="HXCPP_CLANG" value="1"/>
<set name="HXCPP_CPP11" value="1"/>

<set name="FORCE_LIBGCC" value="1" if="HXCPP_IOS_STDCPP" unless="HXCPP_GCC" />
<set name="OBJGCC" value="-c11" if="HXCPP_CPP11" />
<set name="OBJGCC" value="-gcc" if="HXCPP_GCC" />
<set name="OBJDBG" value="-dbg" if="debug" />


<compiler id="iPhoneOS" exe="g++" if="iphoneos">
  <exe name="xcrun --sdk iphoneos${IPHONE_VER} g++" if="HXCPP_GCC" />
  <exe name="xcrun --sdk iphoneos${IPHONE_VER} clang++" />
  <flag value="-c"/>
  <!-- Removed for iOS 8 -->
  <!-- <cppflag value="-fvisibility-inlines-hidden"/> -->
  <pchflag value="-x" />
  <pchflag value="c++-header" />
  <flag value="-stdlib=libstdc++" if="FORCE_LIBGCC" />
  <flag value="-stdlib=libc++" if="HXCPP_CPP11" />
  <flag value="-g" if="HXCPP_DEBUG_LINK"/>
  <flag value="-O2" unless="debug"/>
  <flag value="-arch"/>
  <flag value="armv6" if="HXCPP_ARMV6" />
  <flag value="armv7" if="HXCPP_ARMV7" />
  <flag value="armv7s" if="HXCPP_ARMV7S" />
  <flag value="arm64" if="HXCPP_ARM64" />
  <flag value="-isysroot"/>
  <flag value="${DEVELOPER_DIR}/Platforms/iPhoneOS.platform/Developer/SDKs/iPhoneOS${IPHONE_VER}.sdk"/>
  <!-- <flag value="-miphoneos-version-min=3.0" if="HXCPP_GCC" unless="HXCPP_ARMV7" />
  <flag value="-miphoneos-version-min=5.0" if="HXCPP_ARMV7" /> -->
  <flag value="-miphoneos-version-min=5.0" unless="HXCPP_GCC" />
  <flag value="-fobjc-arc" if="OBJC_ARC" />
  <flag value="-DOBJC_ARC" if="OBJC_ARC" />
  <flag value="-Wno-parentheses" />
  <flag value="-Wno-null-dereference" unless="HXCPP_GCC"/>
  <flag value="-Wno-unused-value" />
  <cppflag value="-Wno-invalid-offsetof" />
  <flag value="-Wno-bool-conversion" unless="HXCPP_GCC"/>
  <!-- Removed for iOS 8 -->
  <!-- <flag value="-fvisibility=hidden"/> -->
  <flag value="-fno-stack-protector"/>
  <flag value="-DIPHONE=IPHONE"/>
  <flag value="-DIPHONEOS=IPHONEOS"/>
  <flag value="-DUSE_STD_MAP=USE_STD_MAP"/>
  <include name="toolchain/common-defines.xml" />
  <flag value="-DHXCPP_BIG_ENDIAN" if="HXCPP_BIG_ENDIAN"/>
  <flag value="-I${HXCPP}/include"/>
  <!-- Removed for iOS 8 (no need) -->
  <!-- <cppflag value="-frtti"/> -->

  <!-- Added for iOS8 -->
  <flag value="-fexceptions"/>
  <flag value="-fstrict-aliasing"/>
  <!-- End of Added for iOS8 -->

  <outflag value="-o"/>
  <ext value=".o"/>
  <objdir value="obj/iphoneos${OBJGCC}${OBJDBG}${ARCH}/" />
</compiler>

<linker id="dll" exe="g++" >
  <exe name="xcrun --sdk iphoneos${IPHONE_VER} g++" if="HXCPP_GCC" />
  <exe name="xcrun --sdk iphoneos${IPHONE_VER} clang++" />
  <flag value="-stdlib=libstdc++" if="FORCE_LIBGCC" />
  <flag value="-stdlib=libc++" if="HXCPP_CPP11" />
  <flag value="-dynamiclib"/>
  <flag value="-arch"/>
  <flag value="armv6" if="HXCPP_ARMV6" />
  <flag value="armv7" if="HXCPP_ARMV7" />
  <flag value="armv7s" if="HXCPP_ARMV7S" />
  <flag value="arm64" if="HXCPP_ARM64" />
  <flag value="-isysroot"/>
  <flag value="${DEVELOPER_DIR}/Platforms/iPhoneOS.platform/Developer/SDKs/iPhoneOS${IPHONE_VER}.sdk"/>
  <flag value="-Wl,-undefined,dynamic_lookup"/>
  <flag value="-fpic"/>
  <flag value="-fPIC"/>
  <flag value="-fvisibility=hidden"/>
  <ext value=".ios.dylib"/>
  <outflag value="-o "/>
</linker>


</xml>
=======
<xml>


<echo value="Using iOS SDK ${IPHONE_VER}" if="VERBOSE"/>

<set name="ARCH" value ="-v7" if="HXCPP_ARMV7" />
<set name="ARCH" value ="-v7s" if="HXCPP_ARMV7S" />
<set name="ARCH" value ="-64" if="HXCPP_ARM64" />

<set name="HXCPP_USE_LIBTOOL" value="1" />
<set name="HXCPP_LIBTOOL" value="xcrun --sdk iphoneos${IPHONE_VER} libtool" />
<include name="toolchain/gcc-toolchain.xml"/>
<!--<path name="${DEVELOPER_DIR}/Platforms/iPhoneOS.platform/Developer/usr/bin" />-->

<set name="FORCE_LIBGCC" value="1" if="HXCPP_IOS_STDCPP" unless="HXCPP_GCC" />
<set name="OBJGCC" value="-c11" if="HXCPP_CPP11" />
<set name="OBJGCC" value="-gcc" if="HXCPP_GCC" />
<set name="OBJDBG" value="-dbg" if="debug" />

<set name="HXCPP_LTO_THIN" value="1" if="HXCPP_OPTIMIZE_LINK_INCREMENTAL"/>


<compiler id="iPhoneOS" exe="g++" if="iphoneos">
  <exe name="xcrun --sdk iphoneos${IPHONE_VER} g++" if="HXCPP_GCC" />
  <exe name="xcrun --sdk iphoneos${IPHONE_VER} clang++" />
  <flag value="-c"/>
  <!-- Removed for iOS 8 -->
  <!-- <cppflag value="-fvisibility-inlines-hidden"/> -->
  <pchflag value="-x" />
  <pchflag value="c++-header" />
  <flag value="-stdlib=libstdc++" if="FORCE_LIBGCC" />
  <flag value="-stdlib=libc++" if="HXCPP_CPP11" />
  <flag value="-g" if="HXCPP_DEBUG_LINK"/>
  <flag value="-O2" unless="debug"/>
  <flag value="-arch"/>
  <flag value="armv6" if="HXCPP_ARMV6" />
  <flag value="armv7" if="HXCPP_ARMV7" />
  <flag value="armv7s" if="HXCPP_ARMV7S" />
  <flag value="arm64" if="HXCPP_ARM64" />
  <flag value="-isysroot"/>
  <flag value="${DEVELOPER_DIR}/Platforms/iPhoneOS.platform/Developer/SDKs/iPhoneOS${IPHONE_VER}.sdk"/>
  <!-- <flag value="-miphoneos-version-min=3.0" if="HXCPP_GCC" unless="HXCPP_ARMV7" />
  <flag value="-miphoneos-version-min=5.0" if="HXCPP_ARMV7" /> -->
  <flag value="-miphoneos-version-min=5.0" unless="HXCPP_GCC" />
  <flag value="-fobjc-arc" if="OBJC_ARC" />
  <flag value="-DOBJC_ARC" if="OBJC_ARC" />
  <flag value="-DENABLE_BITCODE=YES"/>
  <flag value="-fembed-bitcode" unless="debug" />
  <flag value="-fembed-bitcode-marker" if="debug" />
  <flag value="-Wno-parentheses" />
  <flag value="-Wno-null-dereference" unless="HXCPP_GCC"/>
  <flag value="-Wno-unused-value" />
  <flag value="-Wno-overflow" />
  <flag value="-Wno-trigraphs"/>
  <cppflag value="-Wno-invalid-offsetof" />
  <flag value="-Wno-bool-conversion" unless="HXCPP_GCC"/>
  <!-- Removed for iOS 8 -->
  <!-- <flag value="-fvisibility=hidden"/> -->
  <flag value="-fno-stack-protector"/>
  <flag value="-DIPHONE=IPHONE"/>
  <flag value="-DIPHONEOS=IPHONEOS"/>
  <include name="toolchain/common-defines.xml" />
  <flag value="-flto" if="HXCPP_OPTIMIZE_LINK" unless="debug || HXCPP_LTO_THIN"/>
  <flag value="-flto=thin" if="HXCPP_LTO_THIN" unless="debug"/>
  <flag value="-DHXCPP_BIG_ENDIAN" if="HXCPP_BIG_ENDIAN"/>
  <flag value="-I${HXCPP}/include"/>
  <!-- Removed for iOS 8 (no need) -->
  <!-- <cppflag value="-frtti"/> -->

  <!-- Added for iOS8 -->
  <flag value="-fexceptions"/>
  <flag value="-fstrict-aliasing"/>
  <!-- End of Added for iOS8 -->

  <outflag value="-o"/>
  <ext value=".o"/>
  <objdir value="obj/iphoneos${OBJGCC}${OBJDBG}${ARCH}/" />
</compiler>

<linker id="dll" exe="g++" >
  <exe name="xcrun --sdk iphoneos${IPHONE_VER} g++" if="HXCPP_GCC" />
  <exe name="xcrun --sdk iphoneos${IPHONE_VER} clang++" />
  <flag value="-Wl,-cache_path_lto,/tmp" if="HXCPP_OPTIMIZE_LINK_INCREMENTAL" unless="debug"/>
  <flag value="-stdlib=libstdc++" if="FORCE_LIBGCC" />
  <flag value="-stdlib=libc++" if="HXCPP_CPP11" />
  <flag value="-dynamiclib"/>
  <flag value="-arch"/>
  <flag value="armv6" if="HXCPP_ARMV6" />
  <flag value="armv7" if="HXCPP_ARMV7" />
  <flag value="armv7s" if="HXCPP_ARMV7S" />
  <flag value="arm64" if="HXCPP_ARM64" />
  <flag value="-isysroot"/>
  <flag value="${DEVELOPER_DIR}/Platforms/iPhoneOS.platform/Developer/SDKs/iPhoneOS${IPHONE_VER}.sdk"/>
  <flag value="-Wl,-undefined,dynamic_lookup"/>
  <flag value="-fpic"/>
  <flag value="-fPIC"/>
  <flag value="-fvisibility=hidden"/>
  <ext value=".ios.dylib"/>
  <outflag value="-o "/>
</linker>


</xml>
>>>>>>> 07c96253
<|MERGE_RESOLUTION|>--- conflicted
+++ resolved
@@ -1,4 +1,3 @@
-<<<<<<< HEAD
 <xml>
 
 
@@ -21,6 +20,8 @@
 <set name="OBJGCC" value="-gcc" if="HXCPP_GCC" />
 <set name="OBJDBG" value="-dbg" if="debug" />
 
+<set name="HXCPP_LTO_THIN" value="1" if="HXCPP_OPTIMIZE_LINK_INCREMENTAL"/>
+
 
 <compiler id="iPhoneOS" exe="g++" if="iphoneos">
   <exe name="xcrun --sdk iphoneos${IPHONE_VER} g++" if="HXCPP_GCC" />
@@ -46,9 +47,14 @@
   <flag value="-miphoneos-version-min=5.0" unless="HXCPP_GCC" />
   <flag value="-fobjc-arc" if="OBJC_ARC" />
   <flag value="-DOBJC_ARC" if="OBJC_ARC" />
+  <flag value="-DENABLE_BITCODE=YES"/>
+  <flag value="-fembed-bitcode" unless="debug" />
+  <flag value="-fembed-bitcode-marker" if="debug" />
   <flag value="-Wno-parentheses" />
   <flag value="-Wno-null-dereference" unless="HXCPP_GCC"/>
   <flag value="-Wno-unused-value" />
+  <flag value="-Wno-overflow" />
+  <flag value="-Wno-trigraphs"/>
   <cppflag value="-Wno-invalid-offsetof" />
   <flag value="-Wno-bool-conversion" unless="HXCPP_GCC"/>
   <!-- Removed for iOS 8 -->
@@ -58,6 +64,8 @@
   <flag value="-DIPHONEOS=IPHONEOS"/>
   <flag value="-DUSE_STD_MAP=USE_STD_MAP"/>
   <include name="toolchain/common-defines.xml" />
+  <flag value="-flto" if="HXCPP_OPTIMIZE_LINK" unless="debug || HXCPP_LTO_THIN"/>
+  <flag value="-flto=thin" if="HXCPP_LTO_THIN" unless="debug"/>
   <flag value="-DHXCPP_BIG_ENDIAN" if="HXCPP_BIG_ENDIAN"/>
   <flag value="-I${HXCPP}/include"/>
   <!-- Removed for iOS 8 (no need) -->
@@ -76,6 +84,7 @@
 <linker id="dll" exe="g++" >
   <exe name="xcrun --sdk iphoneos${IPHONE_VER} g++" if="HXCPP_GCC" />
   <exe name="xcrun --sdk iphoneos${IPHONE_VER} clang++" />
+  <flag value="-Wl,-cache_path_lto,/tmp" if="HXCPP_OPTIMIZE_LINK_INCREMENTAL" unless="debug"/>
   <flag value="-stdlib=libstdc++" if="FORCE_LIBGCC" />
   <flag value="-stdlib=libc++" if="HXCPP_CPP11" />
   <flag value="-dynamiclib"/>
@@ -95,109 +104,4 @@
 </linker>
 
 
-</xml>
-=======
-<xml>
-
-
-<echo value="Using iOS SDK ${IPHONE_VER}" if="VERBOSE"/>
-
-<set name="ARCH" value ="-v7" if="HXCPP_ARMV7" />
-<set name="ARCH" value ="-v7s" if="HXCPP_ARMV7S" />
-<set name="ARCH" value ="-64" if="HXCPP_ARM64" />
-
-<set name="HXCPP_USE_LIBTOOL" value="1" />
-<set name="HXCPP_LIBTOOL" value="xcrun --sdk iphoneos${IPHONE_VER} libtool" />
-<include name="toolchain/gcc-toolchain.xml"/>
-<!--<path name="${DEVELOPER_DIR}/Platforms/iPhoneOS.platform/Developer/usr/bin" />-->
-
-<set name="FORCE_LIBGCC" value="1" if="HXCPP_IOS_STDCPP" unless="HXCPP_GCC" />
-<set name="OBJGCC" value="-c11" if="HXCPP_CPP11" />
-<set name="OBJGCC" value="-gcc" if="HXCPP_GCC" />
-<set name="OBJDBG" value="-dbg" if="debug" />
-
-<set name="HXCPP_LTO_THIN" value="1" if="HXCPP_OPTIMIZE_LINK_INCREMENTAL"/>
-
-
-<compiler id="iPhoneOS" exe="g++" if="iphoneos">
-  <exe name="xcrun --sdk iphoneos${IPHONE_VER} g++" if="HXCPP_GCC" />
-  <exe name="xcrun --sdk iphoneos${IPHONE_VER} clang++" />
-  <flag value="-c"/>
-  <!-- Removed for iOS 8 -->
-  <!-- <cppflag value="-fvisibility-inlines-hidden"/> -->
-  <pchflag value="-x" />
-  <pchflag value="c++-header" />
-  <flag value="-stdlib=libstdc++" if="FORCE_LIBGCC" />
-  <flag value="-stdlib=libc++" if="HXCPP_CPP11" />
-  <flag value="-g" if="HXCPP_DEBUG_LINK"/>
-  <flag value="-O2" unless="debug"/>
-  <flag value="-arch"/>
-  <flag value="armv6" if="HXCPP_ARMV6" />
-  <flag value="armv7" if="HXCPP_ARMV7" />
-  <flag value="armv7s" if="HXCPP_ARMV7S" />
-  <flag value="arm64" if="HXCPP_ARM64" />
-  <flag value="-isysroot"/>
-  <flag value="${DEVELOPER_DIR}/Platforms/iPhoneOS.platform/Developer/SDKs/iPhoneOS${IPHONE_VER}.sdk"/>
-  <!-- <flag value="-miphoneos-version-min=3.0" if="HXCPP_GCC" unless="HXCPP_ARMV7" />
-  <flag value="-miphoneos-version-min=5.0" if="HXCPP_ARMV7" /> -->
-  <flag value="-miphoneos-version-min=5.0" unless="HXCPP_GCC" />
-  <flag value="-fobjc-arc" if="OBJC_ARC" />
-  <flag value="-DOBJC_ARC" if="OBJC_ARC" />
-  <flag value="-DENABLE_BITCODE=YES"/>
-  <flag value="-fembed-bitcode" unless="debug" />
-  <flag value="-fembed-bitcode-marker" if="debug" />
-  <flag value="-Wno-parentheses" />
-  <flag value="-Wno-null-dereference" unless="HXCPP_GCC"/>
-  <flag value="-Wno-unused-value" />
-  <flag value="-Wno-overflow" />
-  <flag value="-Wno-trigraphs"/>
-  <cppflag value="-Wno-invalid-offsetof" />
-  <flag value="-Wno-bool-conversion" unless="HXCPP_GCC"/>
-  <!-- Removed for iOS 8 -->
-  <!-- <flag value="-fvisibility=hidden"/> -->
-  <flag value="-fno-stack-protector"/>
-  <flag value="-DIPHONE=IPHONE"/>
-  <flag value="-DIPHONEOS=IPHONEOS"/>
-  <include name="toolchain/common-defines.xml" />
-  <flag value="-flto" if="HXCPP_OPTIMIZE_LINK" unless="debug || HXCPP_LTO_THIN"/>
-  <flag value="-flto=thin" if="HXCPP_LTO_THIN" unless="debug"/>
-  <flag value="-DHXCPP_BIG_ENDIAN" if="HXCPP_BIG_ENDIAN"/>
-  <flag value="-I${HXCPP}/include"/>
-  <!-- Removed for iOS 8 (no need) -->
-  <!-- <cppflag value="-frtti"/> -->
-
-  <!-- Added for iOS8 -->
-  <flag value="-fexceptions"/>
-  <flag value="-fstrict-aliasing"/>
-  <!-- End of Added for iOS8 -->
-
-  <outflag value="-o"/>
-  <ext value=".o"/>
-  <objdir value="obj/iphoneos${OBJGCC}${OBJDBG}${ARCH}/" />
-</compiler>
-
-<linker id="dll" exe="g++" >
-  <exe name="xcrun --sdk iphoneos${IPHONE_VER} g++" if="HXCPP_GCC" />
-  <exe name="xcrun --sdk iphoneos${IPHONE_VER} clang++" />
-  <flag value="-Wl,-cache_path_lto,/tmp" if="HXCPP_OPTIMIZE_LINK_INCREMENTAL" unless="debug"/>
-  <flag value="-stdlib=libstdc++" if="FORCE_LIBGCC" />
-  <flag value="-stdlib=libc++" if="HXCPP_CPP11" />
-  <flag value="-dynamiclib"/>
-  <flag value="-arch"/>
-  <flag value="armv6" if="HXCPP_ARMV6" />
-  <flag value="armv7" if="HXCPP_ARMV7" />
-  <flag value="armv7s" if="HXCPP_ARMV7S" />
-  <flag value="arm64" if="HXCPP_ARM64" />
-  <flag value="-isysroot"/>
-  <flag value="${DEVELOPER_DIR}/Platforms/iPhoneOS.platform/Developer/SDKs/iPhoneOS${IPHONE_VER}.sdk"/>
-  <flag value="-Wl,-undefined,dynamic_lookup"/>
-  <flag value="-fpic"/>
-  <flag value="-fPIC"/>
-  <flag value="-fvisibility=hidden"/>
-  <ext value=".ios.dylib"/>
-  <outflag value="-o "/>
-</linker>
-
-
-</xml>
->>>>>>> 07c96253
+</xml>