<<<<<<< HEAD
<xml>

<setup name="emscripten" />
<set name="HXCPP_LINK_EMSCRIPTEN_EXT" value=".js" unless="HXCPP_LINK_EMSCRIPTEN_EXT" />

<path name="${EMSCRIPTEN_SDK}" if="EMSCRIPTEN_SDK" />
<path name="${dir:EMSCRIPTEN_PYTHON}" if="EMSCRIPTEN_PYTHON" />
<set name="HXCPP_RANLIB" value="emranlib" />
<set name="HXCPP_AR" value="emar" />

<section if="windows_host">
   <set name="HXCPP_RANLIB" value='python "${EMSCRIPTEN_SDK}/emranlib"' />
   <set name="HXCPP_AR" value='python "${EMSCRIPTEN_SDK}/emar"' />
   <set name="CXX" value='python "${EMSCRIPTEN_SDK}/emcc"' />
</section>

<set name="nostrip" value="1" if="emscripten"/>

<include name="toolchain/gcc-toolchain.xml"/>



<!-- EMCC TOOLS -------------------------------------->


<section unless="HXCPP_OPTIM_LEVEL" >
   <!-- O2 generates stack-overflow when running unit tests - not sure what best default value is
        But you may be able to adjust the node stack size ti fix this.
   <set name="HXCPP_OPTIM_LEVEL" value="-O2" />
   -->
   <set name="HXCPP_OPTIM_LEVEL" value="-O2" />
   <set name="HXCPP_OPTIM_LEVEL" value="-g" if="debug" />
</section>

<compiler id="emscripten" exe="emcc">
  <exe name="${CXX}" if="CXX" />
  <flag value="-c"/>
  <flag value="-fvisibility=hidden"/>
  <cppflag value="-frtti"/>
  <pchflag value="-x" />
  <pchflag value="c++-header" />
  <cppflag value="--std=c++11" />
  <flag value="${HXCPP_OPTIM_LEVEL}" />
  <flag value="-fpic"/>
  <flag value="-fPIC"/>
  <flag value="-DEMSCRIPTEN"/>
  <flag value="-DHXCPP_JS_PRIME" if="HXCPP_JS_PRIME" />
  <flag value="-DHXCPP_MULTI_THREADED" if="HXCPP_MULTI_THREADED"/>
  <flag value="-DHXCPP_BIG_ENDIAN" if="HXCPP_BIG_ENDIAN"/>
  <cppflag value="-Wno-invalid-offsetof" />
  <cppflag value="-Wno-return-type-c-linkage" />
  <flag value="-Wno-parentheses" />
  <flag value="-Wno-null-dereference" />
  <flag value="-Wno-unused-value" />
  <flag value="-Wno-format-extra-args" />
  <flag value="-Wno-bool-conversion" />
  <flag value="-Wno-warn-absolute-paths" />
  <flag value="--bind" if="HXCPP_JS_PRIME" />
  <include name="toolchain/common-defines.xml" />
  <flag value="-I${HXCPP}/include"/>
  <objdir value="obj/emscripten${OBJEXT}"/>
  <outflag value="-o "/>
  <ext value=".o"/>
</compiler>

<linker id="dll" exe="emcc">
  <exe name="${CXX}" if="CXX" />
  <fromfile value="" if="GCC_OLD" />
  <flag value="-shared"/>
  <flag value="-fpic"/>
  <flag value="-fPIC"/>
  <!-- <flag value="-Wl,--unresolved-symbols=report-all"/> -->
  <flag value="-Xlinker"/>
  <flag value="--no-undefined" unless="HXCPP_ALLOW_UNDEFINED" />
  <flag value="-O2" unless="HXCPP_DEBUG_LINK"/>
  <flag value="-debug" if="HXCPP_DEBUG_LINK"/>
  <!-- <flag value="-DBUILD_AS_SHARED_LIBRARY" /> -->
  <!-- <lib name="-ldl"/> -->
  <!-- <ext value=".js"/> -->
  <ext value=".so"/>
  <outflag value="-o "/>
</linker>


<section unless="HXCPP_LINK_OPTIM_LEVEL" >
   <!-- O2 generates dodgy 'else' statement - seems ok now
   <set name="HXCPP_OPTIM_LEVEL" value="-O2" />
   -->
   <set name="HXCPP_LINK_OPTIM_LEVEL" value="-O2" />
   <set name="HXCPP_LINK_OPTIM_LEVEL" value="-g" if="debug" />
</section>


<linker id="exe" exe="emcc">
  <exe name="${CXX}" if="CXX" />
  <fromfile value="" if="GCC_OLD" />
  <flag value="${HXCPP_LINK_OPTIM_LEVEL}" />

  <section unless="HXCPP_LINK_NO_EXCEPTIONS" >
     <flag value="-s" />
     <flag value="DISABLE_EXCEPTION_CATCHING=0" />
  </section>

  <section if="HXCPP_LINK_MEMORY_GROWTH" >
     <flag value="-s" />
     <flag value="ALLOW_MEMORY_GROWTH=1" />
  </section>

  <section if="HXCPP_LINK_TOTAL_MEMORY" >
     <flag value="-s" />
     <flag value="TOTAL_MEMORY=${HXCPP_LINK_TOTAL_MEMORY}" />
  </section>

  <section if="HXCPP_LINK_MEM_FILE" >
    <flag value="--memory-init-file"/>
    <flag value="${HXCPP_LINK_MEM_FILE}"/>
  </section>

  <section if="HXCPP_LINK_EMRUN" >
     <flag value="--emrun" />
     <flag value="-s" />
     <flag value="DEMANGLE_SUPPORT=1" />
  </section>

  <flag value="--bind" if="HXCPP_JS_PRIME" />

  <!-- <lib name="-ldl"/> -->
  <ext value="${HXCPP_LINK_EMSCRIPTEN_EXT}"/>
  <outflag value="-o "/>
</linker>

</xml>
=======
<xml>

<setup name="emscripten" />
<set name="HXCPP_LINK_EMSCRIPTEN_EXT" value=".js" unless="HXCPP_LINK_EMSCRIPTEN_EXT" />

<path name="${EMSCRIPTEN_SDK}" if="EMSCRIPTEN_SDK" />
<path name="${dir:EMSCRIPTEN_PYTHON}" if="EMSCRIPTEN_PYTHON" />
<set name="HXCPP_RANLIB" value="emranlib" />
<set name="HXCPP_AR" value="emar" />

<section if="windows_host">
   <set name="HXCPP_RANLIB" value='python "${EMSCRIPTEN_SDK}/emranlib"' />
   <set name="HXCPP_AR" value='python "${EMSCRIPTEN_SDK}/emar"' />
   <set name="CXX" value='python "${EMSCRIPTEN_SDK}/emcc"' />
</section>

<set name="nostrip" value="1" if="emscripten"/>

<include name="toolchain/gcc-toolchain.xml"/>



<!-- EMCC TOOLS -------------------------------------->


<section unless="HXCPP_OPTIM_LEVEL" >
   <!-- O2 generates stack-overflow when running unit tests - not sure what best default value is
        But you may be able to adjust the node stack size ti fix this.
   <set name="HXCPP_OPTIM_LEVEL" value="-O2" />
   -->
   <set name="HXCPP_OPTIM_LEVEL" value="-O1" />
   <set name="HXCPP_OPTIM_LEVEL" value="-g" if="debug" />
</section>

<compiler id="emscripten" exe="emcc">
  <exe name="${CXX}" if="CXX" />
  <flag value="-c"/>
  <flag value="-fvisibility=hidden"/>
  <cppflag value="-frtti"/>
  <pchflag value="-x" />
  <pchflag value="c++-header" />
  <cppflag value="--std=c++11" />
  <flag value="${HXCPP_OPTIM_LEVEL}" />
  <flag value="-fpic"/>
  <flag value="-fPIC"/>
  <flag value="-DEMSCRIPTEN"/>
  <flag value="-DHXCPP_JS_PRIME" if="HXCPP_JS_PRIME" />
  <flag value="-DHXCPP_MULTI_THREADED" if="HXCPP_MULTI_THREADED"/>
  <flag value="-DHXCPP_BIG_ENDIAN" if="HXCPP_BIG_ENDIAN"/>
  <flag value="-Wno-overflow" />
  <cppflag value="-Wno-invalid-offsetof" />
  <cppflag value="-Wno-return-type-c-linkage" />
  <flag value="-Wno-parentheses" />
  <flag value="-Wno-unknown-warning-option" />
  <flag value="-Wno-null-dereference" />
  <flag value="-Wno-unused-value" />
  <flag value="-Wno-format-extra-args" />
  <flag value="-Wno-bool-conversion" />
  <flag value="-Wno-warn-absolute-paths" />
  <flag value="--bind" if="HXCPP_JS_PRIME" />
  <include name="toolchain/common-defines.xml" />
  <flag value="-I${HXCPP}/include"/>
  <objdir value="obj/emscripten${OBJEXT}"/>
  <outflag value="-o "/>
  <ext value=".o"/>
</compiler>



<section unless="HXCPP_LINK_OPTIM_LEVEL" >
   <!-- O2 generates dodgy 'else' statement - seems ok now
   <set name="HXCPP_LINK_OPTIM_LEVEL" value="-O2" />
   -->
   <set name="HXCPP_LINK_OPTIM_LEVEL" value="-O2" />
   <set name="HXCPP_LINK_OPTIM_LEVEL" value="-O1" if="HXCPP_DEBUG_LINK" />
   <set name="HXCPP_LINK_OPTIM_LEVEL" value="-g" if="debug" />
</section>


<linker id="dll" exe="emcc">
  <exe name="${CXX}" if="CXX" />
  <fromfile value="" if="GCC_OLD" />
  <flag value="-shared"/>
  <flag value="-fpic"/>
  <flag value="-fPIC"/>
  <!-- <flag value="-Wl,--unresolved-symbols=report-all"/> -->
  <flag value="-Xlinker"/>
  <flag value="--no-undefined" unless="HXCPP_ALLOW_UNDEFINED" />
  <flag value="${HXCPP_LINK_OPTIM_LEVEL}"/>
  <flag value="-debug" if="HXCPP_DEBUG_LINK"/>


  <section if="HXCPP_LINK_TOTAL_MEMORY" >
     <flag value="-s" />
     <flag value="TOTAL_MEMORY=${HXCPP_LINK_TOTAL_MEMORY}" />
  </section>

  <section if="HXCPP_LINK_MEM_FILE" >
    <flag value="--memory-init-file"/>
    <flag value="${HXCPP_LINK_MEM_FILE}"/>
  </section>

  <!-- <flag value="-DBUILD_AS_SHARED_LIBRARY" /> -->
  <!-- <lib name="-ldl"/> -->
  <!-- <ext value=".js"/> -->
  <ext value=".so"/>
  <outflag value="-o "/>
</linker>



<linker id="exe" exe="emcc">
  <exe name="${CXX}" if="CXX" />
  <fromfile value="" if="GCC_OLD" />
  <flag value="${HXCPP_LINK_OPTIM_LEVEL}" />

  <section unless="HXCPP_LINK_NO_EXCEPTIONS" >
     <flag value="-s" />
     <flag value="DISABLE_EXCEPTION_CATCHING=0" />
  </section>

  <section if="HXCPP_LINK_MEMORY_GROWTH" >
     <flag value="-s" />
     <flag value="ALLOW_MEMORY_GROWTH=1" />
  </section>


  <section if="HXCPP_LINK_SAFE_HEAP" >
     <flag value="-s" />
     <flag value="SAFE_HEAP=1" />
  </section>

  <section if="HXCPP_LINK_TOTAL_MEMORY" >
     <flag value="-s" />
     <flag value="TOTAL_MEMORY=${HXCPP_LINK_TOTAL_MEMORY}" />
  </section>

  <section if="HXCPP_LINK_MEM_FILE" >
    <flag value="--memory-init-file"/>
    <flag value="${HXCPP_LINK_MEM_FILE}"/>
  </section>

  <section if="HXCPP_LINK_EMRUN" >
     <flag value="--emrun" />
     <flag value="-s" />
     <flag value="DEMANGLE_SUPPORT=1" />
  </section>

  <section if="HXCPP_DEBUG_LINK" >
     <flag value="-s" />
     <flag value="DEMANGLE_SUPPORT=1" />
     <flag value="-debug" />
  </section>

  <section if="WASM" >
     <flag value="-s"/>
     <flag value="WASM=1" />
  </section>

  <section if="BINARYEN_METHOD" >
     <flag name="-s" />
     <flag value="BINARYEN_METHOD='${BINARYEN_METHOD}'" />
  </section>

  <flag value="--bind" if="HXCPP_JS_PRIME" />

  <!-- <lib name="-ldl"/> -->
  <ext value="${HXCPP_LINK_EMSCRIPTEN_EXT}"/>
  <outflag value="-o "/>
</linker>

</xml>
>>>>>>> 07c96253
<|MERGE_RESOLUTION|>--- conflicted
+++ resolved
@@ -1,307 +1,172 @@
-<<<<<<< HEAD
-<xml>
-
-<setup name="emscripten" />
-<set name="HXCPP_LINK_EMSCRIPTEN_EXT" value=".js" unless="HXCPP_LINK_EMSCRIPTEN_EXT" />
-
-<path name="${EMSCRIPTEN_SDK}" if="EMSCRIPTEN_SDK" />
-<path name="${dir:EMSCRIPTEN_PYTHON}" if="EMSCRIPTEN_PYTHON" />
-<set name="HXCPP_RANLIB" value="emranlib" />
-<set name="HXCPP_AR" value="emar" />
-
-<section if="windows_host">
-   <set name="HXCPP_RANLIB" value='python "${EMSCRIPTEN_SDK}/emranlib"' />
-   <set name="HXCPP_AR" value='python "${EMSCRIPTEN_SDK}/emar"' />
-   <set name="CXX" value='python "${EMSCRIPTEN_SDK}/emcc"' />
-</section>
-
-<set name="nostrip" value="1" if="emscripten"/>
-
-<include name="toolchain/gcc-toolchain.xml"/>
-
-
-
-<!-- EMCC TOOLS -------------------------------------->
-
-
-<section unless="HXCPP_OPTIM_LEVEL" >
-   <!-- O2 generates stack-overflow when running unit tests - not sure what best default value is
-        But you may be able to adjust the node stack size ti fix this.
-   <set name="HXCPP_OPTIM_LEVEL" value="-O2" />
-   -->
-   <set name="HXCPP_OPTIM_LEVEL" value="-O2" />
-   <set name="HXCPP_OPTIM_LEVEL" value="-g" if="debug" />
-</section>
-
-<compiler id="emscripten" exe="emcc">
-  <exe name="${CXX}" if="CXX" />
-  <flag value="-c"/>
-  <flag value="-fvisibility=hidden"/>
-  <cppflag value="-frtti"/>
-  <pchflag value="-x" />
-  <pchflag value="c++-header" />
-  <cppflag value="--std=c++11" />
-  <flag value="${HXCPP_OPTIM_LEVEL}" />
-  <flag value="-fpic"/>
-  <flag value="-fPIC"/>
-  <flag value="-DEMSCRIPTEN"/>
-  <flag value="-DHXCPP_JS_PRIME" if="HXCPP_JS_PRIME" />
-  <flag value="-DHXCPP_MULTI_THREADED" if="HXCPP_MULTI_THREADED"/>
-  <flag value="-DHXCPP_BIG_ENDIAN" if="HXCPP_BIG_ENDIAN"/>
-  <cppflag value="-Wno-invalid-offsetof" />
-  <cppflag value="-Wno-return-type-c-linkage" />
-  <flag value="-Wno-parentheses" />
-  <flag value="-Wno-null-dereference" />
-  <flag value="-Wno-unused-value" />
-  <flag value="-Wno-format-extra-args" />
-  <flag value="-Wno-bool-conversion" />
-  <flag value="-Wno-warn-absolute-paths" />
-  <flag value="--bind" if="HXCPP_JS_PRIME" />
-  <include name="toolchain/common-defines.xml" />
-  <flag value="-I${HXCPP}/include"/>
-  <objdir value="obj/emscripten${OBJEXT}"/>
-  <outflag value="-o "/>
-  <ext value=".o"/>
-</compiler>
-
-<linker id="dll" exe="emcc">
-  <exe name="${CXX}" if="CXX" />
-  <fromfile value="" if="GCC_OLD" />
-  <flag value="-shared"/>
-  <flag value="-fpic"/>
-  <flag value="-fPIC"/>
-  <!-- <flag value="-Wl,--unresolved-symbols=report-all"/> -->
-  <flag value="-Xlinker"/>
-  <flag value="--no-undefined" unless="HXCPP_ALLOW_UNDEFINED" />
-  <flag value="-O2" unless="HXCPP_DEBUG_LINK"/>
-  <flag value="-debug" if="HXCPP_DEBUG_LINK"/>
-  <!-- <flag value="-DBUILD_AS_SHARED_LIBRARY" /> -->
-  <!-- <lib name="-ldl"/> -->
-  <!-- <ext value=".js"/> -->
-  <ext value=".so"/>
-  <outflag value="-o "/>
-</linker>
-
-
-<section unless="HXCPP_LINK_OPTIM_LEVEL" >
-   <!-- O2 generates dodgy 'else' statement - seems ok now
-   <set name="HXCPP_OPTIM_LEVEL" value="-O2" />
-   -->
-   <set name="HXCPP_LINK_OPTIM_LEVEL" value="-O2" />
-   <set name="HXCPP_LINK_OPTIM_LEVEL" value="-g" if="debug" />
-</section>
-
-
-<linker id="exe" exe="emcc">
-  <exe name="${CXX}" if="CXX" />
-  <fromfile value="" if="GCC_OLD" />
-  <flag value="${HXCPP_LINK_OPTIM_LEVEL}" />
-
-  <section unless="HXCPP_LINK_NO_EXCEPTIONS" >
-     <flag value="-s" />
-     <flag value="DISABLE_EXCEPTION_CATCHING=0" />
-  </section>
-
-  <section if="HXCPP_LINK_MEMORY_GROWTH" >
-     <flag value="-s" />
-     <flag value="ALLOW_MEMORY_GROWTH=1" />
-  </section>
-
-  <section if="HXCPP_LINK_TOTAL_MEMORY" >
-     <flag value="-s" />
-     <flag value="TOTAL_MEMORY=${HXCPP_LINK_TOTAL_MEMORY}" />
-  </section>
-
-  <section if="HXCPP_LINK_MEM_FILE" >
-    <flag value="--memory-init-file"/>
-    <flag value="${HXCPP_LINK_MEM_FILE}"/>
-  </section>
-
-  <section if="HXCPP_LINK_EMRUN" >
-     <flag value="--emrun" />
-     <flag value="-s" />
-     <flag value="DEMANGLE_SUPPORT=1" />
-  </section>
-
-  <flag value="--bind" if="HXCPP_JS_PRIME" />
-
-  <!-- <lib name="-ldl"/> -->
-  <ext value="${HXCPP_LINK_EMSCRIPTEN_EXT}"/>
-  <outflag value="-o "/>
-</linker>
-
-</xml>
-=======
-<xml>
-
-<setup name="emscripten" />
-<set name="HXCPP_LINK_EMSCRIPTEN_EXT" value=".js" unless="HXCPP_LINK_EMSCRIPTEN_EXT" />
-
-<path name="${EMSCRIPTEN_SDK}" if="EMSCRIPTEN_SDK" />
-<path name="${dir:EMSCRIPTEN_PYTHON}" if="EMSCRIPTEN_PYTHON" />
-<set name="HXCPP_RANLIB" value="emranlib" />
-<set name="HXCPP_AR" value="emar" />
-
-<section if="windows_host">
-   <set name="HXCPP_RANLIB" value='python "${EMSCRIPTEN_SDK}/emranlib"' />
-   <set name="HXCPP_AR" value='python "${EMSCRIPTEN_SDK}/emar"' />
-   <set name="CXX" value='python "${EMSCRIPTEN_SDK}/emcc"' />
-</section>
-
-<set name="nostrip" value="1" if="emscripten"/>
-
-<include name="toolchain/gcc-toolchain.xml"/>
-
-
-
-<!-- EMCC TOOLS -------------------------------------->
-
-
-<section unless="HXCPP_OPTIM_LEVEL" >
-   <!-- O2 generates stack-overflow when running unit tests - not sure what best default value is
-        But you may be able to adjust the node stack size ti fix this.
-   <set name="HXCPP_OPTIM_LEVEL" value="-O2" />
-   -->
-   <set name="HXCPP_OPTIM_LEVEL" value="-O1" />
-   <set name="HXCPP_OPTIM_LEVEL" value="-g" if="debug" />
-</section>
-
-<compiler id="emscripten" exe="emcc">
-  <exe name="${CXX}" if="CXX" />
-  <flag value="-c"/>
-  <flag value="-fvisibility=hidden"/>
-  <cppflag value="-frtti"/>
-  <pchflag value="-x" />
-  <pchflag value="c++-header" />
-  <cppflag value="--std=c++11" />
-  <flag value="${HXCPP_OPTIM_LEVEL}" />
-  <flag value="-fpic"/>
-  <flag value="-fPIC"/>
-  <flag value="-DEMSCRIPTEN"/>
-  <flag value="-DHXCPP_JS_PRIME" if="HXCPP_JS_PRIME" />
-  <flag value="-DHXCPP_MULTI_THREADED" if="HXCPP_MULTI_THREADED"/>
-  <flag value="-DHXCPP_BIG_ENDIAN" if="HXCPP_BIG_ENDIAN"/>
-  <flag value="-Wno-overflow" />
-  <cppflag value="-Wno-invalid-offsetof" />
-  <cppflag value="-Wno-return-type-c-linkage" />
-  <flag value="-Wno-parentheses" />
-  <flag value="-Wno-unknown-warning-option" />
-  <flag value="-Wno-null-dereference" />
-  <flag value="-Wno-unused-value" />
-  <flag value="-Wno-format-extra-args" />
-  <flag value="-Wno-bool-conversion" />
-  <flag value="-Wno-warn-absolute-paths" />
-  <flag value="--bind" if="HXCPP_JS_PRIME" />
-  <include name="toolchain/common-defines.xml" />
-  <flag value="-I${HXCPP}/include"/>
-  <objdir value="obj/emscripten${OBJEXT}"/>
-  <outflag value="-o "/>
-  <ext value=".o"/>
-</compiler>
-
-
-
-<section unless="HXCPP_LINK_OPTIM_LEVEL" >
-   <!-- O2 generates dodgy 'else' statement - seems ok now
-   <set name="HXCPP_LINK_OPTIM_LEVEL" value="-O2" />
-   -->
-   <set name="HXCPP_LINK_OPTIM_LEVEL" value="-O2" />
-   <set name="HXCPP_LINK_OPTIM_LEVEL" value="-O1" if="HXCPP_DEBUG_LINK" />
-   <set name="HXCPP_LINK_OPTIM_LEVEL" value="-g" if="debug" />
-</section>
-
-
-<linker id="dll" exe="emcc">
-  <exe name="${CXX}" if="CXX" />
-  <fromfile value="" if="GCC_OLD" />
-  <flag value="-shared"/>
-  <flag value="-fpic"/>
-  <flag value="-fPIC"/>
-  <!-- <flag value="-Wl,--unresolved-symbols=report-all"/> -->
-  <flag value="-Xlinker"/>
-  <flag value="--no-undefined" unless="HXCPP_ALLOW_UNDEFINED" />
-  <flag value="${HXCPP_LINK_OPTIM_LEVEL}"/>
-  <flag value="-debug" if="HXCPP_DEBUG_LINK"/>
-
-
-  <section if="HXCPP_LINK_TOTAL_MEMORY" >
-     <flag value="-s" />
-     <flag value="TOTAL_MEMORY=${HXCPP_LINK_TOTAL_MEMORY}" />
-  </section>
-
-  <section if="HXCPP_LINK_MEM_FILE" >
-    <flag value="--memory-init-file"/>
-    <flag value="${HXCPP_LINK_MEM_FILE}"/>
-  </section>
-
-  <!-- <flag value="-DBUILD_AS_SHARED_LIBRARY" /> -->
-  <!-- <lib name="-ldl"/> -->
-  <!-- <ext value=".js"/> -->
-  <ext value=".so"/>
-  <outflag value="-o "/>
-</linker>
-
-
-
-<linker id="exe" exe="emcc">
-  <exe name="${CXX}" if="CXX" />
-  <fromfile value="" if="GCC_OLD" />
-  <flag value="${HXCPP_LINK_OPTIM_LEVEL}" />
-
-  <section unless="HXCPP_LINK_NO_EXCEPTIONS" >
-     <flag value="-s" />
-     <flag value="DISABLE_EXCEPTION_CATCHING=0" />
-  </section>
-
-  <section if="HXCPP_LINK_MEMORY_GROWTH" >
-     <flag value="-s" />
-     <flag value="ALLOW_MEMORY_GROWTH=1" />
-  </section>
-
-
-  <section if="HXCPP_LINK_SAFE_HEAP" >
-     <flag value="-s" />
-     <flag value="SAFE_HEAP=1" />
-  </section>
-
-  <section if="HXCPP_LINK_TOTAL_MEMORY" >
-     <flag value="-s" />
-     <flag value="TOTAL_MEMORY=${HXCPP_LINK_TOTAL_MEMORY}" />
-  </section>
-
-  <section if="HXCPP_LINK_MEM_FILE" >
-    <flag value="--memory-init-file"/>
-    <flag value="${HXCPP_LINK_MEM_FILE}"/>
-  </section>
-
-  <section if="HXCPP_LINK_EMRUN" >
-     <flag value="--emrun" />
-     <flag value="-s" />
-     <flag value="DEMANGLE_SUPPORT=1" />
-  </section>
-
-  <section if="HXCPP_DEBUG_LINK" >
-     <flag value="-s" />
-     <flag value="DEMANGLE_SUPPORT=1" />
-     <flag value="-debug" />
-  </section>
-
-  <section if="WASM" >
-     <flag value="-s"/>
-     <flag value="WASM=1" />
-  </section>
-
-  <section if="BINARYEN_METHOD" >
-     <flag name="-s" />
-     <flag value="BINARYEN_METHOD='${BINARYEN_METHOD}'" />
-  </section>
-
-  <flag value="--bind" if="HXCPP_JS_PRIME" />
-
-  <!-- <lib name="-ldl"/> -->
-  <ext value="${HXCPP_LINK_EMSCRIPTEN_EXT}"/>
-  <outflag value="-o "/>
-</linker>
-
-</xml>
->>>>>>> 07c96253
+<xml>
+
+<setup name="emscripten" />
+<set name="HXCPP_LINK_EMSCRIPTEN_EXT" value=".js" unless="HXCPP_LINK_EMSCRIPTEN_EXT" />
+
+<path name="${EMSCRIPTEN_SDK}" if="EMSCRIPTEN_SDK" />
+<path name="${dir:EMSCRIPTEN_PYTHON}" if="EMSCRIPTEN_PYTHON" />
+<set name="HXCPP_RANLIB" value="emranlib" />
+<set name="HXCPP_AR" value="emar" />
+
+<section if="windows_host">
+   <set name="HXCPP_RANLIB" value='python "${EMSCRIPTEN_SDK}/emranlib"' />
+   <set name="HXCPP_AR" value='python "${EMSCRIPTEN_SDK}/emar"' />
+   <set name="CXX" value='python "${EMSCRIPTEN_SDK}/emcc"' />
+</section>
+
+<set name="nostrip" value="1" if="emscripten"/>
+
+<include name="toolchain/gcc-toolchain.xml"/>
+
+
+
+<!-- EMCC TOOLS -------------------------------------->
+
+
+<section unless="HXCPP_OPTIM_LEVEL" >
+   <!-- O2 generates stack-overflow when running unit tests - not sure what best default value is
+        But you may be able to adjust the node stack size ti fix this.
+   <set name="HXCPP_OPTIM_LEVEL" value="-O2" />
+   -->
+   <set name="HXCPP_OPTIM_LEVEL" value="-O1" />
+   <set name="HXCPP_OPTIM_LEVEL" value="-g" if="debug" />
+</section>
+
+<compiler id="emscripten" exe="emcc">
+  <exe name="${CXX}" if="CXX" />
+  <flag value="-c"/>
+  <flag value="-fvisibility=hidden"/>
+  <cppflag value="-frtti"/>
+  <pchflag value="-x" />
+  <pchflag value="c++-header" />
+  <cppflag value="--std=c++11" />
+  <flag value="${HXCPP_OPTIM_LEVEL}" />
+  <flag value="-fpic"/>
+  <flag value="-fPIC"/>
+  <flag value="-DEMSCRIPTEN"/>
+  <flag value="-DHXCPP_JS_PRIME" if="HXCPP_JS_PRIME" />
+  <flag value="-DHXCPP_MULTI_THREADED" if="HXCPP_MULTI_THREADED"/>
+  <flag value="-DHXCPP_BIG_ENDIAN" if="HXCPP_BIG_ENDIAN"/>
+  <flag value="-Wno-overflow" />
+  <cppflag value="-Wno-invalid-offsetof" />
+  <cppflag value="-Wno-return-type-c-linkage" />
+  <flag value="-Wno-parentheses" />
+  <flag value="-Wno-unknown-warning-option" />
+  <flag value="-Wno-null-dereference" />
+  <flag value="-Wno-unused-value" />
+  <flag value="-Wno-format-extra-args" />
+  <flag value="-Wno-bool-conversion" />
+  <flag value="-Wno-warn-absolute-paths" />
+  <flag value="--bind" if="HXCPP_JS_PRIME" />
+  <include name="toolchain/common-defines.xml" />
+  <flag value="-I${HXCPP}/include"/>
+  <objdir value="obj/emscripten${OBJEXT}"/>
+  <outflag value="-o "/>
+  <ext value=".o"/>
+</compiler>
+
+
+
+<section unless="HXCPP_LINK_OPTIM_LEVEL" >
+   <!-- O2 generates dodgy 'else' statement - seems ok now
+   <set name="HXCPP_LINK_OPTIM_LEVEL" value="-O2" />
+   -->
+   <set name="HXCPP_LINK_OPTIM_LEVEL" value="-O2" />
+   <set name="HXCPP_LINK_OPTIM_LEVEL" value="-O1" if="HXCPP_DEBUG_LINK" />
+   <set name="HXCPP_LINK_OPTIM_LEVEL" value="-g" if="debug" />
+</section>
+
+
+<linker id="dll" exe="emcc">
+  <exe name="${CXX}" if="CXX" />
+  <fromfile value="" if="GCC_OLD" />
+  <flag value="-shared"/>
+  <flag value="-fpic"/>
+  <flag value="-fPIC"/>
+  <!-- <flag value="-Wl,--unresolved-symbols=report-all"/> -->
+  <flag value="-Xlinker"/>
+  <flag value="--no-undefined" unless="HXCPP_ALLOW_UNDEFINED" />
+  <flag value="${HXCPP_LINK_OPTIM_LEVEL}"/>
+  <flag value="-debug" if="HXCPP_DEBUG_LINK"/>
+
+
+  <section if="HXCPP_LINK_TOTAL_MEMORY" >
+     <flag value="-s" />
+     <flag value="TOTAL_MEMORY=${HXCPP_LINK_TOTAL_MEMORY}" />
+  </section>
+
+  <section if="HXCPP_LINK_MEM_FILE" >
+    <flag value="--memory-init-file"/>
+    <flag value="${HXCPP_LINK_MEM_FILE}"/>
+  </section>
+
+  <!-- <flag value="-DBUILD_AS_SHARED_LIBRARY" /> -->
+  <!-- <lib name="-ldl"/> -->
+  <!-- <ext value=".js"/> -->
+  <ext value=".so"/>
+  <outflag value="-o "/>
+</linker>
+
+
+
+<linker id="exe" exe="emcc">
+  <exe name="${CXX}" if="CXX" />
+  <fromfile value="" if="GCC_OLD" />
+  <flag value="${HXCPP_LINK_OPTIM_LEVEL}" />
+
+  <section unless="HXCPP_LINK_NO_EXCEPTIONS" >
+     <flag value="-s" />
+     <flag value="DISABLE_EXCEPTION_CATCHING=0" />
+  </section>
+
+  <section if="HXCPP_LINK_MEMORY_GROWTH" >
+     <flag value="-s" />
+     <flag value="ALLOW_MEMORY_GROWTH=1" />
+  </section>
+
+
+  <section if="HXCPP_LINK_SAFE_HEAP" >
+     <flag value="-s" />
+     <flag value="SAFE_HEAP=1" />
+  </section>
+
+  <section if="HXCPP_LINK_TOTAL_MEMORY" >
+     <flag value="-s" />
+     <flag value="TOTAL_MEMORY=${HXCPP_LINK_TOTAL_MEMORY}" />
+  </section>
+
+  <section if="HXCPP_LINK_MEM_FILE" >
+    <flag value="--memory-init-file"/>
+    <flag value="${HXCPP_LINK_MEM_FILE}"/>
+  </section>
+
+  <section if="HXCPP_LINK_EMRUN" >
+     <flag value="--emrun" />
+     <flag value="-s" />
+     <flag value="DEMANGLE_SUPPORT=1" />
+  </section>
+
+  <section if="HXCPP_DEBUG_LINK" >
+     <flag value="-s" />
+     <flag value="DEMANGLE_SUPPORT=1" />
+     <flag value="-debug" />
+  </section>
+
+  <section if="WASM" >
+     <flag value="-s"/>
+     <flag value="WASM=1" />
+  </section>
+
+  <section if="BINARYEN_METHOD" >
+     <flag name="-s" />
+     <flag value="BINARYEN_METHOD='${BINARYEN_METHOD}'" />
+  </section>
+
+  <flag value="--bind" if="HXCPP_JS_PRIME" />
+
+  <!-- <lib name="-ldl"/> -->
+  <ext value="${HXCPP_LINK_EMSCRIPTEN_EXT}"/>
+  <outflag value="-o "/>
+</linker>
+
+</xml>