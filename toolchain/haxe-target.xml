<xml>

<!-- make sure hxcpp.n is up to date -->
<pleaseUpdateHxcppTool version="3" />

<pragma once="true" />


<!-- Use value from Build.xml file unless one is specified from the haxe defines -->
<set name="hxcpp_api_level" value="${HXCPP_API_LEVEL}" unless="hxcpp_api_level" if="HXCPP_API_LEVEL"  />

<!-- You can override the exes an "exe" section on your own .hxcpp_config -->
<!-- You can use replace="1" to change the compiler, or omit to add flags -->

<!-- Library files & targets -------------------------------------->

<files id="hxcpp-depends">
  <depend name="${HXCPP}/include/hxcpp.h"/>
  <depend name="${HXCPP}/include/Array.h"/>
  <depend name="${HXCPP}/include/Dynamic.h"/>
  <depend name="${HXCPP}/include/hxString.h"/>
  <depend name="${HXCPP}/include/hxMath.h"/>
  <depend name="${HXCPP}/include/null.h"/>
  <depend name="${HXCPP}/include/hx/Class.h"/>
  <depend name="${HXCPP}/include/Enum.h"/>
  <depend name="${HXCPP}/include/hx/StackContext.h"/>
  <depend name="${HXCPP}/include/hx/Debug.h"/>
  <depend name="${HXCPP}/include/hx/QuickVec.h"/>
  <depend name="${HXCPP}/include/hx/Telemetry.h"/>
  <depend name="${HXCPP}/include/hx/Thread.h"/>
  <depend name="${HXCPP}/include/hx/Object.h"/>
  <depend name="${HXCPP}/include/hx/Anon.h"/>
  <depend name="${HXCPP}/include/hx/Operators.h"/>
  <depend name="${HXCPP}/include/hx/Macros.h"/>
  <depend name="${HXCPP}/include/hx/GC.h"/>
  <depend name="${HXCPP}/include/hx/Tls.h"/>
  <depend name="${HXCPP}/include/hx/GcTypeInference.h"/>
  <depend name="${HXCPP}/include/hx/CFFI.h"/>
  <depend name="${HXCPP}/include/hx/CFFIAPI.h"/>
  <depend name="${HXCPP}/include/hx/CFFILoader.h"/>
  <depend name="${HXCPP}/include/hx/StdLibs.h"/>
  <depend name="${HXCPP}/include/hx/Native.h"/>
  <depend name="${HXCPP}/include/hx/OS.h"/>
  <depend name="${HXCPP}/include/hx/ObjcHelpers.h"/>
  <depend name="${HXCPP}/include/hx/HeaderVersion.h"/>
  <depend name="${HXCPP}/include/hx/Unordered.h"/>
  <depend name="${HXCPP}/include/hx/LessThanEq.h"/>
  <depend name="${HXCPP}/include/cpp/Pointer.h"/>
  <depend name="${HXCPP}/include/cpp/Int64.h"/>
  <depend name="${HXCPP}/include/cpp/Variant.h"/>
  <depend name="${HXCPP}/include/cpp/VirtualArray.h"/>
  <depend name="${HXCPP}/include/hx/Scriptable.h"/>
  <section unless="HXCPP_LINK_NO_TOOL_DEPENDS" >
     <depend name="${HXCPP}/toolchain/haxe-target.xml" dateOnly="true" />
     <depend name="${HXCPP}/toolchain/${toolchain}-toolchain.xml" ifExists="${HXCPP}/toolchain/${toolchain}-toolchain.xml" dateOnly="true" />
     <depend name="${HXCPP}/hxcpp.n" ifExists="${HXCPP}/hxcpp.n"  dateOnly="true" />
  </section>
</files>
 


<!-- Additional dependencies for haxe target -->
<files id="haxe">
  <depend files="hxcpp-depends"/>
  <options name="Options.txt"/>
  <config  name="HxcppConfig${LIBEXTRA}.h"/>

  <precompiledheader name="hxcpp" dir="${HXCPP}/include" />
  <cache value="1" />
</files>


<files id="__resources__" tags="haxe" >
  <cache value="1" project="haxe" />
</files>

<files id="__externs__">
  <cache value="1" project="haxe" />
</files>


<files id="__main__" tags="haxe,main,static" >
  <depend files="hxcpp-depends"/>
  <depend name="${HXCPP}/include/hx/HxcppMain.h"/>
  <options name="Options.txt"/>
  <compilerflag value="-DHX_DECLARE_MAIN"/>
  <cache value="1" project="haxe" />
</files>

<files id="__lib__" tags="haxe,main,static" >
  <depend files="hxcpp-depends"/>
  <options name="Options.txt"/>
  <compilerflag value="-DHX_DECLARE_MAIN"/>
  <cache value="1" project="haxe" />
</files>

<set name="CPPIA_JIT" value="1" unless="CPPIA_NO_JIT" />


<files id="cppia" dir="${HXCPP}" tags="haxe"  >
  <depend files="hxcpp-depends"/>
  <options name="Options.txt"/>
  <depend name="${HXCPP}/src/hx/cppia/Cppia.h" />
  <depend name="${HXCPP}/src/hx/cppia/CppiaStream.h" />
  <depend name="${HXCPP}/src/hx/cppia/CppiaOps.inc" />
  <depend name="${HXCPP}/src/hx/cppia/CppiaCompiler.h"  if="CPPIA_JIT" />
  <compilerflag value="-DHX_UNDEFINE_H" />
  <compilerflag value="-DCPPIA_JIT" if="CPPIA_JIT" />

  <file name = "src/hx/cppia/Cppia.cpp" />
  <file name = "src/hx/cppia/CppiaCtx.cpp" />
  <file name = "src/hx/cppia/CppiaClasses.cpp" />
  <file name = "src/hx/cppia/CppiaFunction.cpp" />
  <file name = "src/hx/cppia/CppiaModule.cpp" />
  <file name = "src/hx/cppia/ArrayBuiltin.cpp" />
  <file name = "src/hx/cppia/ArrayVirtual.cpp" />
  <file name = "src/hx/cppia/StringBuiltin.cpp" />
  <file name = "src/hx/cppia/GlobalBuiltin.cpp" />
  <file name = "src/hx/cppia/HaxeNative.cpp" />
  <file name = "src/hx/cppia/CppiaVars.cpp" />
  <file name = "src/hx/cppia/CppiaCompiler.cpp" if="CPPIA_JIT" />
  <cache value="1" project="hxcpp-cppia" asLibrary="true" />
</files>


<files id="runtime" dir="${HXCPP}" tags="haxe" >
  <depend files="hxcpp-depends"/>
  <options name="Options.txt"/>
  <depend name="${HXCPP}/src/hx/Hash.h"/>
  <depend name="${HXCPP}/src/hx/gc/GcRegCapture.h"/>
  <compilerflag value="-D_CRT_SECURE_NO_DEPRECATE"/>

  <compilerflag value="-DHX_UNDEFINE_H" />

<<<<<<< HEAD
  <compilerflag value="-DHXCPP_SINGLE_THREADED_APP" if="HXCPP_SINGLE_THREADED_APP" />
  <compilerflag value="-DTIVOCONFIG_GC_BLOCK_SIZE=${TIVOCONFIG_GC_BLOCK_SIZE}" if="TIVOCONFIG_GC_BLOCK_SIZE" />
  <compilerflag value="-DTIVOCONFIG_GC_ALLOC_0_SIZE=${TIVOCONFIG_GC_ALLOC_0_SIZE}" if="TIVOCONFIG_GC_ALLOC_0_SIZE" />
  <compilerflag value="-DTIVOCONFIG_GC_ALLOC_1_SIZE=${TIVOCONFIG_GC_ALLOC_1_SIZE}" if="TIVOCONFIG_GC_ALLOC_1_SIZE" />
  <compilerflag value="-DTIVOCONFIG_GC_ALLOC_2_SIZE=${TIVOCONFIG_GC_ALLOC_2_SIZE}" if="TIVOCONFIG_GC_ALLOC_2_SIZE" />
  <compilerflag value="-DTIVOCONFIG_GC_ALLOC_3_SIZE=${TIVOCONFIG_GC_ALLOC_3_SIZE}" if="TIVOCONFIG_GC_ALLOC_3_SIZE" />
  <compilerflag value="-DTIVOCONFIG_GC_MIN_COLLECT_SIZE=${TIVOCONFIG_GC_MIN_COLLECT_SIZE}" if="TIVOCONFIG_GC_MIN_COLLECT_SIZE" />
  <compilerflag value="-DTIVOCONFIG_GC_RECENT_ALLOCS_THRESHOLD=${TIVOCONFIG_GC_RECENT_ALLOCS_THRESHOLD}" if="TIVOCONFIG_GC_RECENT_ALLOCS_THRESHOLD" />
  <compilerflag value="-DTIVOCONFIG_GC_RECENT_ALLOCS_STACK_FRAME_COUNT=${TIVOCONFIG_GC_RECENT_ALLOCS_STACK_FRAME_COUNT}" if="TIVOCONFIG_GC_RECENT_ALLOCS_STACK_FRAME_COUNT" />
  <compilerflag value="-DTIVOCONFIG_GC_SIZE_STATISTICS_THRESHOLD=${TIVOCONFIG_GC_SIZE_STATISTICS_THRESHOLD}" if="TIVOCONFIG_GC_SIZE_STATISTICS_THRESHOLD" />
  <compilerflag value="-DTIVOCONFIG_GC_COLLECT_STACK_TRACES" if="TIVOCONFIG_GC_COLLECT_STACK_TRACES" />

  <precompiledheader name="hxcpp" dir="${HXCPP}/include" if="USE_PRECOMPILED_HEADERS"/>
=======
  <precompiledheader name="hxcpp" dir="${HXCPP}/include" />
>>>>>>> 07c96253

  <file name = "src/hx/Anon.cpp"/>
  <file name = "src/hx/Boot.cpp"/>
  <file name = "src/hx/CFFI.cpp" tags="haxe,static" />
  <file name = "src/hx/Date.cpp"/>
<<<<<<< HEAD
  <file name = "src/hx/gc/GcCommon.cpp"/>
  <file name = "src/hx/gc/Immix.cpp" if="HXCPP_USE_STOCK_GC" />
  <file name = "src/hx/gc/GcRegCapture.cpp" if="HXCPP_USE_STOCK_GC" />
  <!-- XXX At TiVo we have our own multi-endian supporting GC -->
  <file name = "src/hx/GCPooledV2.cpp" unless="HXCPP_USE_STOCK_GC || HXCPP_USE_GCPOOLEDV3" />
  <file name = "src/hx/GCPooledV3.cpp" unless="HXCPP_USE_STOCK_GC" if="HXCPP_USE_GCPOOLEDV3" />
=======
  <file name = "src/hx/gc/GcCommon.cpp" tags="haxe,gc" />
  <file name = "src/hx/gc/Immix.cpp" tags="haxe,gc" />
  <file name = "src/hx/gc/GcRegCapture.cpp" tags="haxe,gc" />
>>>>>>> 07c96253
  <file name = "src/hx/Hash.cpp"/>
  <file name = "src/hx/Interface.cpp"/>
  <file name = "src/hx/Lib.cpp" tags="haxe,static" />
  <file name = "src/hx/Object.cpp"/>
  <file name = "src/hx/StdLibs.cpp" tags="haxe,static" />
  <file name = "src/hx/Debug.cpp"/>
  <file name = "src/hx/Debugger.cpp" if="HXCPP_DEBUGGER" />
  <file name = "src/hx/Telemetry.cpp" if="HXCPP_TELEMETRY" />
  <file name = "src/hx/Profiler.cpp" if="HXCPP_PROFILER" />
  <file name = "src/hx/Thread.cpp"/>
  <file name = "src/hx/RunLibs.cpp" if="static_link||dll_link"/>
  <file name = "src/hx/AndroidCompat.cpp" if="android"/>

  <file name = "src/Array.cpp"/>
  <file name = "src/hx/Class.cpp"/>
  <file name = "src/Dynamic.cpp"/>
  <file name = "src/ObjcData.mm" if="objc"/>
  <file name = "src/Enum.cpp"/>
  <file name = "src/Math.cpp"/>
  <file name = "src/String.cpp" tags="haxe,hxstring" />

  <addTwice if="linux" />
  <cache value="1" project="hxcpp_runtime" asLibrary="true" />
</files>


<target id="default">
   <target id="haxe"/>
</target>


<target id="clean" tool="clean">
  <dir name="obj"/>
</target>

<set name="EXESUFFIX" value=".exe" if="windows" />

<set name="HAXE_OUTPUT_PART" value="${HAXE_OUTPUT}" unless="HAXE_OUTPUT_PART" />

<set name="HAXE_OUTPUT_FILE" value="${LIBPREFIX}${HAXE_OUTPUT_PART}${DBG}" unless="HAXE_OUTPUT_FILE" />

<set name="magiclibs" value="1" unless="nomagiclibs" />

<section if="magiclibs" >
   <magiclib name="lib/${BINDIR}/libstd${LIBEXTRA}${LIBEXT}" replace="project/libs/std/Build.xml" />
   <magiclib name="lib/${BINDIR}/libzlib${LIBEXTRA}${LIBEXT}" replace="project/libs/zlib/Build.xml" />
   <magiclib name="lib/${BINDIR}/libregexp${LIBEXTRA}${LIBEXT}" replace="project/libs/regexp/Build.xml" />
   <magiclib name="lib/${BINDIR}/libmysql5${LIBEXTRA}${LIBEXT}" replace="project/libs/mysql/Build.xml" />
   <magiclib name="lib/${BINDIR}/libsqlite${LIBEXTRA}${LIBEXT}" replace="project/libs/sqlite/Build.xml" />
</section>

<target id="haxe" tool="linker" toolid="${haxelink}" output="${HAXE_OUTPUT_FILE}">
  <files id="haxe"/>
  <options name="Options.txt"/>
  <ext value="${LIBEXTRA}.a" if="iphoneos" unless="dll_import" />
  <ext value="${LIBEXTRA}.a" if="iphonesim" unless="dll_import" />
  <ext value="${LIBEXTRA}.a" if="appletvos" unless="dll_import" />
  <ext value="${LIBEXTRA}.a" if="appletvsim" unless="dll_import" />
  <ext value="${LIBEXTRA}.a" if="watchos" unless="dll_import" />
  <ext value="${LIBEXTRA}.a" if="watchsimulator" unless="dll_import" />

  <section if="android">
     <ext value="${LIBEXTRA}.so" />
     <ext value="${LIBEXTRA}.a"  if="static_link" />
     <ext value="${LIBEXTRA}" if="exe_link" />
  </section>

  <files id="__main__" unless="static_link" />
  <files id="__lib__" if="static_link"/>
  <files id="__resources__" />
  <files id="__externs__" />
  <files id="runtime" unless="dll_import" />
  <files id="cppia" if="scriptable" />
  <lib name="-lpthread" if="linux" unless="static_link" />
  <lib name="-ldl" if="linux" unless="static_link" />
</target>


</xml>

<|MERGE_RESOLUTION|>--- conflicted
+++ resolved
@@ -132,7 +132,6 @@
 
   <compilerflag value="-DHX_UNDEFINE_H" />
 
-<<<<<<< HEAD
   <compilerflag value="-DHXCPP_SINGLE_THREADED_APP" if="HXCPP_SINGLE_THREADED_APP" />
   <compilerflag value="-DTIVOCONFIG_GC_BLOCK_SIZE=${TIVOCONFIG_GC_BLOCK_SIZE}" if="TIVOCONFIG_GC_BLOCK_SIZE" />
   <compilerflag value="-DTIVOCONFIG_GC_ALLOC_0_SIZE=${TIVOCONFIG_GC_ALLOC_0_SIZE}" if="TIVOCONFIG_GC_ALLOC_0_SIZE" />
@@ -146,26 +145,17 @@
   <compilerflag value="-DTIVOCONFIG_GC_COLLECT_STACK_TRACES" if="TIVOCONFIG_GC_COLLECT_STACK_TRACES" />
 
   <precompiledheader name="hxcpp" dir="${HXCPP}/include" if="USE_PRECOMPILED_HEADERS"/>
-=======
-  <precompiledheader name="hxcpp" dir="${HXCPP}/include" />
->>>>>>> 07c96253
 
   <file name = "src/hx/Anon.cpp"/>
   <file name = "src/hx/Boot.cpp"/>
   <file name = "src/hx/CFFI.cpp" tags="haxe,static" />
   <file name = "src/hx/Date.cpp"/>
-<<<<<<< HEAD
-  <file name = "src/hx/gc/GcCommon.cpp"/>
-  <file name = "src/hx/gc/Immix.cpp" if="HXCPP_USE_STOCK_GC" />
-  <file name = "src/hx/gc/GcRegCapture.cpp" if="HXCPP_USE_STOCK_GC" />
+  <file name = "src/hx/gc/GcCommon.cpp" tags="haxe,gc" />
+  <file name = "src/hx/gc/Immix.cpp" if="HXCPP_USE_STOCK_GC" tags="haxe,gc" />
+  <file name = "src/hx/gc/GcRegCapture.cpp" if="HXCPP_USE_STOCK_GC" tags="haxe,gc" />
   <!-- XXX At TiVo we have our own multi-endian supporting GC -->
-  <file name = "src/hx/GCPooledV2.cpp" unless="HXCPP_USE_STOCK_GC || HXCPP_USE_GCPOOLEDV3" />
-  <file name = "src/hx/GCPooledV3.cpp" unless="HXCPP_USE_STOCK_GC" if="HXCPP_USE_GCPOOLEDV3" />
-=======
-  <file name = "src/hx/gc/GcCommon.cpp" tags="haxe,gc" />
-  <file name = "src/hx/gc/Immix.cpp" tags="haxe,gc" />
-  <file name = "src/hx/gc/GcRegCapture.cpp" tags="haxe,gc" />
->>>>>>> 07c96253
+  <file name = "src/hx/GCPooledV2.cpp" unless="HXCPP_USE_STOCK_GC || HXCPP_USE_GCPOOLEDV3" tags="haxe,gc" />
+  <file name = "src/hx/GCPooledV3.cpp" unless="HXCPP_USE_STOCK_GC" if="HXCPP_USE_GCPOOLEDV3" tags="haxe,gc" />
   <file name = "src/hx/Hash.cpp"/>
   <file name = "src/hx/Interface.cpp"/>
   <file name = "src/hx/Lib.cpp" tags="haxe,static" />
