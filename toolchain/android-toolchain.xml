--- conflicted
+++ resolved
@@ -1,206 +1,3 @@
-<<<<<<< HEAD
-<xml>
-
-<!-- Android TOOLS -------------------------------------->
-
-<setup name="androidNdk" />
-
-<!-- Set NDKV6/7/8, if not already set -->
-<set name="NDKV8" value="1" />
-<unset name="NDKV8" if="NDKV7" />
-<unset name="NDKV8" if="NDKV6" />
-
-<set name="NDKV7" value="1" unless="NDKV8" />
-<unset name="NDKV7" if="NDKV6" />
-
-<set name="NDKV9+" value="1" if="NDKV9" />
-
-<set name="NDKV8+" value="1" if="NDKV8" />
-<set name="NDKV8+" value="1" if="NDKV9+" />
-
-<set name="NDKV7+" value="1" if="NDKV7" />
-<set name="NDKV7+" value="1" if="NDKV8+" />
-
-<!-- Set SDK version, if not already set -->
-<set name="PLATFORM" value="android-3" if="android-3"/>
-<set name="PLATFORM" value="android-4" if="android-4"/>
-<set name="PLATFORM" value="android-5" if="android-5"/>
-<set name="PLATFORM" value="android-8" if="android-8"/>
-<set name="PLATFORM" value="android-9" if="android-9"/>
-<set name="PLATFORM " value="android-14" if="android-14"/>
-
-
-<set name="TOOLCHAIN_VERSION" value="4.8" unless="TOOLCHAIN_VERSION" if="NDKV9+" />
-<set name="TOOLCHAIN_VERSION" value="4.4.3" unless="TOOLCHAIN_VERSION" />
-<set name="HXCPP_CPP11" value="1" if="NDKV9+" unless="HXCPP_NO_CPP11" />
-
-
-<!-- Set architecture -->
-<section if="HXCPP_X86">
-   <set name="ARCH" value="-x86" />
-   <set name="ABI" value="x86"  />
-   <set name="PLATFORM_ARCH" value="arch-x86" />
-   <set name="TOOLCHAIN" value="x86-${TOOLCHAIN_VERSION}" />
-   <set name="EXEPREFIX" value="i686-linux-android" />
-   <set name="PLATFORM" value="android-14" unless="PLATFORM" />
-</section>
-
-<section unless="HXCPP_X86">
-   <set name="ARCH" value="-v7" if="HXCPP_ARMV7" />
-   <set name="ABI" value="armeabi" />
-   <set name="PLATFORM_ARCH" value="arch-arm" />
-   <set name="TOOLCHAIN" value="arm-linux-androideabi-${TOOLCHAIN_VERSION}" />
-   <set name="EXEPREFIX" value="arm-linux-androideabi" />
-   <set name="PLATFORM" value="android-5" unless="PLATFORM" />
-</section>
-
-<set name="prebuiltBase" value="${ANDROID_NDK_ROOT}/toolchains/${TOOLCHAIN}/prebuilt/${ANDROID_HOST}" />
-
-<path name="${prebuiltBase}/bin" />
-
-<set name="HXCPP_AR" value="${EXEPREFIX}-ar" />
-
-<include name="toolchain/gcc-toolchain.xml"/>
-
-<compiler id="android-gcc" exe="g++">
-
- <exe name="${EXEPREFIX}-g++" />
-
- <!-- These must appear in this order! -->
- <flag value="--sysroot=${ANDROID_NDK_ROOT}/platforms/${PLATFORM}/${PLATFORM_ARCH}"/>
- <section if="NDKV8+">
-   <flag value="-I${ANDROID_NDK_ROOT}/sources/cxx-stl/gnu-libstdc++/${TOOLCHAIN_VERSION}/include" />
-   <flag value="-I${ANDROID_NDK_ROOT}/sources/cxx-stl/gnu-libstdc++/${TOOLCHAIN_VERSION}/libs/${ABI}/include" />
- </section>
- <section unless="NDKV8+">
-    <flag value="-I${ANDROID_NDK_ROOT}/sources/cxx-stl/gnu-libstdc++/libs/${ABI}/include" />
-   <flag value="-I${ANDROID_NDK_ROOT}/sources/cxx-stl/gnu-libstdc++/include" />
- </section>
-
- <include name="toolchain/common-defines.xml" />
- <flag value="-I${HXCPP}/include"/>
- <flag value="-Iinclude"/>
- <flag value="-fpic"/>
- <flag value="-fvisibility=hidden"/>
- <flag value="-ffunction-sections"/>
- <flag value="-funwind-tables"/>
- <flag value="-fstack-protector"/>
- <flag value="-fno-short-enums"/>
- <cppflag value="-Wno-invalid-offsetof" />
- <cppflag value="-frtti"/>
- <flag value="-D_LINUX_STDDEF_H "/> <!-- Avoid compiler including 2 version of file -->
- <flag value="-Wno-psabi" />
- <cppflag value="-std=c++11" if="HXCPP_CPP11"/>
- <flag value="-DHXCPP_CPP11" if="HXCPP_CPP11"/>
-
- <section unless="HXCPP_X86">
-   <flag value="-D__ARM_ARCH_5__"/>
-   <flag value="-D__ARM_ARCH_5T__"/>
-   <flag value="-D__ARM_ARCH_5E__"/>
-   <flag value="-D__ARM_ARCH_5TE__"/>
-
-    <section if="HXCPP_ARMV7">
-       <flag value="-march=armv7-a"  />
-       <flag value="-mfpu=vfpv3-d16"  />
-       <flag value="-mfloat-abi=softfp" />
-    </section>
-    <section unless="HXCPP_ARMV7">
-       <flag value="-march=armv5te" />
-       <flag value="-mtune=xscale" />
-       <flag value="-msoft-float" />
-    </section>
- </section>
- <section if="HXCPP_X86">
-   <flag value="-DANDROID_X86"/>
- </section>
-
-
- <flag value="-fomit-frame-pointer"/>
- <flag value="-fexceptions"/>
- <flag value="-fno-strict-aliasing"/>
- <flag value="-finline-limit=10000"/>
- <flag value="-DANDROID=ANDROID"/>
- <flag value="-DHX_ANDROID"/>
- <flag value="${ANDROID_PLATFORM_DEFINE}"/>
- <!-- todo <flag value="-Werror"/> -->
- <flag value="-Wa,--noexecstack"/>
- <flag value="-O2" unless="debug"/>
- <flag value="-O0" if="debug"/>
- <!-- uncomment the next line (then, rebuild-reinstall) iff you need to use gdb -->
- <!-- flag value="-g" if="HXCPP_DEBUG_LINK"/ -->
- <flag value="-DNDEBUG"/>
- <flag value="-DHXCPP_LOAD_DEBUG" if="HXCPP_LOAD_DEBUG"/>
- <flag value="-c"/>
- <outflag value="-o"/>
- <ext value=".obj"/>
- <objdir value="obj/android${OBJEXT}${ARCH}" />
-</compiler>
-
-
-<linker id="dll" exe="g++" >
-
-  <exe name="${EXEPREFIX}-g++" />
-
-  <ext value=".so"/>
-  <outflag value="-o"/>
-  <prefix value="lib"/>
-
-  <flag value="-frtti"/>
-  <flag value="-nostdlib"/>
-  <flag value="-std=c++11" if="HXCPP_CPP11"/>
-  <flag value="-Wl,-shared,-Bsymbolic"/>
-  <flag value="-Wl,--no-undefined" unless="dll_import" />
-  <flag value="-Wl,--unresolved-symbols=ignore-in-object-files" if="dll_import" />
-  <flag value="-Wl,-z,noexecstack"/>
-  <flag value="--sysroot=${ANDROID_NDK_ROOT}/platforms/${PLATFORM}/${PLATFORM_ARCH}"/>
-  <flag value="-L${ANDROID_NDK_ROOT}/platforms/${PLATFORM}/${PLATFORM_ARCH}/usr/lib"/>
-
-  <lib name="${ANDROID_NDK_ROOT}/sources/cxx-stl/gnu-libstdc++/libs/${ABI}/libstdc++.a" if="NDKV6" unless="dll_import" />
-  <lib name="${ANDROID_NDK_ROOT}/sources/cxx-stl/gnu-libstdc++/libs/${ABI}/libgnustl_static.a" if="NDKV7" unless="dll_import" />
-  <lib name="${ANDROID_NDK_ROOT}/sources/cxx-stl/gnu-libstdc++/${TOOLCHAIN_VERSION}/libs/${ABI}/libgnustl_static.a" if="NDKV8+" unless="dll_import" />
-
-  <lib name="${ANDROID_NDK_ROOT}/platforms/${PLATFORM}/${PLATFORM_ARCH}/usr/lib/crtbegin_so.o"/>
-  <lib name="${prebuiltBase}/lib/gcc/${EXEPREFIX}/${TOOLCHAIN_VERSION}/libgcc.a"/>
-  <lib name="${ANDROID_NDK_ROOT}/platforms/${PLATFORM}/${PLATFORM_ARCH}/usr/lib/libc.so"/>
-  <lib name="${ANDROID_NDK_ROOT}/platforms/${PLATFORM}/${PLATFORM_ARCH}/usr/lib/libm.so"/>
-  <lib name="-llog"/>
-  <lib name="-ldl"/>
-</linker>
-
-
-
-<linker id="exe" exe="g++" >
-
-  <exe name="${EXEPREFIX}-g++" />
-
-  <ext value=""/>
-  <outflag value="-o"/>
-  <prefix value=""/>
-
-  <flag value="-frtti"/>
-  <flag value="-nostdlib"/>
-  <flag value="-std=c++11" if="HXCPP_CPP11"/>
-  <flag value="-Wl,--no-undefined" unless="dll_import" />
-  <flag value="-Wl,--unresolved-symbols=ignore-in-object-files" if="dll_import" />
-  <flag value="-Wl,-z,noexecstack"/>
-  <flag value="--sysroot=${ANDROID_NDK_ROOT}/platforms/${PLATFORM}/${PLATFORM_ARCH}"/>
-  <flag value="-L${ANDROID_NDK_ROOT}/platforms/${PLATFORM}/${PLATFORM_ARCH}/usr/lib"/>
-
-  <lib name="${ANDROID_NDK_ROOT}/sources/cxx-stl/gnu-libstdc++/libs/${ABI}/libstdc++.a" if="NDKV6" unless="dll_import" />
-  <lib name="${ANDROID_NDK_ROOT}/sources/cxx-stl/gnu-libstdc++/libs/${ABI}/libgnustl_static.a" if="NDKV7" unless="dll_import" />
-  <lib name="${ANDROID_NDK_ROOT}/sources/cxx-stl/gnu-libstdc++/${TOOLCHAIN_VERSION}/libs/${ABI}/libgnustl_static.a" if="NDKV8+" unless="dll_import" />
-
-  <lib name="${ANDROID_NDK_ROOT}/platforms/${PLATFORM}/${PLATFORM_ARCH}/usr/lib/crtbegin_static.o"/>
-  <lib name="${prebuiltBase}/lib/gcc/${EXEPREFIX}/${TOOLCHAIN_VERSION}/libgcc.a"/>
-  <lib name="${ANDROID_NDK_ROOT}/platforms/${PLATFORM}/${PLATFORM_ARCH}/usr/lib/libc.so"/>
-  <lib name="${ANDROID_NDK_ROOT}/platforms/${PLATFORM}/${PLATFORM_ARCH}/usr/lib/libm.so"/>
-  <lib name="${ANDROID_NDK_ROOT}/platforms/${PLATFORM}/${PLATFORM_ARCH}/usr/lib/crtend_android.o"/>
-  <lib name="-llog"/>
-  <lib name="-ldl"/>
-</linker>
-
-</xml>
-=======
 <xml>
 
 <!-- Android TOOLS -------------------------------------->
@@ -335,7 +132,8 @@
     <flag value="-Ofast" />
   </section>
   <flag value="-O0" if="debug"/>
-  <flag value="-g" if="HXCPP_DEBUG_LINK"/>
+  <!-- uncomment the next line (then, rebuild-reinstall) iff you need to use gdb -->
+  <!-- flag value="-g" if="HXCPP_DEBUG_LINK"/ -->
   <flag value="-DNDEBUG"/>
   <flag value="-DHXCPP_LOAD_DEBUG" if="HXCPP_LOAD_DEBUG"/>
   <flag value="-c"/>
@@ -415,5 +213,4 @@
   <lib name="-ldl"/>
 </linker>
 
-</xml>
->>>>>>> 07c96253
+</xml>