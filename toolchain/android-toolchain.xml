--- conflicted
+++ resolved
@@ -1,4 +1,3 @@
-<<<<<<< HEAD
 <xml>
 
 <!-- Android TOOLS -------------------------------------->
@@ -235,9 +234,9 @@
   <flag value="--sysroot=${ANDROID_NDK_ROOT}/platforms/${PLATFORM}/${PLATFORM_ARCH}"/>
   <flag value="-L${ANDROID_NDK_ROOT}/platforms/${PLATFORM}/${PLATFORM_ARCH}/usr/lib"/>
 
-  <lib name="${ANDROID_NDK_ROOT}/sources/cxx-stl/gnu-libstdc++/libs/${ABI}/libstdc++.a" if="NDKV6" unless="HXCPP_CLANG dll_import" />
-  <lib name="${ANDROID_NDK_ROOT}/sources/cxx-stl/gnu-libstdc++/libs/${ABI}/libgnustl_static.a" if="NDKV7" unless="HXCPP_CLANG dll_import" />
-  <lib name="${ANDROID_NDK_ROOT}/sources/cxx-stl/gnu-libstdc++/${TOOLCHAIN_VERSION}/libs/${ABI}/libgnustl_static.a" if="NDKV8+" unless="HXCPP_CLANG dll_import" />
+  <lib name="${ANDROID_NDK_ROOT}/sources/cxx-stl/gnu-libstdc++/libs/${ABI}/libstdc++.a" if="NDKV6" unless="HXCPP_CLANG || dll_import" />
+  <lib name="${ANDROID_NDK_ROOT}/sources/cxx-stl/gnu-libstdc++/libs/${ABI}/libgnustl_static.a" if="NDKV7" unless="HXCPP_CLANG || dll_import" />
+  <lib name="${ANDROID_NDK_ROOT}/sources/cxx-stl/gnu-libstdc++/${TOOLCHAIN_VERSION}/libs/${ABI}/libgnustl_static.a" if="NDKV8+" unless="HXCPP_CLANG || dll_import" />
 
   <lib name="${ANDROID_NDK_ROOT}/platforms/${PLATFORM}/${PLATFORM_ARCH}/usr/lib/crtbegin_static.o" unless="HXCPP_CLANG"/>
   <lib name="${prebuiltBase}/lib/gcc/${EXEPREFIX}/${TOOLCHAIN_VERSION}/libgcc.a" unless="NDKV12+ || HXCPP_CLANG" />
@@ -249,254 +248,4 @@
   <lib name="-ldl"/>
 </linker>
 
-</xml>
-=======
-<xml>
-
-<!-- Android TOOLS -------------------------------------->
-<!--
-  Configure build via variables, otherwise defaults will be used:
-     Set the path to the exact ndk to use with ANDROID_NDK_ROOT,
-        or set where all your ndks are installed with ANDROID_NDK_DIR and hxcpp will guess.
-        Set the version number by setting the variable:
-           NDKV?? - base version of ndk to use, hxcpp will find the letter, like "NDKV10" -> may end up with "10c"
-     TOOLCHAIN_VERSION - the compiler number, like "4.8" or "4.4.3"
-     PLATFORM - the android platform api level, like "android-19"
-              - you can also set the variable "android-19" directly
--->
-
-<setup name="androidNdk" />
-
-<set name="HXCPP_CLANG" value="1" if="NDKV16+" />
-<set name="HXCPP_CPP11" value="1" if="NDKV9+ || NDKV10+" unless="HXCPP_NO_CPP11" />
-
-<set name="HXCPP_ARMV7" value="1" if="NDKV16+" unless="HXCPP_X86 || HXCPP_ARM64" />
-
-<!-- Set architecture -->
-<set name="TOOLCHAIN" value="llvm" if="HXCPP_CLANG" />
-
-<section if="HXCPP_X86">
-  <set name="ARCH" value="-x86" />
-  <set name="ABI" value="x86"  />
-  <set name="PLATFORM_ARCH" value="arch-x86" />
-  <set name="TOOLCHAIN" value="x86-${TOOLCHAIN_VERSION}" unless="HXCPP_CLANG" />
-  <set name="TRIPLE" value="i686-linux-android" />
-  <set name="EXEPREFIX" value="${TRIPLE}" />
-  <set name="ANDROID_API" value="14" unless="ANDROID_API" />
-  <set name="PLATFORM" value="android-${ANDROID_API}" unless="PLATFORM" />
-  <set name="TARGET" value="x86-none-linux-android" if="HXCPP_CLANG" />
-</section>
-
-<section unless="HXCPP_X86">
-  <set name="ARCH" value="-v7" if="HXCPP_ARMV7" />
-  <set name="ABI" value="armeabi" />
-  <set name="PLATFORM_ARCH" value="arch-arm" />
-  <set name="TOOLCHAIN" value="arm-linux-androideabi-${TOOLCHAIN_VERSION}" unless="HXCPP_CLANG" />
-  <set name="TRIPLE" value="arm-linux-androideabi" />
-  <set name="EXEPREFIX" value="${TRIPLE}" />
-  <set name="ANDROID_API" value="5" unless="NDKV16+ || ANDROID_API" />
-  <set name="ANDROID_API" value="14" unless="ANDROID_API" />
-  <set name="PLATFORM" value="android-${ANDROID_API}" unless="PLATFORM" />
-  <set name="TARGET" value="armv7-none-linux-androideabi" if="HXCPP_CLANG" />
-</section>
-
-<section if="HXCPP_ARM64">
-  <set name="ARCH" value="-64"/>
-  <set name="ABI" value="arm64-v8a" />
-  <set name="PLATFORM_ARCH" value="arch-arm64" />
-  <set name="TOOLCHAIN" value="aarch64-linux-android-${TOOLCHAIN_VERSION}" unless="HXCPP_CLANG" />
-  <set name="TRIPLE" value="aarch64-linux-android" />
-  <set name="EXEPREFIX" value="${TRIPLE}" />
-  <set name="ANDROID_API" value="19" unless="ANDROID_API" />
-  <set name="PLATFORM" value="android-${ANDROID_API}" unless="PLATFORM" />
-  <set name="TARGET" value="aarch64-none-linux-android" if="HXCPP_CLANG" />
-</section>
-
-<set name="prebuiltBase" value="${ANDROID_NDK_ROOT}/toolchains/${TOOLCHAIN}/prebuilt/${ANDROID_HOST}" />
-
-<path name="${prebuiltBase}/bin" />
-
-<set name="HXCPP_AR" value="${EXEPREFIX}-ar" />
-
-<include name="toolchain/gcc-toolchain.xml"/>
-
-<compiler id="android-gcc" exe="g++">
-
-  <exe name="${EXEPREFIX}-g++" unless="HXCPP_CLANG" />
-  <exe name="clang++" if="HXCPP_CLANG" />
-
-  <!-- These must appear in this order! -->
-  <flag value="--sysroot=${ANDROID_NDK_ROOT}/platforms/${PLATFORM}/${PLATFORM_ARCH}" unless="HXCPP_CLANG"/>
-  <section if="HXCPP_CLANG">
-    <flag value="--sysroot=${ANDROID_NDK_ROOT}/sysroot"/>
-    <flag value="-I${ANDROID_NDK_ROOT}/sysroot/usr/include" />
-    <flag value="-I${ANDROID_NDK_ROOT}/sysroot/usr/include/${TRIPLE}" />
-    <flag value="-I${ANDROID_NDK_ROOT}/sources/android/support/include" />
-    <flag value="-D__ANDROID_API__=${ANDROID_API}" />
-    <flag value="-I${ANDROID_NDK_ROOT}/sources/cxx-stl/llvm-libc++/lib/${ABI}/include" />
-    <flag value="-I${ANDROID_NDK_ROOT}/sources/cxx-stl/llvm-libc++/include" />
-  </section>
-  <section if="NDKV8+" unless="HXCPP_CLANG">
-    <flag value="-I${ANDROID_NDK_ROOT}/sources/cxx-stl/gnu-libstdc++/${TOOLCHAIN_VERSION}/include" />
-    <flag value="-I${ANDROID_NDK_ROOT}/sources/cxx-stl/gnu-libstdc++/${TOOLCHAIN_VERSION}/libs/${ABI}/include" />
-  </section>
-  <section unless="NDKV8+ || HXCPP_CLANG">
-    <flag value="-I${ANDROID_NDK_ROOT}/sources/cxx-stl/gnu-libstdc++/libs/${ABI}/include" />
-    <flag value="-I${ANDROID_NDK_ROOT}/sources/cxx-stl/gnu-libstdc++/include" />
-  </section>
-
-  <include name="toolchain/common-defines.xml" />
-  <flag value="-flto" if="HXCPP_OPTIMIZE_LINK" unless="debug"/>
-  <flag value="-I${HXCPP}/include"/>
-  <flag value="-Iinclude"/>
-  <flag value="-fpic" unless="HXCPP_CLANG HXCPP_X86"/>
-  <flag value="-fvisibility=hidden"/>
-  <flag value="-ffunction-sections"/>
-  <flag value="-funwind-tables"/>
-  <flag value="-fstack-protector"/>
-  <flag value="-fno-short-enums"/>
-  <flag value="-Wno-overflow" />
-  <cppflag value="-Wno-invalid-offsetof" />
-  <cppflag value="-frtti"/>
-  <flag value="-D_LINUX_STDDEF_H "/> <!-- Avoid compiler including 2 version of file -->
-  <flag value="-Wno-psabi" unless="HXCPP_CLANG" />
-  <flag value="--target=${TRIPLE}" if="HXCPP_CLANG" />
-  <flag value="-stdlib=libc++" if="HXCPP_CLANG" />
-  <cppflag value="-std=c++11" if="HXCPP_CPP11"/>
-  <flag value="-DHXCPP_CPP11" if="HXCPP_CPP11"/>
-
-  <section unless="HXCPP_X86">
-
-    <section if="HXCPP_ARM64">
-       <flag value="-DHXCPP_ARM64"  />
-    </section>
-    <section if="HXCPP_ARMV7">
-       <flag value="-DHXCPP_ARMV7"  />
-       <flag value="-march=armv7-a"  />
-       <flag value="-mfpu=vfpv3-d16"  />
-       <flag value="-mfloat-abi=softfp" />
-    </section>
-    <section unless="HXCPP_ARMV7 || HXCPP_ARM64">
-       <flag value="-DHXCPP_ARMV5" />
-       <flag value="-D__ARM_ARCH_5__"/>
-       <flag value="-D__ARM_ARCH_5T__"/>
-       <flag value="-D__ARM_ARCH_5E__"/>
-       <flag value="-D__ARM_ARCH_5TE__"/>
-       <flag value="-march=armv5te" />
-       <flag value="-mtune=xscale" />
-       <flag value="-msoft-float" />
-    </section>
-  </section>
-  <section if="HXCPP_X86">
-    <flag value="-DANDROID_X86"/>
-  </section>
-
-
-  <flag value="-fomit-frame-pointer"/>
-  <flag value="-fexceptions"/>
-  <flag value="-fno-strict-aliasing"/>
-  <flag value="-finline-limit=10000" unless="HXCPP_CLANG"/>
-  <flag value="-DANDROID=ANDROID"/>
-  <flag value="-DHX_ANDROID"/>
-  <flag value="${ANDROID_PLATFORM_DEFINE}"/>
-  <!-- todo <flag value="-Werror"/> -->
-  <flag value="-Wa,--noexecstack"/>
-  <flag value="-O2" unless="debug || HXCPP_OPTIMIZE_FOR_SIZE || HXCPP_OPTIMIZE_FOR_FAST"/>
-  <section if="HXCPP_OPTIMIZE_FOR_SIZE" unless="debug || HXCPP_OPTIMIZE_FOR_FAST">
-	  <!-- see https://software.intel.com/en-us/blogs/2013/01/17/x86-gcc-code-size-optimizations -->
-    <flag value="-Os" />
-    <flag value="-fno-asynchronous-unwind-tables" />
-  </section>
-  <section if="HXCPP_OPTIMIZE_FOR_FAST" unless="debug">
-    <flag value="-Ofast" />
-  </section>
-  <flag value="-O0" if="debug"/>
-  <!-- uncomment the next line (then, rebuild-reinstall) iff you need to use gdb -->
-  <!-- flag value="-g" if="HXCPP_DEBUG_LINK"/ -->
-  <flag value="-DNDEBUG"/>
-  <flag value="-DHXCPP_LOAD_DEBUG" if="HXCPP_LOAD_DEBUG"/>
-  <flag value="-c"/>
-  <outflag value="-o"/>
-  <ext value=".obj"/>
-  <objdir value="obj/android${OBJEXT}${ARCH}" />
-</compiler>
-
-
-<linker id="dll" exe="g++" >
-
-  <exe name="${EXEPREFIX}-g++" unless="HXCPP_CLANG" />
-  <exe name="clang++" if="HXCPP_CLANG" />
-
-  <ext value=".so"/>
-  <outflag value="-o"/>
-  <prefix value="lib"/>
-
-  <flag value="-frtti"/>
-  <flag value="-nostdlib"/>
-  <flag value="--target=${TRIPLE}" if="HXCPP_CLANG" />
-  <flag value="-stdlib=libc++" if="HXCPP_CLANG" />
-  <flag value="-std=c++11" if="HXCPP_CPP11"/>
-  <flag value="-Wl,-shared,-Bsymbolic"/>
-  <section if="HXCPP_OPTIMIZE_FOR_SIZE || HXCPP_GC_SECTIONS" unless="debug">
-    <flag value="-Wl,--gc-sections" />
-  </section>
-  <section if="HXCPP_STRIP_ALL" unless="debug || HXCPP_DEBUG_LINK">
-    <flag value="-Wl,--strip-all" unless="HXCPP_DEBUG_LINK"/>
-  </section>
-  <flag value="-Wl,--no-undefined" unless="dll_import" />
-  <flag value="-Wl,--unresolved-symbols=ignore-in-object-files" if="dll_import" />
-  <flag value="-Wl,-z,noexecstack"/>
-  <flag value="--sysroot=${ANDROID_NDK_ROOT}/platforms/${PLATFORM}/${PLATFORM_ARCH}"/>
-  <flag value="-L${ANDROID_NDK_ROOT}/platforms/${PLATFORM}/${PLATFORM_ARCH}/usr/lib"/>
-
-  <lib name="${ANDROID_NDK_ROOT}/sources/cxx-stl/gnu-libstdc++/libs/${ABI}/libstdc++.a" if="NDKV6" unless="HXCPP_CLANG || dll_import" />
-  <lib name="${ANDROID_NDK_ROOT}/sources/cxx-stl/gnu-libstdc++/libs/${ABI}/libgnustl_static.a" if="NDKV7" unless="HXCPP_CLANG || dll_import" />
-  <lib name="${ANDROID_NDK_ROOT}/sources/cxx-stl/gnu-libstdc++/${TOOLCHAIN_VERSION}/libs/${ABI}/libgnustl_static.a" if="NDKV8+" unless="HXCPP_CLANG || dll_import" />
-
-  <lib name="${ANDROID_NDK_ROOT}/platforms/${PLATFORM}/${PLATFORM_ARCH}/usr/lib/crtbegin_so.o" unless="HXCPP_CLANG"/>
-  <lib name="${prebuiltBase}/lib/gcc/${EXEPREFIX}/${TOOLCHAIN_VERSION}/libgcc.a" unless="NDKV12+ || HXCPP_CLANG"/>
-  <lib name="${prebuiltBase}/lib/gcc/${EXEPREFIX}/${TOOLCHAIN_VERSION}.x/libgcc.a" if="NDKV12+" unless="HXCPP_CLANG"/>
-  <lib name="${ANDROID_NDK_ROOT}/platforms/${PLATFORM}/${PLATFORM_ARCH}/usr/lib/libc.so"/>
-  <lib name="${ANDROID_NDK_ROOT}/platforms/${PLATFORM}/${PLATFORM_ARCH}/usr/lib/libm.so"/>
-  <lib name="-llog"/>
-  <lib name="-ldl"/>
-</linker>
-
-
-
-<linker id="exe" exe="g++" >
-
-  <exe name="${EXEPREFIX}-g++" unless="HXCPP_CLANG" />
-  <exe name="clang++" if="HXCPP_CLANG" />
-
-  <ext value=""/>
-  <outflag value="-o"/>
-  <prefix value=""/>
-
-  <flag value="-frtti"/>
-  <flag value="-nostdlib"/>
-  <flag value="--target=${TRIPLE}" if="HXCPP_CLANG" />
-  <flag value="-stdlib=libc++" if="HXCPP_CLANG" />
-  <flag value="-std=c++11" if="HXCPP_CPP11"/>
-  <flag value="-Wl,--no-undefined" unless="dll_import" />
-  <flag value="-Wl,--unresolved-symbols=ignore-in-object-files" if="dll_import" />
-  <flag value="-Wl,-z,noexecstack"/>
-  <flag value="--sysroot=${ANDROID_NDK_ROOT}/platforms/${PLATFORM}/${PLATFORM_ARCH}"/>
-  <flag value="-L${ANDROID_NDK_ROOT}/platforms/${PLATFORM}/${PLATFORM_ARCH}/usr/lib"/>
-
-  <lib name="${ANDROID_NDK_ROOT}/sources/cxx-stl/gnu-libstdc++/libs/${ABI}/libstdc++.a" if="NDKV6" unless="HXCPP_CLANG || dll_import" />
-  <lib name="${ANDROID_NDK_ROOT}/sources/cxx-stl/gnu-libstdc++/libs/${ABI}/libgnustl_static.a" if="NDKV7" unless="HXCPP_CLANG || dll_import" />
-  <lib name="${ANDROID_NDK_ROOT}/sources/cxx-stl/gnu-libstdc++/${TOOLCHAIN_VERSION}/libs/${ABI}/libgnustl_static.a" if="NDKV8+" unless="HXCPP_CLANG || dll_import" />
-
-  <lib name="${ANDROID_NDK_ROOT}/platforms/${PLATFORM}/${PLATFORM_ARCH}/usr/lib/crtbegin_static.o" unless="HXCPP_CLANG"/>
-  <lib name="${prebuiltBase}/lib/gcc/${EXEPREFIX}/${TOOLCHAIN_VERSION}/libgcc.a" unless="NDKV12+ || HXCPP_CLANG" />
-  <lib name="${prebuiltBase}/lib/gcc/${EXEPREFIX}/${TOOLCHAIN_VERSION}.x/libgcc.a" if="NDKV12+" unless="HXCPP_CLANG"/>
-  <lib name="${ANDROID_NDK_ROOT}/platforms/${PLATFORM}/${PLATFORM_ARCH}/usr/lib/libc.so"/>
-  <lib name="${ANDROID_NDK_ROOT}/platforms/${PLATFORM}/${PLATFORM_ARCH}/usr/lib/libm.so"/>
-  <lib name="${ANDROID_NDK_ROOT}/platforms/${PLATFORM}/${PLATFORM_ARCH}/usr/lib/crtend_android.o"/>
-  <lib name="-llog"/>
-  <lib name="-ldl"/>
-</linker>
-
-</xml>
->>>>>>> 754bdb72
+</xml>