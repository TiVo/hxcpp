--- conflicted
+++ resolved
@@ -1,4 +1,3 @@
-<<<<<<< HEAD
 <xml>
 
 
@@ -42,6 +41,7 @@
   <flag value="-Wno-parentheses" />
   <flag value="-Wno-null-dereference" unless="HXCPP_GCC"/>
   <flag value="-Wno-unused-value" />
+  <flag value="-Wno-overflow" />
   <cppflag value="-Wno-invalid-offsetof" />
   <flag value="-Wno-bool-conversion" unless="HXCPP_GCC"/>
   <!-- Removed for iOS 8 -->
@@ -86,94 +86,4 @@
 </linker>
 
 
-</xml>
-=======
-<xml>
-
-
-<echo value="Using tvOS SDK ${TVOS_VER}" if="VERBOSE"/>
-
-<set name="ARCH" value ="-64" if="HXCPP_ARM64" />
-
-<set name="HXCPP_USE_LIBTOOL" value="1" />
-<set name="HXCPP_LIBTOOL" value="xcrun --sdk appletvos${TVOS_VER} libtool" />
-<include name="toolchain/gcc-toolchain.xml"/>
-<!--<path name="${DEVELOPER_DIR}/Platforms/iPhoneOS.platform/Developer/usr/bin" />-->
-
-<set name="FORCE_LIBGCC" value="1" if="HXCPP_IOS_STDCPP" unless="HXCPP_GCC" />
-<set name="OBJGCC" value="-c11" if="HXCPP_CPP11" />
-<set name="OBJGCC" value="-gcc" if="HXCPP_GCC" />
-<set name="OBJDBG" value="-dbg" if="debug" />
-
-
-<compiler id="AppleTVOS" exe="g++" if="appletvos">
-  <exe name="xcrun --sdk appletvos${TVOS_VER} g++" if="HXCPP_GCC" />
-  <exe name="xcrun --sdk appletvos${TVOS_VER} clang++" />
-  <flag value="-c"/>
-  <!-- Removed for iOS 8 -->
-  <!-- <cppflag value="-fvisibility-inlines-hidden"/> -->
-  <pchflag value="-x" />
-  <pchflag value="c++-header" />
-  <flag value="-stdlib=libstdc++" if="FORCE_LIBGCC" />
-  <flag value="-stdlib=libc++" if="HXCPP_CPP11" />
-  <flag value="-g" if="HXCPP_DEBUG_LINK"/>
-  <flag value="-O2" unless="debug"/>
-  <flag value="-arch"/>
-  <flag value="arm64" if="HXCPP_ARM64" />
-  <flag value="-isysroot"/>
-  <flag value="${DEVELOPER_DIR}/Platforms/AppleTVOS.platform/Developer/SDKs/AppleTVOS${TVOS_VER}.sdk"/>
-  <!-- <flag value="-miphoneos-version-min=3.0" if="HXCPP_GCC" unless="HXCPP_ARMV7" />
-  <flag value="-miphoneos-version-min=5.0" if="HXCPP_ARMV7" /> -->
-  <flag value="-mappletvos-version-min=9.0" unless="HXCPP_GCC" />
-  <flag value="-fobjc-arc" if="OBJC_ARC" />
-  <flag value="-DOBJC_ARC" if="OBJC_ARC" />
-  <flag value="-Wno-parentheses" />
-  <flag value="-Wno-null-dereference" unless="HXCPP_GCC"/>
-  <flag value="-Wno-unused-value" />
-  <flag value="-Wno-overflow" />
-  <cppflag value="-Wno-invalid-offsetof" />
-  <flag value="-Wno-bool-conversion" unless="HXCPP_GCC"/>
-  <!-- Removed for iOS 8 -->
-  <!-- <flag value="-fvisibility=hidden"/> -->
-  <flag value="-fno-stack-protector"/>
-  <flag value="-DAPPLETV=APPLETV"/>
-  <flag value="-DAPPLETVOS=APPLETVOS"/>
-  <flag value="-fembed-bitcode"/>
-  <flag value="-DENABLE_BITCODE=YES"/>
-  <include name="toolchain/common-defines.xml" />
-  <flag value="-DHXCPP_BIG_ENDIAN" if="HXCPP_BIG_ENDIAN"/>
-  <flag value="-I${HXCPP}/include"/>
-  <!-- Removed for iOS 8 (no need) -->
-  <!-- <cppflag value="-frtti"/> -->
-
-  <!-- Added for iOS8 -->
-  <flag value="-fexceptions"/>
-  <flag value="-fstrict-aliasing"/>
-  <!-- End of Added for iOS8 -->
-
-  <outflag value="-o"/>
-  <ext value=".o"/>
-  <objdir value="obj/appletvos${OBJGCC}${OBJDBG}${ARCH}/" />
-</compiler>
-
-<linker id="dll" exe="g++" >
-  <exe name="xcrun --sdk appletvos${TVOS_VER} g++" if="HXCPP_GCC" />
-  <exe name="xcrun --sdk appletvos${TVOS_VER} clang++" />
-  <flag value="-stdlib=libstdc++" if="FORCE_LIBGCC" />
-  <flag value="-stdlib=libc++" if="HXCPP_CPP11" />
-  <flag value="-dynamiclib"/>
-  <flag value="-arch"/>
-  <flag value="arm64" if="HXCPP_ARM64" />
-  <flag value="-isysroot"/>
-  <flag value="${DEVELOPER_DIR}/Platforms/AppleTVOS.platform/Developer/SDKs/AppleTVOS${TVOS_VER}.sdk"/>
-  <flag value="-Wl,-undefined,dynamic_lookup"/>
-  <flag value="-fpic"/>
-  <flag value="-fPIC"/>
-  <flag value="-fvisibility=hidden"/>
-  <ext value=".tvos.dylib"/>
-  <outflag value="-o "/>
-</linker>
-
-
-</xml>
->>>>>>> 07c96253
+</xml>