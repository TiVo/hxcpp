<<<<<<< HEAD
setlocal enabledelayedexpansion
@if exist "%HXCPP_MSVC%\..\..\VC\" (
	@if not exist "%HXCPP_MSVC%\..\..\VC\bin\x86_amd64\vcvarsx86_amd64.bat" (
		@echo Error: the specified MSVC version does not have vcvarsx86_amd64.bat setup script
	) else (
		@echo "%HXCPP_MSVC%"
		@call "%HXCPP_MSVC%\..\..\VC\bin\x86_amd64\vcvarsx86_amd64.bat"
		@echo HXCPP_VARS
		@set
	)
) else if exist "%VS140COMNTOOLS%\..\..\VC\bin\x86_amd64\vcvarsx86_amd64.bat" (
	@echo "%VS140COMNTOOLS%"
	@call "%VS140COMNTOOLS%\..\..\VC\bin\x86_amd64\vcvarsx86_amd64.bat"
	@echo HXCPP_VARS
	@set
	@echo HXCPP_HACK_PDBSRV=1
) else if exist "%VS120COMNTOOLS%\..\..\VC\bin\x86_amd64\vcvarsx86_amd64.bat" (
	@echo "%VS120COMNTOOLS%"
	@call "%VS120COMNTOOLS%\..\..\VC\bin\x86_amd64\vcvarsx86_amd64.bat"
	@echo HXCPP_VARS
	@set
) else if exist "%VS110COMNTOOLS%\..\..\VC\bin\x86_amd64\vcvarsx86_amd64.bat" (
	@echo "%VS110COMNTOOLS%"
	@call "%VS110COMNTOOLS%\..\..\VC\bin\x86_amd64\vcvarsx86_amd64.bat"
	@echo HXCPP_VARS
	@set
) else (
	echo Error: 64bit is not autmatically supported for this version of VC. Set HXCPP_MSVC_CUSTOM and manually configure the executable, library and include paths
)
=======
setlocal enabledelayedexpansion
@if exist "%HXCPP_MSVC%\..\..\VC\" (
	@if not exist "%HXCPP_MSVC%\..\..\VC\bin\x86_amd64\vcvarsx86_amd64.bat" (
		@echo Error: the specified MSVC version does not have vcvarsx86_amd64.bat setup script
	) else (
		@echo "%HXCPP_MSVC%"
		@call "%HXCPP_MSVC%\..\..\VC\bin\x86_amd64\vcvarsx86_amd64.bat"
		@echo HXCPP_VARS
		@set
	)
) else if exist "%ProgramFiles(x86)%\Microsoft Visual Studio\Installer\vswhere.exe" (
	for /f "usebackq tokens=*" %%i in (`"%ProgramFiles(x86)%\Microsoft Visual Studio\Installer\vswhere.exe" -latest -products * -requires Microsoft.VisualStudio.Component.VC.Tools.x86.x64 -property installationPath`) do (
		@set InstallDir=%%i
	)
	@if exist "!InstallDir!\Common7\Tools\VsDevCmd.bat" (
		@call "!InstallDir!\Common7\Tools\VsDevCmd.bat" -arch=amd64 -app_platform=Desktop -no_logo
		@echo HXCPP_VARS
		@set
	) else (
		echo Warning: Could not find Visual Studio 2017 VsDevCmd
	)
) else if exist "C:\Program Files (x86)\Microsoft Visual Studio\2017\Community\Common7\Tools\VsDevCmd.bat" (
	@call "C:\Program Files (x86)\Microsoft Visual Studio\2017\Community\Common7\Tools\VsDevCmd.bat" -arch=amd64 -app_platform=Desktop -no_logo
	@echo HXCPP_VARS
	@set
) else if exist "%VS140COMNTOOLS%\..\..\VC\bin\x86_amd64\vcvarsx86_amd64.bat" (
	@echo "%VS140COMNTOOLS%"
	@call "%VS140COMNTOOLS%\..\..\VC\bin\x86_amd64\vcvarsx86_amd64.bat"
	@echo HXCPP_VARS
	@set
	@echo HXCPP_HACK_PDBSRV=1
) else if exist "%VS120COMNTOOLS%\..\..\VC\bin\x86_amd64\vcvarsx86_amd64.bat" (
	@echo "%VS120COMNTOOLS%"
	@call "%VS120COMNTOOLS%\..\..\VC\bin\x86_amd64\vcvarsx86_amd64.bat"
	@echo HXCPP_VARS
	@set
) else if exist "%VS110COMNTOOLS%\..\..\VC\bin\x86_amd64\vcvarsx86_amd64.bat" (
	@echo "%VS110COMNTOOLS%"
	@call "%VS110COMNTOOLS%\..\..\VC\bin\x86_amd64\vcvarsx86_amd64.bat"
	@echo HXCPP_VARS
	@set
) else (
	echo Error: 64bit is not automatically supported for this version of VC. Set HXCPP_MSVC_CUSTOM and manually configure the executable, library and include paths
)
>>>>>>> 07c96253
<|MERGE_RESOLUTION|>--- conflicted
+++ resolved
@@ -1,76 +1,44 @@
-<<<<<<< HEAD
-setlocal enabledelayedexpansion
-@if exist "%HXCPP_MSVC%\..\..\VC\" (
-	@if not exist "%HXCPP_MSVC%\..\..\VC\bin\x86_amd64\vcvarsx86_amd64.bat" (
-		@echo Error: the specified MSVC version does not have vcvarsx86_amd64.bat setup script
-	) else (
-		@echo "%HXCPP_MSVC%"
-		@call "%HXCPP_MSVC%\..\..\VC\bin\x86_amd64\vcvarsx86_amd64.bat"
-		@echo HXCPP_VARS
-		@set
-	)
-) else if exist "%VS140COMNTOOLS%\..\..\VC\bin\x86_amd64\vcvarsx86_amd64.bat" (
-	@echo "%VS140COMNTOOLS%"
-	@call "%VS140COMNTOOLS%\..\..\VC\bin\x86_amd64\vcvarsx86_amd64.bat"
-	@echo HXCPP_VARS
-	@set
-	@echo HXCPP_HACK_PDBSRV=1
-) else if exist "%VS120COMNTOOLS%\..\..\VC\bin\x86_amd64\vcvarsx86_amd64.bat" (
-	@echo "%VS120COMNTOOLS%"
-	@call "%VS120COMNTOOLS%\..\..\VC\bin\x86_amd64\vcvarsx86_amd64.bat"
-	@echo HXCPP_VARS
-	@set
-) else if exist "%VS110COMNTOOLS%\..\..\VC\bin\x86_amd64\vcvarsx86_amd64.bat" (
-	@echo "%VS110COMNTOOLS%"
-	@call "%VS110COMNTOOLS%\..\..\VC\bin\x86_amd64\vcvarsx86_amd64.bat"
-	@echo HXCPP_VARS
-	@set
-) else (
-	echo Error: 64bit is not autmatically supported for this version of VC. Set HXCPP_MSVC_CUSTOM and manually configure the executable, library and include paths
-)
-=======
-setlocal enabledelayedexpansion
-@if exist "%HXCPP_MSVC%\..\..\VC\" (
-	@if not exist "%HXCPP_MSVC%\..\..\VC\bin\x86_amd64\vcvarsx86_amd64.bat" (
-		@echo Error: the specified MSVC version does not have vcvarsx86_amd64.bat setup script
-	) else (
-		@echo "%HXCPP_MSVC%"
-		@call "%HXCPP_MSVC%\..\..\VC\bin\x86_amd64\vcvarsx86_amd64.bat"
-		@echo HXCPP_VARS
-		@set
-	)
-) else if exist "%ProgramFiles(x86)%\Microsoft Visual Studio\Installer\vswhere.exe" (
-	for /f "usebackq tokens=*" %%i in (`"%ProgramFiles(x86)%\Microsoft Visual Studio\Installer\vswhere.exe" -latest -products * -requires Microsoft.VisualStudio.Component.VC.Tools.x86.x64 -property installationPath`) do (
-		@set InstallDir=%%i
-	)
-	@if exist "!InstallDir!\Common7\Tools\VsDevCmd.bat" (
-		@call "!InstallDir!\Common7\Tools\VsDevCmd.bat" -arch=amd64 -app_platform=Desktop -no_logo
-		@echo HXCPP_VARS
-		@set
-	) else (
-		echo Warning: Could not find Visual Studio 2017 VsDevCmd
-	)
-) else if exist "C:\Program Files (x86)\Microsoft Visual Studio\2017\Community\Common7\Tools\VsDevCmd.bat" (
-	@call "C:\Program Files (x86)\Microsoft Visual Studio\2017\Community\Common7\Tools\VsDevCmd.bat" -arch=amd64 -app_platform=Desktop -no_logo
-	@echo HXCPP_VARS
-	@set
-) else if exist "%VS140COMNTOOLS%\..\..\VC\bin\x86_amd64\vcvarsx86_amd64.bat" (
-	@echo "%VS140COMNTOOLS%"
-	@call "%VS140COMNTOOLS%\..\..\VC\bin\x86_amd64\vcvarsx86_amd64.bat"
-	@echo HXCPP_VARS
-	@set
-	@echo HXCPP_HACK_PDBSRV=1
-) else if exist "%VS120COMNTOOLS%\..\..\VC\bin\x86_amd64\vcvarsx86_amd64.bat" (
-	@echo "%VS120COMNTOOLS%"
-	@call "%VS120COMNTOOLS%\..\..\VC\bin\x86_amd64\vcvarsx86_amd64.bat"
-	@echo HXCPP_VARS
-	@set
-) else if exist "%VS110COMNTOOLS%\..\..\VC\bin\x86_amd64\vcvarsx86_amd64.bat" (
-	@echo "%VS110COMNTOOLS%"
-	@call "%VS110COMNTOOLS%\..\..\VC\bin\x86_amd64\vcvarsx86_amd64.bat"
-	@echo HXCPP_VARS
-	@set
-) else (
-	echo Error: 64bit is not automatically supported for this version of VC. Set HXCPP_MSVC_CUSTOM and manually configure the executable, library and include paths
-)
->>>>>>> 07c96253
+setlocal enabledelayedexpansion
+@if exist "%HXCPP_MSVC%\..\..\VC\" (
+	@if not exist "%HXCPP_MSVC%\..\..\VC\bin\x86_amd64\vcvarsx86_amd64.bat" (
+		@echo Error: the specified MSVC version does not have vcvarsx86_amd64.bat setup script
+	) else (
+		@echo "%HXCPP_MSVC%"
+		@call "%HXCPP_MSVC%\..\..\VC\bin\x86_amd64\vcvarsx86_amd64.bat"
+		@echo HXCPP_VARS
+		@set
+	)
+) else if exist "%ProgramFiles(x86)%\Microsoft Visual Studio\Installer\vswhere.exe" (
+	for /f "usebackq tokens=*" %%i in (`"%ProgramFiles(x86)%\Microsoft Visual Studio\Installer\vswhere.exe" -latest -products * -requires Microsoft.VisualStudio.Component.VC.Tools.x86.x64 -property installationPath`) do (
+		@set InstallDir=%%i
+	)
+	@if exist "!InstallDir!\Common7\Tools\VsDevCmd.bat" (
+		@call "!InstallDir!\Common7\Tools\VsDevCmd.bat" -arch=amd64 -app_platform=Desktop -no_logo
+		@echo HXCPP_VARS
+		@set
+	) else (
+		echo Warning: Could not find Visual Studio 2017 VsDevCmd
+	)
+) else if exist "C:\Program Files (x86)\Microsoft Visual Studio\2017\Community\Common7\Tools\VsDevCmd.bat" (
+	@call "C:\Program Files (x86)\Microsoft Visual Studio\2017\Community\Common7\Tools\VsDevCmd.bat" -arch=amd64 -app_platform=Desktop -no_logo
+	@echo HXCPP_VARS
+	@set
+) else if exist "%VS140COMNTOOLS%\..\..\VC\bin\x86_amd64\vcvarsx86_amd64.bat" (
+	@echo "%VS140COMNTOOLS%"
+	@call "%VS140COMNTOOLS%\..\..\VC\bin\x86_amd64\vcvarsx86_amd64.bat"
+	@echo HXCPP_VARS
+	@set
+	@echo HXCPP_HACK_PDBSRV=1
+) else if exist "%VS120COMNTOOLS%\..\..\VC\bin\x86_amd64\vcvarsx86_amd64.bat" (
+	@echo "%VS120COMNTOOLS%"
+	@call "%VS120COMNTOOLS%\..\..\VC\bin\x86_amd64\vcvarsx86_amd64.bat"
+	@echo HXCPP_VARS
+	@set
+) else if exist "%VS110COMNTOOLS%\..\..\VC\bin\x86_amd64\vcvarsx86_amd64.bat" (
+	@echo "%VS110COMNTOOLS%"
+	@call "%VS110COMNTOOLS%\..\..\VC\bin\x86_amd64\vcvarsx86_amd64.bat"
+	@echo HXCPP_VARS
+	@set
+) else (
+	echo Error: 64bit is not automatically supported for this version of VC. Set HXCPP_MSVC_CUSTOM and manually configure the executable, library and include paths
+)