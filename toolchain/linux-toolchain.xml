<<<<<<< HEAD
<xml>

<!-- LINUX TOOLS -------------------------------------->


<section if="xcompile" >
   <section if="HXCPP_M64">
      <set name="CXX" value="${HXCPP_XLINUX64_CXX}" />
      <set name="HXCPP_STRIP" value="${HXCPP_XLINUX64_STRIP}" />
      <set name="HXCPP_AR" value="${HXCPP_XLINUX64_AR}" />
      <set name="HXCPP_RANLIB" value="${HXCPP_XLINUX64_RANLIB}" />
   </section>
   <section unless="HXCPP_M64">
      <set name="CXX" value="${HXCPP_XLINUX32_CXX}" />
      <set name="HXCPP_STRIP" value="${HXCPP_XLINUX32_STRIP}" />
      <set name="HXCPP_AR" value="${HXCPP_XLINUX32_AR}" />
      <set name="HXCPP_RANLIB" value="${HXCPP_XLINUX32_RANLIB}" />
   </section>
   <section if="rpi">
      <path name="c:/SysGCC/Raspberry/bin/" unless="HXCPP_XCOMPILE_RPI_PATH" />
      <path name="${HXCPP_XCOMPILE_RPI_PATH}" if="HXCPP_XCOMPILE_RPI_PATH" />
      <set name="CXX" value="arm-linux-gnueabihf-g++" />
      <set name="HXCPP_STRIP" value="arm-linux-gnueabihf-strip" />
      <set name="HXCPP_AR" value="arm-linux-gnueabihf-ar" />
      <set name="HXCPP_RANLIB" value="arm-linux-gnueabihf-ranlib" />
   </section>
</section>

<include name="toolchain/gcc-toolchain.xml"/>
<set name="noM32" value="1" if="HXCPP_NO_M32" />
<set name="noM32" value="1" if="HXCPP_M64" />
<set name="noM32" value="1" if="rpi" />

<compiler id="linux" exe="g++" if="linux">
  <exe name="${CXX}" if="CXX" />
  <flag value="-c"/>
  <flag value="-fvisibility=hidden"/>
  <cppflag value="-frtti"/>
  <flag value="-g" if="debug"/>
  <flag value="-O3" unless="debug" />
  <flag value="-fpic" if="dynamic_link"/>
  <flag value="-fPIC" if="dynamic_link"/>
  <cppflag value="-Wno-invalid-offsetof" />
  <flag value="-DDEBUG" if="debug tivo" />
  <flag value="-DHX_LINUX"/>
  <flag value="-DRASPBERRYPI=RASPBERRYPI" if="rpi"/>
  <flag value="-DHXCPP_MULTI_THREADED" if="HXCPP_MULTI_THREADED"/>
  <flag value="-DHXCPP_BIG_ENDIAN" if="HXCPP_BIG_ENDIAN"/>
  <include name="toolchain/common-defines.xml" />
  <flag value="-m32" unless="noM32"/>
  <flag value="-m64" if="HXCPP_M64"/>
  <flag value="-DHXCPP_M64" if="HXCPP_M64"/>
  <flag value="-I${HXCPP}/include"/>
  <flag value="-I${ISM_OBJDIR}/include" if="tivo" />
  <flag value="-I${ROOT}/include" if="tivo" />
  <objdir value="${OBJDIR}" if="OBJDIR" />
  <objdir value="obj/linux${OBJEXT}" unless="OBJDIR" />

  <outflag value="-o"/>
  <ext value=".o"/>
  <getversion value="g++ --version" />
</compiler>

<linker id="dll" exe="g++" if="linux">
  <exe name="${CXX}" if="CXX" />
  <fromfile value="" if="GCC_OLD" />
  <flag value="-shared"/>
  <flag value="-fpic"/>
  <flag value="-fPIC"/>
  <flag value="-m32" unless="noM32"/>
  <flag value="-m64" if="HXCPP_M64"/>
  <!-- <flag value="-Wl,--unresolved-symbols=report-all"/> -->
  <flag value="-Xlinker"/>
  <flag value="--no-undefined" unless="HXCPP_ALLOW_UNDEFINED" />
  <flag value="-debug" if="debug"/>
  <flag value="-L${ISM_OBJDIR}" if="tivo" />
  <flag value="-L${ISM_OBJDIR}/plugins" if="tivo" />
  <flag value="-L${ROOT}/lib" if="tivo" />
  <flag value="-L${ROOT}/lib/plugins" if="tivo" />
  <lib name="-ldl"/>
  <lib name="-lrt" />
  <ext value=".dso"/>
  <outflag value="-o "/>
</linker>

<linker id="exe" exe="g++" if="linux">
  <exe name="${CXX}" if="CXX" />
  <fromfile value="" if="GCC_OLD" />
  <flag value="-debug" if="debug"/>
  <flag value="-rdynamic"/>
  <flag value="-m32" unless="noM32"/>
  <flag value="-m64" if="HXCPP_M64"/>
  <flag value="-Wl,--no-keep-memory"/>
  <flag value="-Wl,--stats"/>
  <flag value="-L${ISM_OBJDIR}" if="tivo" />
  <flag value="-L${ISM_OBJDIR}/plugins" if="tivo" />
  <flag value="-L${ROOT}/lib" if="tivo" />
  <flag value="-L${ROOT}/lib/plugins" if="tivo" />
  <lib name="-ldl"/>
  <lib name="-lrt" />
  <ext value=""/>
  <outflag value="-o "/>
</linker>

</xml>
=======
<xml>

<!-- LINUX TOOLS -------------------------------------->


<section if="xcompile" >
   <section if="HXCPP_M64">
      <set name="CXX" value="${HXCPP_XLINUX64_CXX}" />
      <set name="HXCPP_STRIP" value="${HXCPP_XLINUX64_STRIP}" />
      <set name="HXCPP_AR" value="${HXCPP_XLINUX64_AR}" />
      <set name="HXCPP_RANLIB" value="${HXCPP_XLINUX64_RANLIB}" />
   </section>
   <section unless="HXCPP_M64">
      <set name="CXX" value="${HXCPP_XLINUX32_CXX}" />
      <set name="HXCPP_STRIP" value="${HXCPP_XLINUX32_STRIP}" />
      <set name="HXCPP_AR" value="${HXCPP_XLINUX32_AR}" />
      <set name="HXCPP_RANLIB" value="${HXCPP_XLINUX32_RANLIB}" />
   </section>
   <section if="rpi">
      <path name="c:/SysGCC/Raspberry/bin/" unless="HXCPP_XCOMPILE_RPI_PATH" />
      <path name="${HXCPP_XCOMPILE_RPI_PATH}" if="HXCPP_XCOMPILE_RPI_PATH" />
      <set name="CXX" value="arm-linux-gnueabihf-g++" />
      <set name="HXCPP_STRIP" value="arm-linux-gnueabihf-strip" />
      <set name="HXCPP_AR" value="arm-linux-gnueabihf-ar" />
      <set name="HXCPP_RANLIB" value="arm-linux-gnueabihf-ranlib" />
   </section>
</section>

<set name="HXCPP_CPP11" value="1" unless="HXCPP_NO_CPP11" />

<include name="toolchain/gcc-toolchain.xml"/>
<set name="noM32" value="1" if="HXCPP_NO_M32" />
<set name="noM32" value="1" if="HXCPP_M64" />
<set name="noM32" value="1" if="rpi" />

<compiler id="linux" exe="g++" if="linux">
  <exe name="${CXX}" if="CXX" />
  <flag value="-c"/>
  <flag value="-fvisibility=hidden"/>
  <cppflag value="-frtti"/>
  <cppflag value="-std=c++11" if="HXCPP_CPP11" />
  <flag value="-g" if="debug"/>
  <flag value="-O2" unless="debug"/>
  <flag value="-fpic"/>
  <flag value="-fPIC"/>
  <flag value="-Wno-overflow" />
  <cppflag value="-Wno-invalid-offsetof" />
  <flag value="-DHX_LINUX"/>
  <flag value="-DRASPBERRYPI=RASPBERRYPI" if="rpi"/>
  <flag value="-DHXCPP_MULTI_THREADED" if="HXCPP_MULTI_THREADED"/>
  <flag value="-DHXCPP_BIG_ENDIAN" if="HXCPP_BIG_ENDIAN"/>
  <include name="toolchain/common-defines.xml" />
  <flag value="-m32" unless="noM32"/>
  <flag value="-m64" if="HXCPP_M64" unless="noM64" />
  <flag value="-DHXCPP_M64" if="HXCPP_M64"/>
  <flag value="-I${HXCPP}/include"/>
  <objdir value="obj/linux${OBJEXT}/"/>
  <outflag value="-o"/>
  <ext value=".o"/>
</compiler>

<linker id="dll" exe="g++" if="linux">
  <exe name="${CXX}" if="CXX" />
  <fromfile value="" if="GCC_OLD" />
  <flag value="-shared"/>
  <flag value="-fpic"/>
  <flag value="-fPIC"/>
  <flag value="-m32" unless="noM32"/>
  <flag value="-m64" if="HXCPP_M64" unless="noM64" />
  <!-- <flag value="-Wl,--unresolved-symbols=report-all"/> -->
  <flag value="-Xlinker"/>
  <flag value="--no-undefined" unless="HXCPP_ALLOW_UNDEFINED" />
  <flag value="-debug" if="debug"/>
  <lib name="-ldl"/>
  <ext value=".dso"/>
  <outflag value="-o "/>
</linker>

<linker id="exe" exe="g++" if="linux">
  <exe name="${CXX}" if="CXX" />
  <fromfile value="" if="GCC_OLD" />
  <flag value="-debug" if="debug"/>
  <flag value="-rdynamic"/>
  <flag value="-m32" unless="noM32"/>
  <flag value="-m64" if="HXCPP_M64" unless="noM64" />
  <lib name="-ldl"/>
  <ext value=""/>
  <outflag value="-o "/>
</linker>

</xml>
>>>>>>> 07c96253
<|MERGE_RESOLUTION|>--- conflicted
+++ resolved
@@ -1,110 +1,3 @@
-<<<<<<< HEAD
-<xml>
-
-<!-- LINUX TOOLS -------------------------------------->
-
-
-<section if="xcompile" >
-   <section if="HXCPP_M64">
-      <set name="CXX" value="${HXCPP_XLINUX64_CXX}" />
-      <set name="HXCPP_STRIP" value="${HXCPP_XLINUX64_STRIP}" />
-      <set name="HXCPP_AR" value="${HXCPP_XLINUX64_AR}" />
-      <set name="HXCPP_RANLIB" value="${HXCPP_XLINUX64_RANLIB}" />
-   </section>
-   <section unless="HXCPP_M64">
-      <set name="CXX" value="${HXCPP_XLINUX32_CXX}" />
-      <set name="HXCPP_STRIP" value="${HXCPP_XLINUX32_STRIP}" />
-      <set name="HXCPP_AR" value="${HXCPP_XLINUX32_AR}" />
-      <set name="HXCPP_RANLIB" value="${HXCPP_XLINUX32_RANLIB}" />
-   </section>
-   <section if="rpi">
-      <path name="c:/SysGCC/Raspberry/bin/" unless="HXCPP_XCOMPILE_RPI_PATH" />
-      <path name="${HXCPP_XCOMPILE_RPI_PATH}" if="HXCPP_XCOMPILE_RPI_PATH" />
-      <set name="CXX" value="arm-linux-gnueabihf-g++" />
-      <set name="HXCPP_STRIP" value="arm-linux-gnueabihf-strip" />
-      <set name="HXCPP_AR" value="arm-linux-gnueabihf-ar" />
-      <set name="HXCPP_RANLIB" value="arm-linux-gnueabihf-ranlib" />
-   </section>
-</section>
-
-<include name="toolchain/gcc-toolchain.xml"/>
-<set name="noM32" value="1" if="HXCPP_NO_M32" />
-<set name="noM32" value="1" if="HXCPP_M64" />
-<set name="noM32" value="1" if="rpi" />
-
-<compiler id="linux" exe="g++" if="linux">
-  <exe name="${CXX}" if="CXX" />
-  <flag value="-c"/>
-  <flag value="-fvisibility=hidden"/>
-  <cppflag value="-frtti"/>
-  <flag value="-g" if="debug"/>
-  <flag value="-O3" unless="debug" />
-  <flag value="-fpic" if="dynamic_link"/>
-  <flag value="-fPIC" if="dynamic_link"/>
-  <cppflag value="-Wno-invalid-offsetof" />
-  <flag value="-DDEBUG" if="debug tivo" />
-  <flag value="-DHX_LINUX"/>
-  <flag value="-DRASPBERRYPI=RASPBERRYPI" if="rpi"/>
-  <flag value="-DHXCPP_MULTI_THREADED" if="HXCPP_MULTI_THREADED"/>
-  <flag value="-DHXCPP_BIG_ENDIAN" if="HXCPP_BIG_ENDIAN"/>
-  <include name="toolchain/common-defines.xml" />
-  <flag value="-m32" unless="noM32"/>
-  <flag value="-m64" if="HXCPP_M64"/>
-  <flag value="-DHXCPP_M64" if="HXCPP_M64"/>
-  <flag value="-I${HXCPP}/include"/>
-  <flag value="-I${ISM_OBJDIR}/include" if="tivo" />
-  <flag value="-I${ROOT}/include" if="tivo" />
-  <objdir value="${OBJDIR}" if="OBJDIR" />
-  <objdir value="obj/linux${OBJEXT}" unless="OBJDIR" />
-
-  <outflag value="-o"/>
-  <ext value=".o"/>
-  <getversion value="g++ --version" />
-</compiler>
-
-<linker id="dll" exe="g++" if="linux">
-  <exe name="${CXX}" if="CXX" />
-  <fromfile value="" if="GCC_OLD" />
-  <flag value="-shared"/>
-  <flag value="-fpic"/>
-  <flag value="-fPIC"/>
-  <flag value="-m32" unless="noM32"/>
-  <flag value="-m64" if="HXCPP_M64"/>
-  <!-- <flag value="-Wl,--unresolved-symbols=report-all"/> -->
-  <flag value="-Xlinker"/>
-  <flag value="--no-undefined" unless="HXCPP_ALLOW_UNDEFINED" />
-  <flag value="-debug" if="debug"/>
-  <flag value="-L${ISM_OBJDIR}" if="tivo" />
-  <flag value="-L${ISM_OBJDIR}/plugins" if="tivo" />
-  <flag value="-L${ROOT}/lib" if="tivo" />
-  <flag value="-L${ROOT}/lib/plugins" if="tivo" />
-  <lib name="-ldl"/>
-  <lib name="-lrt" />
-  <ext value=".dso"/>
-  <outflag value="-o "/>
-</linker>
-
-<linker id="exe" exe="g++" if="linux">
-  <exe name="${CXX}" if="CXX" />
-  <fromfile value="" if="GCC_OLD" />
-  <flag value="-debug" if="debug"/>
-  <flag value="-rdynamic"/>
-  <flag value="-m32" unless="noM32"/>
-  <flag value="-m64" if="HXCPP_M64"/>
-  <flag value="-Wl,--no-keep-memory"/>
-  <flag value="-Wl,--stats"/>
-  <flag value="-L${ISM_OBJDIR}" if="tivo" />
-  <flag value="-L${ISM_OBJDIR}/plugins" if="tivo" />
-  <flag value="-L${ROOT}/lib" if="tivo" />
-  <flag value="-L${ROOT}/lib/plugins" if="tivo" />
-  <lib name="-ldl"/>
-  <lib name="-lrt" />
-  <ext value=""/>
-  <outflag value="-o "/>
-</linker>
-
-</xml>
-=======
 <xml>
 
 <!-- LINUX TOOLS -------------------------------------->
@@ -147,11 +40,12 @@
   <cppflag value="-frtti"/>
   <cppflag value="-std=c++11" if="HXCPP_CPP11" />
   <flag value="-g" if="debug"/>
-  <flag value="-O2" unless="debug"/>
-  <flag value="-fpic"/>
-  <flag value="-fPIC"/>
+  <flag value="-O3" unless="debug"/>
+  <flag value="-fpic" if="dynamic_link"/>
+  <flag value="-fPIC" if="dynamic_link"/>
   <flag value="-Wno-overflow" />
   <cppflag value="-Wno-invalid-offsetof" />
+  <flag value="-DDEBUG" if="debug tivo" />
   <flag value="-DHX_LINUX"/>
   <flag value="-DRASPBERRYPI=RASPBERRYPI" if="rpi"/>
   <flag value="-DHXCPP_MULTI_THREADED" if="HXCPP_MULTI_THREADED"/>
@@ -161,9 +55,14 @@
   <flag value="-m64" if="HXCPP_M64" unless="noM64" />
   <flag value="-DHXCPP_M64" if="HXCPP_M64"/>
   <flag value="-I${HXCPP}/include"/>
-  <objdir value="obj/linux${OBJEXT}/"/>
+  <flag value="-I${ISM_OBJDIR}/include" if="tivo" />
+  <flag value="-I${ROOT}/include" if="tivo" />
+  <objdir value="${OBJDIR}" if="OBJDIR" />
+  <objdir value="obj/linux${OBJEXT}" unless="OBJDIR" />
+
   <outflag value="-o"/>
   <ext value=".o"/>
+  <getversion value="g++ --version" />
 </compiler>
 
 <linker id="dll" exe="g++" if="linux">
@@ -178,7 +77,12 @@
   <flag value="-Xlinker"/>
   <flag value="--no-undefined" unless="HXCPP_ALLOW_UNDEFINED" />
   <flag value="-debug" if="debug"/>
+  <flag value="-L${ISM_OBJDIR}" if="tivo" />
+  <flag value="-L${ISM_OBJDIR}/plugins" if="tivo" />
+  <flag value="-L${ROOT}/lib" if="tivo" />
+  <flag value="-L${ROOT}/lib/plugins" if="tivo" />
   <lib name="-ldl"/>
+  <lib name="-lrt" />
   <ext value=".dso"/>
   <outflag value="-o "/>
 </linker>
@@ -190,10 +94,16 @@
   <flag value="-rdynamic"/>
   <flag value="-m32" unless="noM32"/>
   <flag value="-m64" if="HXCPP_M64" unless="noM64" />
+  <flag value="-Wl,--no-keep-memory"/>
+  <flag value="-Wl,--stats"/>
+  <flag value="-L${ISM_OBJDIR}" if="tivo" />
+  <flag value="-L${ISM_OBJDIR}/plugins" if="tivo" />
+  <flag value="-L${ROOT}/lib" if="tivo" />
+  <flag value="-L${ROOT}/lib/plugins" if="tivo" />
   <lib name="-ldl"/>
+  <lib name="-lrt" />
   <ext value=""/>
   <outflag value="-o "/>
 </linker>
 
-</xml>
->>>>>>> 07c96253
+</xml>