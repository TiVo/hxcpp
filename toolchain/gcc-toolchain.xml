--- conflicted
+++ resolved
@@ -1,68 +1,3 @@
-<<<<<<< HEAD
-<xml>
-
-<set name="NO_PRECOMPILED_HEADERS" value="1" if="GCC_OLD" />
-<set name="USE_PRECOMPILED_HEADERS" value="gcc" unless="NO_PRECOMPILED_HEADERS"/>
-
-<set name="USE_GCC_FILETYPES" value="1"/>
-
-<linker id="static_link" exe="ar" unless="windows">
-  <ext value="${LIBEXT}"/>
-
-  <exe name="${EXEPREFIX}-ar" if="EXEPREFIX" />
-  <exe name="${HXCPP_AR}" if="HXCPP_AR" />
-  <fromfile value="" if="GCC_OLD" />
-  <fromfile value="" if="tizen" />
-  <fromfile value="" if="blackberry" />
-  <outflag value="-cr "/>
-  <outflag value="cr " if="emscripten" />
-  <section if="HXCPP_USE_LIBTOOL">
-     <exe name="libtool"  />
-     <exe name="${HXCPP_LIBTOOL}" if="HXCPP_LIBTOOL" />
-     <outflag value="-o "  />
-     <fromfile value="-filelist" />
-  </section>
-  <!-- <outflag value="-o " if="emscripten" /> -->
-  <recreate value="1" if="iphone" />
-  <recreate value="1" if="appletv" />
-  <recreate value="1" if="emscripten" />
-  <recreate value="1" if="android" />
-  <expandAr value="1" if="android" />
-  <expandAr value="1" if="emscripten" />
-  <expandAr value="1" if="linux" />
-  <section unless="HXCPP_USE_LIBTOOL">
-     <ranlib name="ranlib" />
-     <ranlib name="${EXEPREFIX}-ranlib" if="EXEPREFIX" />
-     <ranlib name="${HXCPP_RANLIB}" if="HXCPP_RANLIB" />
-  </section>
-</linker>
-
-<set name="nostrip" value="1" if="debug"/>
-<set name="nostrip" value="1" if="dll_import"/>
-<set name="nostrip" value="1" if="dll_export"/>
-<set name="nostrip" value="1" if="HXCPP_DEBUG_LINK"/>
-<!-- TiVo -- Mac OSX stripping not working at the moment -->
-<set name="nostrip" value="1" if="macos"/>
-
-<stripper id="strip" exe="strip" unless="nostrip">
-  <exe name="strip"/>
-  <exe name="arm-none-linux-gnueabi-strip" if="webos" />
-  <exe name="${EXEPREFIX}-strip" if="EXEPREFIX" />
-  <exe name="${HXCPP_STRIP}" if="HXCPP_STRIP" />
-  <exe name="mipsel-linux-strip" if="gcw0" />
-  <exe name="${TOOLROOT}/bin/${compiler_arch}-TiVo-linux-gnu${compiler_abi}-strip" if="tivo-stb" />
-  <flag value="-u" if="macos"/>
-  <flag value="-r" if="macos"/>
-  <flag value="-x" if="macos"/>
-  <flag value="-S" if="macos" />
-  <flag value="-d" if="linux"/>
-  <flag value="-d" if="tivo"/>
-</stripper>
-
-
-
-</xml>
-=======
 <xml>
 
 <set name="NO_PRECOMPILED_HEADERS" value="1" if="GCC_OLD" />
@@ -103,7 +38,8 @@
 <set name="nostrip" value="1" if="dll_import"/>
 <set name="nostrip" value="1" if="dll_export"/>
 <set name="nostrip" value="1" if="HXCPP_DEBUG_LINK"/>
-
+<!-- TiVo -- Mac OSX stripping not working at the moment -->
+<set name="nostrip" value="1" if="macos"/>
 
 <stripper id="strip" exe="strip" unless="nostrip">
   <exe name="strip"/>
@@ -111,13 +47,15 @@
   <exe name="${EXEPREFIX}-strip" if="EXEPREFIX" />
   <exe name="${HXCPP_STRIP}" if="HXCPP_STRIP" />
   <exe name="mipsel-linux-strip" if="gcw0" />
+  <exe name="${TOOLROOT}/bin/${compiler_arch}-TiVo-linux-gnu${compiler_abi}-strip" if="tivo-stb" />
   <flag value="-u" if="macos"/>
   <flag value="-r" if="macos"/>
   <flag value="-x" if="macos"/>
+  <flag value="-S" if="macos" />
   <flag value="-d" if="linux"/>
+  <flag value="-d" if="tivo"/>
 </stripper>
 
 
 
-</xml>
->>>>>>> 07c96253
+</xml>