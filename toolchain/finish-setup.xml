<xml>

<set name="DBG" value="-debug" if="debug" unless="DEBUGSUFFIX" />
<set name="DBG" value="${DEBUGSUFFIX}" if="debug" unless="DBG" />

<set name="M64" value="64" if="HXCPP_M64"/>
<set name="F32" value="-f32" if="HXCPP_FLOAT32"/>
<set name="NEEDS_NC" value="-nc" if="windows"/>
<set name="NOCONSOLE" value="${NEEDS_NC}" if="no_console"/>
<set name="RPI" value="-rpi" if="rpi"/>
<set name="APIFP" value="-hfp" if="hardfp"/>

<set name="STD_MODULE_LINK" value="dll"/>

<set name="static_link" value="1" if="iphoneos" unless="dll_import||exe_link" />
<set name="static_link" value="1" if="iphonesim" unless="dll_import||exe_link" />
<set name="static_link" value="1" if="appletvos" unless="dll_import||exe_link" />
<set name="static_link" value="1" if="appletvsim" unless="dll_import||exe_link" />

<set name="LIBPREFIX" value="lib" if="static_link" unless="STATICLIBPREFIX" />
<set name="LIBPREFIX" value="${STATICLIBPREFIX}" if="static_link" unless="LIBPREFIX" />

<unset name="HXCPP_JS_PRIME" if="static_link" />
<set name="STAT" value="-stat" if="static_link" />
<set name="PRIME" value=""  />
<set name="PRIME" value="-p" if="HXCPP_JS_PRIME" />


<set name="OBJDBG" value="-debug" if="debug" />
<set name="OBJOPT" value="-fast" if="HXCPP_FAST_LINK" />
<set name="HXCPP_OPTIMIZE_LINK_INCREMENTAL" value="1" if="HXCPP_FAST_LINK HXCPP_OPTIMIZE_LINK" unless="debug" />
<set name="OBJOPT" value="-opt" if="HXCPP_OPTIMIZE_LINK" unless="debug" />
<set name="OBJOPT" value="-optinc" if="HXCPP_OPTIMIZE_LINK_INCREMENTAL" unless="debug" />
<set name="OBJEXT" value="${M64}${F32}${STAT}${OBJDBG}${OBJOPT}${NOCONSOLE}${RPI}${APIFP}${PRIME}" />

<set name="STD_MODULE_LINK" value="static_link" if="static_link"/>
<set name="STD_MODULE_LINK" value="exe" if="HXCPP_JS_PRIME"/>

<set name="LIBEXTRA" value=".iphonesim-64" if="iphonesim"/>
<set name="LIBEXTRA" value=".iphonesim" if="iphonesim" unless="HXCPP_M64"/>
<section if="iphoneos">
	<set name="LIBEXTRA" value=".iphoneos-v7" if="HXCPP_ARMV7"/>
	<set name="LIBEXTRA" value=".iphoneos-v7s" if="HXCPP_ARMV7S"/>
	<set name="LIBEXTRA" value=".iphoneos-64" if="HXCPP_ARM64"/>
	<set name="HXCPP_ARMV6" value="1" unless="LIBEXTRA"/>
	<set name="LIBEXTRA" value=".iphoneos" if = "HXCPP_ARMV6"/>
</section>
<set name="LIBEXTRA" value=".appletvsim-64" if="appletvsim"/>
<set name="LIBEXTRA" value=".appletvsim" if="appletvsim" unless="HXCPP_M64"/>
<set name="LIBEXTRA" value=".watchos" if="watchos" />
<set name="LIBEXTRA" value=".watchsimulator" if="watchsimulator" />
<section if="appletvos">
   <set name="LIBEXTRA" value=".appletvos-64" if="HXCPP_ARM64"/>
</section>
<set name="LIBEXTRA" value="-x86" if="blackberry"/>
<set name="LIBEXTRA" value="" if="blackberry" unless="simulator" />
<set name="LIBEXTRA" value="-x86" if="HXCPP_X86" />
<set name="LIBEXTRA" value="-v7" if="HXCPP_ARMV7" unless="LIBEXTRA||linux" />
<set name="LIBEXTRA" value="-64" if="HXCPP_ARM64" unless="LIBEXTRA||linux" />
<set name="LIBEXTRA" value="-x86" if="tizen"/>
<set name="LIBEXTRA" value="" if="tizen" unless="simulator" />
<set name="LIBEXT" value=".a" />
<set name="LIBEXT" value=".lib" if="windows" unless="mingw" />



<set name="haxelink" value="exe" unless="static_link"/>
<set name="haxelink" value="static_link" if="static_link"/>
<set name="haxelink" value="dll" if="android" unless="static_link" />
<set name="haxelink" value="exe" if="exe_link"/>
<set name="haxelink" value="dll" if="dll_import"/>
<set name="haxelink" value="dll" if="dll_link"/>

<set name="HXCPP_IOS_STDCPP" value="1" unless="HXCPP_CPP11" if="iphoneos"/>
<set name="HXCPP_IOS_STDCPP" value="1" unless="HXCPP_CPP11" if="iphonesim"/>
<set name="HXCPP_IOS_STDCPP" value="1" unless="HXCPP_CPP11" if="appletvos"/>
<set name="HXCPP_IOS_STDCPP" value="1" unless="HXCPP_CPP11" if="appletvsim"/>

<set name="DESTDIR" value="bin" />
<set name="DESTDIR" value="lib" if="static_link" unless="HXCPP_IOS_STDCPP"/>
<set name="NDLLDIR" value="ndll" />
<set name="NDLLDIR" value="lib" if="static_link" />

<!-- Prepend the HAXELIB_STAGED_DIR (and a slash) if it is set... -->
<set name="PREBINDIR" value="${HAXELIB_STAGED_DIR}/${DESTDIR}/" if="tivo"/>
<!-- ...otherwise use '../bin' -->
<set name="PREBINDIR" value="../${DESTDIR}/" unless="tivo"/>

<<<<<<< HEAD
<set name="IPHONE_VER" value="10.2" unless="IPHONE_VER" />
=======
<!-- <set name="IPHONE_VER" value="4.2" unless="IPHONE_VER" /> -->
>>>>>>> 07c96253

<set name="HXCPP_DEBUG_LINK" value="1" if="debug" unless="HXCPP_NO_DEBUG_LINK" />

<set name="HX_LINK_SUFFIX" value="${LIBEXTRA}" />
<set name="HX_TARGET_SUFFIX" value="${LIBEXTRA}" />
<set name="HX_TARGET_PREFIX" value="${LIBPREFIX}" />

<section if="isMsvc">
   <section unless="HXCPP_M64">
      <set name="HXCPP_NO_WINXP_COMPAT" value="1" if="HX_WINRT || winrt" />
      <set name="HXCPP_WINXP_COMPAT" value="1" unless="HXCPP_NO_WINXP_COMPAT" />
   </section>
   <setup name="msvc"/>

   <section if="static_link" >
      <set name="MSVC_LIB_VERSION" value="-${MSVC_VER}" />
   </section>

   <set name="LIBEXTRA" value="-19" if="MSVC19" />
   <set name="HX_LINK_SUFFIX" value="-19" if="MSVC19" />
   <set name="HX_TARGET_SUFFIX" value="-19" if="MSVC19 static_link" />

   <section if="HXCPP_OPTIMIZE_LINK_INCREMENTAL" unless="debug || MSVC19">
      <echo value="Warning: INCREMENTAL requies Visual Studio 2015+"/>
      <!-- without INCREMENTAL -->
      <unset name="HXCPP_OPTIMIZE_LINK_INCREMENTAL"/>
      <set name="HXCPP_OPTIMIZE_LINK" value="1"/> 
      <set name="OBJOPT" value="-opt" if="HXCPP_OPTIMIZE_LINK || HXCPP_OPTIMIZE_LINK_INCREMENTAL" unless="debug" />
      <set name="OBJEXT" value="${M64}${F32}${STAT}${OBJDBG}${OBJOPT}${NOCONSOLE}${RPI}${APIFP}${PRIME}" />
   </section>
</section>
</xml>

<|MERGE_RESOLUTION|>--- conflicted
+++ resolved
@@ -86,11 +86,7 @@
 <!-- ...otherwise use '../bin' -->
 <set name="PREBINDIR" value="../${DESTDIR}/" unless="tivo"/>
 
-<<<<<<< HEAD
 <set name="IPHONE_VER" value="10.2" unless="IPHONE_VER" />
-=======
-<!-- <set name="IPHONE_VER" value="4.2" unless="IPHONE_VER" /> -->
->>>>>>> 07c96253
 
 <set name="HXCPP_DEBUG_LINK" value="1" if="debug" unless="HXCPP_NO_DEBUG_LINK" />
 
@@ -117,7 +113,7 @@
       <echo value="Warning: INCREMENTAL requies Visual Studio 2015+"/>
       <!-- without INCREMENTAL -->
       <unset name="HXCPP_OPTIMIZE_LINK_INCREMENTAL"/>
-      <set name="HXCPP_OPTIMIZE_LINK" value="1"/> 
+      <set name="HXCPP_OPTIMIZE_LINK" value="1"/>
       <set name="OBJOPT" value="-opt" if="HXCPP_OPTIMIZE_LINK || HXCPP_OPTIMIZE_LINK_INCREMENTAL" unless="debug" />
       <set name="OBJEXT" value="${M64}${F32}${STAT}${OBJDBG}${OBJOPT}${NOCONSOLE}${RPI}${APIFP}${PRIME}" />
    </section>
