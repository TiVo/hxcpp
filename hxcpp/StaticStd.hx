--- conflicted
+++ resolved
@@ -1,44 +1,25 @@
-<<<<<<< HEAD
-package hxcpp;
-
-@:cppFileCode( 'extern "C" int std_register_prims();')
-@:buildXml("
-<target id='haxe'>
-  <lib name='${HXCPP}/lib/${BINDIR}/libstd${LIBEXTRA}${LIBEXT}'/>
-   <lib name='ws2_32.lib' if='windows'/>
-</target>
-")
-@:keep class StaticStd
-{
-   static function __init__()
-   {
-     untyped __cpp__("std_register_prims();");
-   }
-}
-=======
-package hxcpp;
-
-#if (hxcpp_api_level>=330)
-
-class StaticStd { }
-
-#else
-
-@:cppFileCode( 'extern "C" int std_register_prims();')
-@:buildXml("
-<target id='haxe'>
-  <lib name='${HXCPP}/lib/${BINDIR}/libstd${LIBEXTRA}${LIBEXT}'/>
-   <lib name='ws2_32.lib' if='windows' unless='static_link' />
-</target>
-")
-@:keep class StaticStd
-{
-   static function __init__()
-   {
-     untyped __cpp__("std_register_prims();");
-   }
-}
-
-
-#end
->>>>>>> 07c96253
+package hxcpp;
+
+#if (hxcpp_api_level>=330)
+
+class StaticStd { }
+
+#else
+
+@:cppFileCode( 'extern "C" int std_register_prims();')
+@:buildXml("
+<target id='haxe'>
+  <lib name='${HXCPP}/lib/${BINDIR}/libstd${LIBEXTRA}${LIBEXT}'/>
+   <lib name='ws2_32.lib' if='windows' unless='static_link' />
+</target>
+")
+@:keep class StaticStd
+{
+   static function __init__()
+   {
+     untyped __cpp__("std_register_prims();");
+   }
+}
+
+
+#end