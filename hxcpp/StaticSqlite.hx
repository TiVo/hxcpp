<<<<<<< HEAD
package hxcpp;

@:cppFileCode( 'extern "C" int sqlite_register_prims();')
@:buildXml("
<target id='haxe'>
  <lib name='${HXCPP}/lib/${BINDIR}/libsqlite${LIBEXTRA}${LIBEXT}'/>
  <lib name='-lpthread' if='linux'/>
</target>
")
@:keep class StaticSqlite
{
   static function __init__()
   {
     untyped __cpp__("sqlite_register_prims();");
   }
}
=======
package hxcpp;

#if (hxcpp_api_level>=330)

class StaticSqlite { }

#else

@:cppFileCode( 'extern "C" int sqlite_register_prims();')
@:buildXml("
<target id='haxe'>
  <lib name='${HXCPP}/lib/${BINDIR}/libsqlite${LIBEXTRA}${LIBEXT}'/>
  <lib name='-lpthread' if='linux'/>
</target>
")
@:keep class StaticSqlite
{
   static function __init__()
   {
     untyped __cpp__("sqlite_register_prims();");
   }
}

#end
>>>>>>> 07c96253
<|MERGE_RESOLUTION|>--- conflicted
+++ resolved
@@ -1,43 +1,24 @@
-<<<<<<< HEAD
-package hxcpp;
-
-@:cppFileCode( 'extern "C" int sqlite_register_prims();')
-@:buildXml("
-<target id='haxe'>
-  <lib name='${HXCPP}/lib/${BINDIR}/libsqlite${LIBEXTRA}${LIBEXT}'/>
-  <lib name='-lpthread' if='linux'/>
-</target>
-")
-@:keep class StaticSqlite
-{
-   static function __init__()
-   {
-     untyped __cpp__("sqlite_register_prims();");
-   }
-}
-=======
-package hxcpp;
-
-#if (hxcpp_api_level>=330)
-
-class StaticSqlite { }
-
-#else
-
-@:cppFileCode( 'extern "C" int sqlite_register_prims();')
-@:buildXml("
-<target id='haxe'>
-  <lib name='${HXCPP}/lib/${BINDIR}/libsqlite${LIBEXTRA}${LIBEXT}'/>
-  <lib name='-lpthread' if='linux'/>
-</target>
-")
-@:keep class StaticSqlite
-{
-   static function __init__()
-   {
-     untyped __cpp__("sqlite_register_prims();");
-   }
-}
-
-#end
->>>>>>> 07c96253
+package hxcpp;
+
+#if (hxcpp_api_level>=330)
+
+class StaticSqlite { }
+
+#else
+
+@:cppFileCode( 'extern "C" int sqlite_register_prims();')
+@:buildXml("
+<target id='haxe'>
+  <lib name='${HXCPP}/lib/${BINDIR}/libsqlite${LIBEXTRA}${LIBEXT}'/>
+  <lib name='-lpthread' if='linux'/>
+</target>
+")
+@:keep class StaticSqlite
+{
+   static function __init__()
+   {
+     untyped __cpp__("sqlite_register_prims();");
+   }
+}
+
+#end