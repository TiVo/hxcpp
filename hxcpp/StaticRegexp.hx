<<<<<<< HEAD
package hxcpp;

@:cppFileCode( 'extern "C" int regexp_register_prims();')
@:buildXml("
<target id='haxe'>
  <lib name='${HXCPP}/lib/${BINDIR}/libregexp${LIBEXTRA}${LIBEXT}'/>
</target>
")
@:keep class StaticRegexp
{
   static function __init__()
   {
     untyped __cpp__("regexp_register_prims();");
   }
}
=======
package hxcpp;

#if (hxcpp_api_level>=330)

class StaticRegexp { }

#else

@:cppFileCode( 'extern "C" int regexp_register_prims();')
@:buildXml("
<target id='haxe'>
  <lib name='${HXCPP}/lib/${BINDIR}/libregexp${LIBEXTRA}${LIBEXT}'/>
</target>
")
@:keep class StaticRegexp
{
   static function __init__()
   {
     untyped __cpp__("regexp_register_prims();");
   }
}

#end
>>>>>>> 07c96253
<|MERGE_RESOLUTION|>--- conflicted
+++ resolved
@@ -1,41 +1,23 @@
-<<<<<<< HEAD
-package hxcpp;
-
-@:cppFileCode( 'extern "C" int regexp_register_prims();')
-@:buildXml("
-<target id='haxe'>
-  <lib name='${HXCPP}/lib/${BINDIR}/libregexp${LIBEXTRA}${LIBEXT}'/>
-</target>
-")
-@:keep class StaticRegexp
-{
-   static function __init__()
-   {
-     untyped __cpp__("regexp_register_prims();");
-   }
-}
-=======
-package hxcpp;
-
-#if (hxcpp_api_level>=330)
-
-class StaticRegexp { }
-
-#else
-
-@:cppFileCode( 'extern "C" int regexp_register_prims();')
-@:buildXml("
-<target id='haxe'>
-  <lib name='${HXCPP}/lib/${BINDIR}/libregexp${LIBEXTRA}${LIBEXT}'/>
-</target>
-")
-@:keep class StaticRegexp
-{
-   static function __init__()
-   {
-     untyped __cpp__("regexp_register_prims();");
-   }
-}
-
-#end
->>>>>>> 07c96253
+package hxcpp;
+
+#if (hxcpp_api_level>=330)
+
+class StaticRegexp { }
+
+#else
+
+@:cppFileCode( 'extern "C" int regexp_register_prims();')
+@:buildXml("
+<target id='haxe'>
+  <lib name='${HXCPP}/lib/${BINDIR}/libregexp${LIBEXTRA}${LIBEXT}'/>
+</target>
+")
+@:keep class StaticRegexp
+{
+   static function __init__()
+   {
+     untyped __cpp__("regexp_register_prims();");
+   }
+}
+
+#end