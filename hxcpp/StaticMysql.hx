--- conflicted
+++ resolved
@@ -1,43 +1,24 @@
-<<<<<<< HEAD
-package hxcpp;
-
-@:cppFileCode( 'extern "C" int mysql_register_prims();')
-@:buildXml("
-<target id='haxe'>
-  <lib name='${HXCPP}/lib/${BINDIR}/libmysql5${LIBEXTRA}${LIBEXT}'/>
-  <lib name='ws2_32.lib' if='windows'/>
-</target>
-")
-@:keep class StaticMysql
-{
-   static function __init__()
-   {
-     untyped __cpp__("mysql_register_prims();");
-   }
-}
-=======
-package hxcpp;
-
-#if (hxcpp_api_level>=330)
-
-class StaticMysql { }
-
-#else
-
-@:cppFileCode( 'extern "C" int mysql_register_prims();')
-@:buildXml("
-<target id='haxe'>
-  <lib name='${HXCPP}/lib/${BINDIR}/libmysql5${LIBEXTRA}${LIBEXT}'/>
-  <lib name='ws2_32.lib' if='windows'/>
-</target>
-")
-@:keep class StaticMysql
-{
-   static function __init__()
-   {
-     untyped __cpp__("mysql_register_prims();");
-   }
-}
-
-#end
->>>>>>> 07c96253
+package hxcpp;
+
+#if (hxcpp_api_level>=330)
+
+class StaticMysql { }
+
+#else
+
+@:cppFileCode( 'extern "C" int mysql_register_prims();')
+@:buildXml("
+<target id='haxe'>
+  <lib name='${HXCPP}/lib/${BINDIR}/libmysql5${LIBEXTRA}${LIBEXT}'/>
+  <lib name='ws2_32.lib' if='windows'/>
+</target>
+")
+@:keep class StaticMysql
+{
+   static function __init__()
+   {
+     untyped __cpp__("mysql_register_prims();");
+   }
+}
+
+#end