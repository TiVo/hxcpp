<<<<<<< HEAD
package hxcpp;

import haxe.io.Path;
import sys.FileSystem;

class Builder
{
   public var debug:Bool;
   public var verbose:Bool;

   public function new(inArgs:Array<String>)
   {
      debug = false;
      verbose = false;
      var targets = new Map<String, Array<String>>();
      var buildArgs = new Array<String>();

      try
      {
         var clean = false;
         var defaultTarget = true;
         for(arg in inArgs)
         {
            if (arg=="-debug")
            {
               debug = true;
               continue;
            }
            else if (arg=="-v" || arg=="-verbose")
            {
               verbose = true;
               Sys.putEnv("HXCPP_VERBOSE", "1");
               continue;
            }
            if (arg=="clean")
            {
               clean = true;
               continue;
            }


            var parts = arg.split("-");
            var linkStatic = allowStatic();
            var linkNdll = allowNdll();
            var explicitNdll = false;
            if (parts[0]=="static")
            {
               linkNdll = false;
               parts.shift();
            }
            else if (parts[0]=="ndll")
            {
               linkStatic = false;
               explicitNdll = true;
               parts.shift();
            }

            var target = parts.shift();
            if (target=="default")
               target = getDefault();

            switch(target)
            {
               case "ios", "android", "blackberry", "tizen", "emscripten", "webos", "windows", "msvc", "linux", "mac", "mingw", "tvos":
                  defaultTarget = false;
                  if (linkStatic)
                  {
                     var stat = "static-" + target;
                     targets.set(stat, parts);

                     if (target=="ios" && wantLegacyIosBuild())
                     {
                        var stat = "static-" + "ioslegacy";
                        targets.set(stat, parts);
                     }
                  }
                  if (linkNdll && target!="ios" && target!="emscripten" && target!="tvos" /*&& (target!="mingw" || explicitNdll)*/ )
                     targets.set(target, parts);

               default:
                  if (arg.substr(0,2)=="-D")
                     buildArgs.push(arg);
                  else
                     throw "Unknown arg '" + arg + "'";
            }
         }

         if (clean)
         {
            if (!cleanAll(buildArgs))
               return;

            if (defaultTarget) // Just clean
               return;
         }

         if (defaultTarget)
         {
            var target = getDefault();
            if (target!="mingw")
               targets.set(target,[]);
            targets.set("static-" +target,[]);
            onEmptyTarget();
            Sys.println("\nUsing default = " + target);
         }

         for(target in targets.keys())
         {
            var archs = targets.get(target);
            var validArchs = new Map<String, Array<String>>();
            var isStatic = false;
            if (target.substr(0,7)=="static-")
            {
               isStatic = true;
               target = target.substr(7);
            }
            var staticFlag = isStatic ? "-Dstatic_link" : "";
            if (target=="ios" || target=="tvos")
               staticFlag = "-DHXCPP_CPP11";

            switch(target)
            {
               case "linux", "mac":
                  validArchs.set("m32", ["-D"+target, "-DHXCPP_M32", staticFlag] );
                  validArchs.set("m64", ["-D"+target, "-DHXCPP_M64", staticFlag] );

               case "windows":
                  validArchs.set("m32", ["-D"+target, "-DHXCPP_M32", staticFlag] );
                  if (wantWindows64())
                     validArchs.set("m64", ["-D"+target, "-DHXCPP_M64", staticFlag] );

               case "msvc":
                  if (isStatic)
                  {
                     validArchs.set("2013m32", ["-D"+target, "-DHXCPP_M32", "HXCPP_MSVC_VER=120", staticFlag] );
                     validArchs.set("2015m32", ["-D"+target, "-DHXCPP_M32", "HXCPP_MSVC_VER=140", staticFlag] );
                     if (wantWindows64())
                     {
                        validArchs.set("2013m64", ["-D"+target, "-DHXCPP_M64", "HXCPP_MSVC_VER=120", staticFlag] );
                        validArchs.set("2015m64", ["-D"+target, "-DHXCPP_M64", "HXCPP_MSVC_VER=140", staticFlag] );
                     }
                  }
                  else
                  {
                     validArchs.set("m32", ["-D"+target, "-DHXCPP_M32"] );
                     if (wantWindows64())
                        validArchs.set("m64", ["-D"+target, "-DHXCPP_M64"] );
                  }

               case "mingw":
                  validArchs.set("m32", ["-Dwindows", "-DHXCPP_MINGW", "-DHXCPP_M32", staticFlag] );

               case "ios", "ioslegacy":
                  validArchs.set("armv6", ["-Diphoneos", staticFlag] );
                  validArchs.set("armv7", ["-Diphoneos", "-DHXCPP_ARMV7", staticFlag] );
                  validArchs.set("armv7s", ["-Diphoneos", "-DHXCPP_ARMV7S", staticFlag] );
                  validArchs.set("arm64", ["-Diphoneos", "-DHXCPP_ARM64", "-DHXCPP_M64", staticFlag] );
                  //validArchs.push("armv64");
                  validArchs.set("x86", ["-Diphonesim", staticFlag] );
                  validArchs.set("x86_64", ["-Diphonesim", "-DHXCPP_M64", staticFlag] );

               case "android":
                  validArchs.set("armv5", ["-Dandroid", staticFlag] );
                  validArchs.set("armv7", ["-Dandroid", "-DHXCPP_ARMV7", staticFlag ] );
                  validArchs.set("x86", ["-Dandroid", "-DHXCPP_X86", staticFlag ] );
               
               case "blackberry":
                  validArchs.set("armv7", ["-Dblackberry", staticFlag] );
                  validArchs.set("x86", ["-Dblackberry", "-Dsimulator", staticFlag ] );
               
               case "tizen":
                  validArchs.set("armv7", ["-Dtizen", staticFlag] );
                  validArchs.set("x86", ["-Dtizen", "-Dsimulator", staticFlag ] );
               
               case "emscripten":
                  validArchs.set("x86", ["-Demscripten", staticFlag] );
               
               case "webos":
                  validArchs.set("armv7", ["-Dwebos", staticFlag] );
               
               case "tvos":
                  validArchs.set("arm64", ["-Dappletvos", "-DHXCPP_ARM64", "-DHXCPP_M64", "-DENABLE_BITCODE", staticFlag] );
                  validArchs.set("x86", ["-Dappletvsim", "-DENABLE_BITCODE", staticFlag] );
                  validArchs.set("x86_64", ["-Dappletvsim", "-DHXCPP_M64", "-DENABLE_BITCODE", staticFlag] );

            }


            var valid = new Array<String>();
            for(key in validArchs.keys())
               valid.push(key);
            var buildArchs = archs.length==0 ? valid : archs;
            for(arch in buildArchs)
            {
               if (validArchs.exists(arch))
               {
                  var flags = validArchs.get(arch);
                  if (debug)
                     flags.push("-Ddebug");

                  flags = flags.concat(buildArgs);

                  runBuild(target, isStatic, arch, flags);
               }
            }
         }
      }
      catch( e:Dynamic )
      {
         if (e!="")
            Sys.println(e);
         showUsage(false);
      }
   }

   public function allowNdll() { return true; }
   public function allowStatic() { return true; }
   public function wantLegacyIosBuild() { return false; }
   public function wantWindows64() { return false; }

   public function runBuild(target:String, isStatic:Bool, arch:String, buildFlags:Array<String>)
   {
      var args = ["run", "hxcpp", getBuildFile() ].concat(buildFlags);

      Sys.println('\nBuild $target, link=' + (isStatic?"lib":"ndll")+' arch=$arch');
      Sys.println("haxelib " + args.join(" ")); 
      if (Sys.command("haxelib",args)!=0)
      {
         Sys.println("#### Error building " + arch);
         Sys.exit(-1);
      }
   }

   public function getBuildFile()
   {
      return "Build.xml";
   }

   public function getCleanDir()
   {
      return "obj";
   }

   public function cleanAll(inBuildFlags:Array<String>) : Bool
   {
      var args = ["run", "hxcpp", getBuildFile(), "clean", "-DHXCPP_CLEAN_ONLY"].concat(inBuildFlags);

      Sys.println("haxelib " + args.join(" ")); 
      if (Sys.command("haxelib",args)!=0)
      {
         Sys.println("#### Error cleaning");
         Sys.exit(-1);
      }
      return true;
   }



   public function onEmptyTarget() : Void
   {
      showUsage(true);
   }

   static public function deleteRecurse(inDir:String) : Void
   {
      if (FileSystem.exists(inDir))
      {
         var contents = FileSystem.readDirectory(inDir);
         for(item in contents)
         {
            if (item!="." && item!="..")
            {
               var name = inDir + "/" + item;
               if (FileSystem.isDirectory(name))
                  deleteRecurse(name);
               else
                  FileSystem.deleteFile(name);
            }
         }
         FileSystem.deleteDirectory(inDir);
      }
   }


   public function showUsage(inShowSpecifyMessage:Bool) : Void
   {
      var link = allowStatic() && allowNdll() ? "[link-]" : "";
      Sys.println("Usage : neko build.n [clean] " + link +
                  "target[-arch][-arch] ...] [-debug] [-verbose] [-D...]");
      Sys.println("  target  : ios, android, windows, linux, mac, mingw, tvos");
      Sys.println("            default (=current system)");
      if (link!="")
      {
         Sys.println("  link    : ndll- or static-");
         Sys.println("            (none specified = both link types, mingw static only");
      }
      Sys.println("  arch    : -armv5 -armv6 -armv7 -arm64 -x86 -x86_64 -m32 -m64");
      Sys.println("            (none specified = all valid architectures");
      Sys.println("  -D...   : defines passed to hxcpp build system");
      if (link!="")
         Sys.println(" eg: neko build.n clean ndll-mac-m32-m64 = rebuild both mac ndlls");
      if (inShowSpecifyMessage)
         Sys.println(" Specify target or 'default' to remove this message");
   }

   public function getDefault() : String
   {
      var sys = Sys.systemName();
      if (new EReg("window", "i").match(sys))
         return "windows";
      else if (new EReg("linux", "i").match(sys))
         return "linux";
      else if (new EReg("mac", "i").match(sys))
         return "mac";
      else
         throw "Unknown host system: " + sys;
      return "";
   }

   public static function main()
   {
      new Builder( Sys.args() );
   }
}
=======
package hxcpp;

import haxe.io.Path;
import sys.FileSystem;

class Builder
{
   public var debug:Bool;
   public var verbose:Bool;

   public function new(inArgs:Array<String>)
   {
      debug = false;
      verbose = false;
      var targets = new Map<String, Array<String>>();
      var buildArgs = new Array<String>();

      try
      {
         var clean = false;
         var defaultTarget = true;
         for(arg in inArgs)
         {
            if (arg=="-debug")
            {
               debug = true;
               continue;
            }
            else if (arg=="-v" || arg=="-verbose")
            {
               verbose = true;
               Sys.putEnv("HXCPP_VERBOSE", "1");
               continue;
            }
            if (arg=="clean")
            {
               clean = true;
               continue;
            }


            var parts = arg.split("-");
            var linkStatic = allowStatic();
            var linkNdll = allowNdll();
            var explicitNdll = false;
            if (parts[0]=="static")
            {
               linkNdll = false;
               parts.shift();
            }
            else if (parts[0]=="ndll")
            {
               linkStatic = false;
               explicitNdll = true;
               parts.shift();
            }

            var target = parts.shift();
            if (target=="default")
               target = getDefault();

            switch(target)
            {
               case "ios", "android", "blackberry", "tizen", "emscripten", "webos", "windows", "msvc", "linux", "mac", "mingw", "tvos":
                  defaultTarget = false;
                  if (linkStatic)
                  {
                     var stat = "static-" + target;
                     targets.set(stat, parts);

                     if (target=="ios" && wantLegacyIosBuild())
                     {
                        var stat = "static-" + "ioslegacy";
                        targets.set(stat, parts);
                     }
                  }
                  if (linkNdll && target!="ios" && target!="emscripten" && target!="tvos" /*&& (target!="mingw" || explicitNdll)*/ )
                     targets.set(target, parts);

               default:
                  if (arg.substr(0,2)=="-D")
                     buildArgs.push(arg);
                  else
                     throw "Unknown arg '" + arg + "'";
            }
         }

         if (clean)
         {
            if (!cleanAll(buildArgs))
               return;

            if (defaultTarget) // Just clean
               return;
         }

         if (defaultTarget)
         {
            var target = getDefault();
            if (target!="mingw")
               targets.set(target,[]);
            targets.set("static-" +target,[]);
            onEmptyTarget();
            Sys.println("\nUsing default = " + target);
         }

         for(target in targets.keys())
         {
            var archs = targets.get(target);
            var validArchs = new Map<String, Array<String>>();
            var isStatic = false;
            if (target.substr(0,7)=="static-")
            {
               isStatic = true;
               target = target.substr(7);
            }
            var staticFlags = isStatic ? ["-Dstatic_link"] : [];
            if (target=="ios" || target=="tvos")
               staticFlags = ["-DHXCPP_CPP11"];

            switch(target)
            {
               case "linux", "mac":
                  validArchs.set("m32", ["-D"+target, "-DHXCPP_M32"].concat(staticFlags) );
                  validArchs.set("m64", ["-D"+target, "-DHXCPP_M64"].concat(staticFlags) );

               case "windows":
                  validArchs.set("m32", ["-D"+target, "-DHXCPP_M32"].concat(staticFlags) );
                  if (wantWindows64())
                     validArchs.set("m64", ["-D"+target, "-DHXCPP_M64"].concat(staticFlags) );

               case "msvc":
                  if (isStatic)
                  {
                     validArchs.set("2013m32", ["-D"+target, "-DHXCPP_M32", "HXCPP_MSVC_VER=120"].concat(staticFlags) );
                     validArchs.set("2015m32", ["-D"+target, "-DHXCPP_M32", "HXCPP_MSVC_VER=140"].concat(staticFlags) );
                     if (wantWindows64())
                     {
                        validArchs.set("2013m64", ["-D"+target, "-DHXCPP_M64", "HXCPP_MSVC_VER=120"].concat(staticFlags) );
                        validArchs.set("2015m64", ["-D"+target, "-DHXCPP_M64", "HXCPP_MSVC_VER=140"].concat(staticFlags) );
                     }
                  }
                  else
                  {
                     validArchs.set("m32", ["-D"+target, "-DHXCPP_M32"] );
                     if (wantWindows64())
                        validArchs.set("m64", ["-D"+target, "-DHXCPP_M64"] );
                  }

               case "mingw":
                  validArchs.set("m32", ["-Dwindows", "-DHXCPP_MINGW", "-DHXCPP_M32"].concat(staticFlags) );

               case "ios", "ioslegacy":
                  validArchs.set("armv6", ["-Diphoneos"].concat(staticFlags) );
                  validArchs.set("armv7", ["-Diphoneos", "-DHXCPP_ARMV7"].concat(staticFlags) );
                  validArchs.set("armv7s", ["-Diphoneos", "-DHXCPP_ARMV7S"].concat(staticFlags) );
                  validArchs.set("arm64", ["-Diphoneos", "-DHXCPP_ARM64", "-DHXCPP_M64"].concat(staticFlags) );
                  //validArchs.push("armv64");
                  validArchs.set("x86", ["-Diphonesim"].concat(staticFlags) );
                  validArchs.set("x86_64", ["-Diphonesim", "-DHXCPP_M64"].concat(staticFlags) );

               case "android":
                  validArchs.set("armv5", ["-Dandroid"].concat(staticFlags) );
                  validArchs.set("armv7", ["-Dandroid", "-DHXCPP_ARMV7"].concat(staticFlags) );
                  validArchs.set("arm64", ["-Dandroid", "-DHXCPP_ARM64"].concat(staticFlags) );
                  validArchs.set("x86", ["-Dandroid", "-DHXCPP_X86"].concat(staticFlags) );
               
               case "blackberry":
                  validArchs.set("armv7", ["-Dblackberry"].concat(staticFlags) );
                  validArchs.set("x86", ["-Dblackberry", "-Dsimulator"].concat(staticFlags) );
               
               case "tizen":
                  validArchs.set("armv7", ["-Dtizen"].concat(staticFlags) );
                  validArchs.set("x86", ["-Dtizen", "-Dsimulator"].concat(staticFlags) );
               
               case "emscripten":
                  validArchs.set("x86", ["-Demscripten"].concat(staticFlags) );
               
               case "webos":
                  validArchs.set("armv7", ["-Dwebos"].concat(staticFlags) );
               
               case "tvos":
                  validArchs.set("arm64", ["-Dappletvos", "-DHXCPP_ARM64", "-DHXCPP_M64", "-DENABLE_BITCODE"].concat(staticFlags) );
                  // NOTE: removed as there's no 32bit support for the AppleTV simulator
                  //validArchs.set("x86", ["-Dappletvsim", "-DENABLE_BITCODE"].concat(staticFlags) );
                  validArchs.set("x86_64", ["-Dappletvsim", "-DHXCPP_M64", "-DENABLE_BITCODE"].concat(staticFlags) );

            }


            var valid = new Array<String>();
            for(key in validArchs.keys())
               valid.push(key);
            var buildArchs = archs.length==0 ? valid : archs;
            for(arch in buildArchs)
            {
               if (validArchs.exists(arch))
               {
                  var flags = validArchs.get(arch);
                  if (debug)
                     flags.push("-Ddebug");

                  flags = flags.concat(buildArgs);

                  runBuild(target, isStatic, arch, flags);
               }
            }
         }
      }
      catch( e:Dynamic )
      {
         if (e!="")
            Sys.println(e);
         showUsage(false);
      }
   }

   public function allowNdll() { return true; }
   public function allowStatic() { return true; }
   public function wantLegacyIosBuild() { return false; }
   public function wantWindows64() { return false; }

   public function runBuild(target:String, isStatic:Bool, arch:String, buildFlags:Array<String>)
   {
      var args = ["run", "hxcpp", getBuildFile() ].concat(buildFlags);

      Sys.println('\nBuild $target, link=' + (isStatic?"lib":"ndll")+' arch=$arch');
      Sys.println("haxelib " + args.join(" ")); 
      if (Sys.command("haxelib",args)!=0)
      {
         Sys.println("#### Error building " + arch);
         Sys.exit(-1);
      }
   }

   public function getBuildFile()
   {
      return "Build.xml";
   }

   public function getCleanDir()
   {
      return "obj";
   }

   public function cleanAll(inBuildFlags:Array<String>) : Bool
   {
      var args = ["run", "hxcpp", getBuildFile(), "clean", "-DHXCPP_CLEAN_ONLY"].concat(inBuildFlags);

      Sys.println("haxelib " + args.join(" ")); 
      if (Sys.command("haxelib",args)!=0)
      {
         Sys.println("#### Error cleaning");
         Sys.exit(-1);
      }
      return true;
   }



   public function onEmptyTarget() : Void
   {
      showUsage(true);
   }

   static public function deleteRecurse(inDir:String) : Void
   {
      if (FileSystem.exists(inDir))
      {
         var contents = FileSystem.readDirectory(inDir);
         for(item in contents)
         {
            if (item!="." && item!="..")
            {
               var name = inDir + "/" + item;
               if (FileSystem.isDirectory(name))
                  deleteRecurse(name);
               else
                  FileSystem.deleteFile(name);
            }
         }
         FileSystem.deleteDirectory(inDir);
      }
   }


   public function showUsage(inShowSpecifyMessage:Bool) : Void
   {
      var link = allowStatic() && allowNdll() ? "[link-]" : "";
      Sys.println("Usage : neko build.n [clean] " + link +
                  "target[-arch][-arch] ...] [-debug] [-verbose] [-D...]");
      Sys.println("  target  : ios, android, windows, linux, mac, mingw, tvos");
      Sys.println("            default (=current system)");
      if (link!="")
      {
         Sys.println("  link    : ndll- or static-");
         Sys.println("            (none specified = both link types, mingw static only");
      }
      Sys.println("  arch    : -armv5 -armv6 -armv7 -arm64 -x86 -x86_64 -m32 -m64");
      Sys.println("            (none specified = all valid architectures");
      Sys.println("  -D...   : defines passed to hxcpp build system");
      if (link!="")
         Sys.println(" eg: neko build.n clean ndll-mac-m32-m64 = rebuild both mac ndlls");
      if (inShowSpecifyMessage)
         Sys.println(" Specify target or 'default' to remove this message");
   }

   public function getDefault() : String
   {
      var sys = Sys.systemName();
      if (new EReg("window", "i").match(sys))
         return "windows";
      else if (new EReg("linux", "i").match(sys))
         return "linux";
      else if (new EReg("mac", "i").match(sys))
         return "mac";
      else
         throw "Unknown host system: " + sys;
      return "";
   }

   public static function main()
   {
      new Builder( Sys.args() );
   }
}

>>>>>>> 07c96253
<|MERGE_RESOLUTION|>--- conflicted
+++ resolved
@@ -1,654 +1,327 @@
-<<<<<<< HEAD
-package hxcpp;
-
-import haxe.io.Path;
-import sys.FileSystem;
-
-class Builder
-{
-   public var debug:Bool;
-   public var verbose:Bool;
-
-   public function new(inArgs:Array<String>)
-   {
-      debug = false;
-      verbose = false;
-      var targets = new Map<String, Array<String>>();
-      var buildArgs = new Array<String>();
-
-      try
-      {
-         var clean = false;
-         var defaultTarget = true;
-         for(arg in inArgs)
-         {
-            if (arg=="-debug")
-            {
-               debug = true;
-               continue;
-            }
-            else if (arg=="-v" || arg=="-verbose")
-            {
-               verbose = true;
-               Sys.putEnv("HXCPP_VERBOSE", "1");
-               continue;
-            }
-            if (arg=="clean")
-            {
-               clean = true;
-               continue;
-            }
-
-
-            var parts = arg.split("-");
-            var linkStatic = allowStatic();
-            var linkNdll = allowNdll();
-            var explicitNdll = false;
-            if (parts[0]=="static")
-            {
-               linkNdll = false;
-               parts.shift();
-            }
-            else if (parts[0]=="ndll")
-            {
-               linkStatic = false;
-               explicitNdll = true;
-               parts.shift();
-            }
-
-            var target = parts.shift();
-            if (target=="default")
-               target = getDefault();
-
-            switch(target)
-            {
-               case "ios", "android", "blackberry", "tizen", "emscripten", "webos", "windows", "msvc", "linux", "mac", "mingw", "tvos":
-                  defaultTarget = false;
-                  if (linkStatic)
-                  {
-                     var stat = "static-" + target;
-                     targets.set(stat, parts);
-
-                     if (target=="ios" && wantLegacyIosBuild())
-                     {
-                        var stat = "static-" + "ioslegacy";
-                        targets.set(stat, parts);
-                     }
-                  }
-                  if (linkNdll && target!="ios" && target!="emscripten" && target!="tvos" /*&& (target!="mingw" || explicitNdll)*/ )
-                     targets.set(target, parts);
-
-               default:
-                  if (arg.substr(0,2)=="-D")
-                     buildArgs.push(arg);
-                  else
-                     throw "Unknown arg '" + arg + "'";
-            }
-         }
-
-         if (clean)
-         {
-            if (!cleanAll(buildArgs))
-               return;
-
-            if (defaultTarget) // Just clean
-               return;
-         }
-
-         if (defaultTarget)
-         {
-            var target = getDefault();
-            if (target!="mingw")
-               targets.set(target,[]);
-            targets.set("static-" +target,[]);
-            onEmptyTarget();
-            Sys.println("\nUsing default = " + target);
-         }
-
-         for(target in targets.keys())
-         {
-            var archs = targets.get(target);
-            var validArchs = new Map<String, Array<String>>();
-            var isStatic = false;
-            if (target.substr(0,7)=="static-")
-            {
-               isStatic = true;
-               target = target.substr(7);
-            }
-            var staticFlag = isStatic ? "-Dstatic_link" : "";
-            if (target=="ios" || target=="tvos")
-               staticFlag = "-DHXCPP_CPP11";
-
-            switch(target)
-            {
-               case "linux", "mac":
-                  validArchs.set("m32", ["-D"+target, "-DHXCPP_M32", staticFlag] );
-                  validArchs.set("m64", ["-D"+target, "-DHXCPP_M64", staticFlag] );
-
-               case "windows":
-                  validArchs.set("m32", ["-D"+target, "-DHXCPP_M32", staticFlag] );
-                  if (wantWindows64())
-                     validArchs.set("m64", ["-D"+target, "-DHXCPP_M64", staticFlag] );
-
-               case "msvc":
-                  if (isStatic)
-                  {
-                     validArchs.set("2013m32", ["-D"+target, "-DHXCPP_M32", "HXCPP_MSVC_VER=120", staticFlag] );
-                     validArchs.set("2015m32", ["-D"+target, "-DHXCPP_M32", "HXCPP_MSVC_VER=140", staticFlag] );
-                     if (wantWindows64())
-                     {
-                        validArchs.set("2013m64", ["-D"+target, "-DHXCPP_M64", "HXCPP_MSVC_VER=120", staticFlag] );
-                        validArchs.set("2015m64", ["-D"+target, "-DHXCPP_M64", "HXCPP_MSVC_VER=140", staticFlag] );
-                     }
-                  }
-                  else
-                  {
-                     validArchs.set("m32", ["-D"+target, "-DHXCPP_M32"] );
-                     if (wantWindows64())
-                        validArchs.set("m64", ["-D"+target, "-DHXCPP_M64"] );
-                  }
-
-               case "mingw":
-                  validArchs.set("m32", ["-Dwindows", "-DHXCPP_MINGW", "-DHXCPP_M32", staticFlag] );
-
-               case "ios", "ioslegacy":
-                  validArchs.set("armv6", ["-Diphoneos", staticFlag] );
-                  validArchs.set("armv7", ["-Diphoneos", "-DHXCPP_ARMV7", staticFlag] );
-                  validArchs.set("armv7s", ["-Diphoneos", "-DHXCPP_ARMV7S", staticFlag] );
-                  validArchs.set("arm64", ["-Diphoneos", "-DHXCPP_ARM64", "-DHXCPP_M64", staticFlag] );
-                  //validArchs.push("armv64");
-                  validArchs.set("x86", ["-Diphonesim", staticFlag] );
-                  validArchs.set("x86_64", ["-Diphonesim", "-DHXCPP_M64", staticFlag] );
-
-               case "android":
-                  validArchs.set("armv5", ["-Dandroid", staticFlag] );
-                  validArchs.set("armv7", ["-Dandroid", "-DHXCPP_ARMV7", staticFlag ] );
-                  validArchs.set("x86", ["-Dandroid", "-DHXCPP_X86", staticFlag ] );
-               
-               case "blackberry":
-                  validArchs.set("armv7", ["-Dblackberry", staticFlag] );
-                  validArchs.set("x86", ["-Dblackberry", "-Dsimulator", staticFlag ] );
-               
-               case "tizen":
-                  validArchs.set("armv7", ["-Dtizen", staticFlag] );
-                  validArchs.set("x86", ["-Dtizen", "-Dsimulator", staticFlag ] );
-               
-               case "emscripten":
-                  validArchs.set("x86", ["-Demscripten", staticFlag] );
-               
-               case "webos":
-                  validArchs.set("armv7", ["-Dwebos", staticFlag] );
-               
-               case "tvos":
-                  validArchs.set("arm64", ["-Dappletvos", "-DHXCPP_ARM64", "-DHXCPP_M64", "-DENABLE_BITCODE", staticFlag] );
-                  validArchs.set("x86", ["-Dappletvsim", "-DENABLE_BITCODE", staticFlag] );
-                  validArchs.set("x86_64", ["-Dappletvsim", "-DHXCPP_M64", "-DENABLE_BITCODE", staticFlag] );
-
-            }
-
-
-            var valid = new Array<String>();
-            for(key in validArchs.keys())
-               valid.push(key);
-            var buildArchs = archs.length==0 ? valid : archs;
-            for(arch in buildArchs)
-            {
-               if (validArchs.exists(arch))
-               {
-                  var flags = validArchs.get(arch);
-                  if (debug)
-                     flags.push("-Ddebug");
-
-                  flags = flags.concat(buildArgs);
-
-                  runBuild(target, isStatic, arch, flags);
-               }
-            }
-         }
-      }
-      catch( e:Dynamic )
-      {
-         if (e!="")
-            Sys.println(e);
-         showUsage(false);
-      }
-   }
-
-   public function allowNdll() { return true; }
-   public function allowStatic() { return true; }
-   public function wantLegacyIosBuild() { return false; }
-   public function wantWindows64() { return false; }
-
-   public function runBuild(target:String, isStatic:Bool, arch:String, buildFlags:Array<String>)
-   {
-      var args = ["run", "hxcpp", getBuildFile() ].concat(buildFlags);
-
-      Sys.println('\nBuild $target, link=' + (isStatic?"lib":"ndll")+' arch=$arch');
-      Sys.println("haxelib " + args.join(" ")); 
-      if (Sys.command("haxelib",args)!=0)
-      {
-         Sys.println("#### Error building " + arch);
-         Sys.exit(-1);
-      }
-   }
-
-   public function getBuildFile()
-   {
-      return "Build.xml";
-   }
-
-   public function getCleanDir()
-   {
-      return "obj";
-   }
-
-   public function cleanAll(inBuildFlags:Array<String>) : Bool
-   {
-      var args = ["run", "hxcpp", getBuildFile(), "clean", "-DHXCPP_CLEAN_ONLY"].concat(inBuildFlags);
-
-      Sys.println("haxelib " + args.join(" ")); 
-      if (Sys.command("haxelib",args)!=0)
-      {
-         Sys.println("#### Error cleaning");
-         Sys.exit(-1);
-      }
-      return true;
-   }
-
-
-
-   public function onEmptyTarget() : Void
-   {
-      showUsage(true);
-   }
-
-   static public function deleteRecurse(inDir:String) : Void
-   {
-      if (FileSystem.exists(inDir))
-      {
-         var contents = FileSystem.readDirectory(inDir);
-         for(item in contents)
-         {
-            if (item!="." && item!="..")
-            {
-               var name = inDir + "/" + item;
-               if (FileSystem.isDirectory(name))
-                  deleteRecurse(name);
-               else
-                  FileSystem.deleteFile(name);
-            }
-         }
-         FileSystem.deleteDirectory(inDir);
-      }
-   }
-
-
-   public function showUsage(inShowSpecifyMessage:Bool) : Void
-   {
-      var link = allowStatic() && allowNdll() ? "[link-]" : "";
-      Sys.println("Usage : neko build.n [clean] " + link +
-                  "target[-arch][-arch] ...] [-debug] [-verbose] [-D...]");
-      Sys.println("  target  : ios, android, windows, linux, mac, mingw, tvos");
-      Sys.println("            default (=current system)");
-      if (link!="")
-      {
-         Sys.println("  link    : ndll- or static-");
-         Sys.println("            (none specified = both link types, mingw static only");
-      }
-      Sys.println("  arch    : -armv5 -armv6 -armv7 -arm64 -x86 -x86_64 -m32 -m64");
-      Sys.println("            (none specified = all valid architectures");
-      Sys.println("  -D...   : defines passed to hxcpp build system");
-      if (link!="")
-         Sys.println(" eg: neko build.n clean ndll-mac-m32-m64 = rebuild both mac ndlls");
-      if (inShowSpecifyMessage)
-         Sys.println(" Specify target or 'default' to remove this message");
-   }
-
-   public function getDefault() : String
-   {
-      var sys = Sys.systemName();
-      if (new EReg("window", "i").match(sys))
-         return "windows";
-      else if (new EReg("linux", "i").match(sys))
-         return "linux";
-      else if (new EReg("mac", "i").match(sys))
-         return "mac";
-      else
-         throw "Unknown host system: " + sys;
-      return "";
-   }
-
-   public static function main()
-   {
-      new Builder( Sys.args() );
-   }
-}
-=======
-package hxcpp;
-
-import haxe.io.Path;
-import sys.FileSystem;
-
-class Builder
-{
-   public var debug:Bool;
-   public var verbose:Bool;
-
-   public function new(inArgs:Array<String>)
-   {
-      debug = false;
-      verbose = false;
-      var targets = new Map<String, Array<String>>();
-      var buildArgs = new Array<String>();
-
-      try
-      {
-         var clean = false;
-         var defaultTarget = true;
-         for(arg in inArgs)
-         {
-            if (arg=="-debug")
-            {
-               debug = true;
-               continue;
-            }
-            else if (arg=="-v" || arg=="-verbose")
-            {
-               verbose = true;
-               Sys.putEnv("HXCPP_VERBOSE", "1");
-               continue;
-            }
-            if (arg=="clean")
-            {
-               clean = true;
-               continue;
-            }
-
-
-            var parts = arg.split("-");
-            var linkStatic = allowStatic();
-            var linkNdll = allowNdll();
-            var explicitNdll = false;
-            if (parts[0]=="static")
-            {
-               linkNdll = false;
-               parts.shift();
-            }
-            else if (parts[0]=="ndll")
-            {
-               linkStatic = false;
-               explicitNdll = true;
-               parts.shift();
-            }
-
-            var target = parts.shift();
-            if (target=="default")
-               target = getDefault();
-
-            switch(target)
-            {
-               case "ios", "android", "blackberry", "tizen", "emscripten", "webos", "windows", "msvc", "linux", "mac", "mingw", "tvos":
-                  defaultTarget = false;
-                  if (linkStatic)
-                  {
-                     var stat = "static-" + target;
-                     targets.set(stat, parts);
-
-                     if (target=="ios" && wantLegacyIosBuild())
-                     {
-                        var stat = "static-" + "ioslegacy";
-                        targets.set(stat, parts);
-                     }
-                  }
-                  if (linkNdll && target!="ios" && target!="emscripten" && target!="tvos" /*&& (target!="mingw" || explicitNdll)*/ )
-                     targets.set(target, parts);
-
-               default:
-                  if (arg.substr(0,2)=="-D")
-                     buildArgs.push(arg);
-                  else
-                     throw "Unknown arg '" + arg + "'";
-            }
-         }
-
-         if (clean)
-         {
-            if (!cleanAll(buildArgs))
-               return;
-
-            if (defaultTarget) // Just clean
-               return;
-         }
-
-         if (defaultTarget)
-         {
-            var target = getDefault();
-            if (target!="mingw")
-               targets.set(target,[]);
-            targets.set("static-" +target,[]);
-            onEmptyTarget();
-            Sys.println("\nUsing default = " + target);
-         }
-
-         for(target in targets.keys())
-         {
-            var archs = targets.get(target);
-            var validArchs = new Map<String, Array<String>>();
-            var isStatic = false;
-            if (target.substr(0,7)=="static-")
-            {
-               isStatic = true;
-               target = target.substr(7);
-            }
-            var staticFlags = isStatic ? ["-Dstatic_link"] : [];
-            if (target=="ios" || target=="tvos")
-               staticFlags = ["-DHXCPP_CPP11"];
-
-            switch(target)
-            {
-               case "linux", "mac":
-                  validArchs.set("m32", ["-D"+target, "-DHXCPP_M32"].concat(staticFlags) );
-                  validArchs.set("m64", ["-D"+target, "-DHXCPP_M64"].concat(staticFlags) );
-
-               case "windows":
-                  validArchs.set("m32", ["-D"+target, "-DHXCPP_M32"].concat(staticFlags) );
-                  if (wantWindows64())
-                     validArchs.set("m64", ["-D"+target, "-DHXCPP_M64"].concat(staticFlags) );
-
-               case "msvc":
-                  if (isStatic)
-                  {
-                     validArchs.set("2013m32", ["-D"+target, "-DHXCPP_M32", "HXCPP_MSVC_VER=120"].concat(staticFlags) );
-                     validArchs.set("2015m32", ["-D"+target, "-DHXCPP_M32", "HXCPP_MSVC_VER=140"].concat(staticFlags) );
-                     if (wantWindows64())
-                     {
-                        validArchs.set("2013m64", ["-D"+target, "-DHXCPP_M64", "HXCPP_MSVC_VER=120"].concat(staticFlags) );
-                        validArchs.set("2015m64", ["-D"+target, "-DHXCPP_M64", "HXCPP_MSVC_VER=140"].concat(staticFlags) );
-                     }
-                  }
-                  else
-                  {
-                     validArchs.set("m32", ["-D"+target, "-DHXCPP_M32"] );
-                     if (wantWindows64())
-                        validArchs.set("m64", ["-D"+target, "-DHXCPP_M64"] );
-                  }
-
-               case "mingw":
-                  validArchs.set("m32", ["-Dwindows", "-DHXCPP_MINGW", "-DHXCPP_M32"].concat(staticFlags) );
-
-               case "ios", "ioslegacy":
-                  validArchs.set("armv6", ["-Diphoneos"].concat(staticFlags) );
-                  validArchs.set("armv7", ["-Diphoneos", "-DHXCPP_ARMV7"].concat(staticFlags) );
-                  validArchs.set("armv7s", ["-Diphoneos", "-DHXCPP_ARMV7S"].concat(staticFlags) );
-                  validArchs.set("arm64", ["-Diphoneos", "-DHXCPP_ARM64", "-DHXCPP_M64"].concat(staticFlags) );
-                  //validArchs.push("armv64");
-                  validArchs.set("x86", ["-Diphonesim"].concat(staticFlags) );
-                  validArchs.set("x86_64", ["-Diphonesim", "-DHXCPP_M64"].concat(staticFlags) );
-
-               case "android":
-                  validArchs.set("armv5", ["-Dandroid"].concat(staticFlags) );
-                  validArchs.set("armv7", ["-Dandroid", "-DHXCPP_ARMV7"].concat(staticFlags) );
-                  validArchs.set("arm64", ["-Dandroid", "-DHXCPP_ARM64"].concat(staticFlags) );
-                  validArchs.set("x86", ["-Dandroid", "-DHXCPP_X86"].concat(staticFlags) );
-               
-               case "blackberry":
-                  validArchs.set("armv7", ["-Dblackberry"].concat(staticFlags) );
-                  validArchs.set("x86", ["-Dblackberry", "-Dsimulator"].concat(staticFlags) );
-               
-               case "tizen":
-                  validArchs.set("armv7", ["-Dtizen"].concat(staticFlags) );
-                  validArchs.set("x86", ["-Dtizen", "-Dsimulator"].concat(staticFlags) );
-               
-               case "emscripten":
-                  validArchs.set("x86", ["-Demscripten"].concat(staticFlags) );
-               
-               case "webos":
-                  validArchs.set("armv7", ["-Dwebos"].concat(staticFlags) );
-               
-               case "tvos":
-                  validArchs.set("arm64", ["-Dappletvos", "-DHXCPP_ARM64", "-DHXCPP_M64", "-DENABLE_BITCODE"].concat(staticFlags) );
-                  // NOTE: removed as there's no 32bit support for the AppleTV simulator
-                  //validArchs.set("x86", ["-Dappletvsim", "-DENABLE_BITCODE"].concat(staticFlags) );
-                  validArchs.set("x86_64", ["-Dappletvsim", "-DHXCPP_M64", "-DENABLE_BITCODE"].concat(staticFlags) );
-
-            }
-
-
-            var valid = new Array<String>();
-            for(key in validArchs.keys())
-               valid.push(key);
-            var buildArchs = archs.length==0 ? valid : archs;
-            for(arch in buildArchs)
-            {
-               if (validArchs.exists(arch))
-               {
-                  var flags = validArchs.get(arch);
-                  if (debug)
-                     flags.push("-Ddebug");
-
-                  flags = flags.concat(buildArgs);
-
-                  runBuild(target, isStatic, arch, flags);
-               }
-            }
-         }
-      }
-      catch( e:Dynamic )
-      {
-         if (e!="")
-            Sys.println(e);
-         showUsage(false);
-      }
-   }
-
-   public function allowNdll() { return true; }
-   public function allowStatic() { return true; }
-   public function wantLegacyIosBuild() { return false; }
-   public function wantWindows64() { return false; }
-
-   public function runBuild(target:String, isStatic:Bool, arch:String, buildFlags:Array<String>)
-   {
-      var args = ["run", "hxcpp", getBuildFile() ].concat(buildFlags);
-
-      Sys.println('\nBuild $target, link=' + (isStatic?"lib":"ndll")+' arch=$arch');
-      Sys.println("haxelib " + args.join(" ")); 
-      if (Sys.command("haxelib",args)!=0)
-      {
-         Sys.println("#### Error building " + arch);
-         Sys.exit(-1);
-      }
-   }
-
-   public function getBuildFile()
-   {
-      return "Build.xml";
-   }
-
-   public function getCleanDir()
-   {
-      return "obj";
-   }
-
-   public function cleanAll(inBuildFlags:Array<String>) : Bool
-   {
-      var args = ["run", "hxcpp", getBuildFile(), "clean", "-DHXCPP_CLEAN_ONLY"].concat(inBuildFlags);
-
-      Sys.println("haxelib " + args.join(" ")); 
-      if (Sys.command("haxelib",args)!=0)
-      {
-         Sys.println("#### Error cleaning");
-         Sys.exit(-1);
-      }
-      return true;
-   }
-
-
-
-   public function onEmptyTarget() : Void
-   {
-      showUsage(true);
-   }
-
-   static public function deleteRecurse(inDir:String) : Void
-   {
-      if (FileSystem.exists(inDir))
-      {
-         var contents = FileSystem.readDirectory(inDir);
-         for(item in contents)
-         {
-            if (item!="." && item!="..")
-            {
-               var name = inDir + "/" + item;
-               if (FileSystem.isDirectory(name))
-                  deleteRecurse(name);
-               else
-                  FileSystem.deleteFile(name);
-            }
-         }
-         FileSystem.deleteDirectory(inDir);
-      }
-   }
-
-
-   public function showUsage(inShowSpecifyMessage:Bool) : Void
-   {
-      var link = allowStatic() && allowNdll() ? "[link-]" : "";
-      Sys.println("Usage : neko build.n [clean] " + link +
-                  "target[-arch][-arch] ...] [-debug] [-verbose] [-D...]");
-      Sys.println("  target  : ios, android, windows, linux, mac, mingw, tvos");
-      Sys.println("            default (=current system)");
-      if (link!="")
-      {
-         Sys.println("  link    : ndll- or static-");
-         Sys.println("            (none specified = both link types, mingw static only");
-      }
-      Sys.println("  arch    : -armv5 -armv6 -armv7 -arm64 -x86 -x86_64 -m32 -m64");
-      Sys.println("            (none specified = all valid architectures");
-      Sys.println("  -D...   : defines passed to hxcpp build system");
-      if (link!="")
-         Sys.println(" eg: neko build.n clean ndll-mac-m32-m64 = rebuild both mac ndlls");
-      if (inShowSpecifyMessage)
-         Sys.println(" Specify target or 'default' to remove this message");
-   }
-
-   public function getDefault() : String
-   {
-      var sys = Sys.systemName();
-      if (new EReg("window", "i").match(sys))
-         return "windows";
-      else if (new EReg("linux", "i").match(sys))
-         return "linux";
-      else if (new EReg("mac", "i").match(sys))
-         return "mac";
-      else
-         throw "Unknown host system: " + sys;
-      return "";
-   }
-
-   public static function main()
-   {
-      new Builder( Sys.args() );
-   }
-}
-
->>>>>>> 07c96253
+package hxcpp;
+
+import haxe.io.Path;
+import sys.FileSystem;
+
+class Builder
+{
+   public var debug:Bool;
+   public var verbose:Bool;
+
+   public function new(inArgs:Array<String>)
+   {
+      debug = false;
+      verbose = false;
+      var targets = new Map<String, Array<String>>();
+      var buildArgs = new Array<String>();
+
+      try
+      {
+         var clean = false;
+         var defaultTarget = true;
+         for(arg in inArgs)
+         {
+            if (arg=="-debug")
+            {
+               debug = true;
+               continue;
+            }
+            else if (arg=="-v" || arg=="-verbose")
+            {
+               verbose = true;
+               Sys.putEnv("HXCPP_VERBOSE", "1");
+               continue;
+            }
+            if (arg=="clean")
+            {
+               clean = true;
+               continue;
+            }
+
+
+            var parts = arg.split("-");
+            var linkStatic = allowStatic();
+            var linkNdll = allowNdll();
+            var explicitNdll = false;
+            if (parts[0]=="static")
+            {
+               linkNdll = false;
+               parts.shift();
+            }
+            else if (parts[0]=="ndll")
+            {
+               linkStatic = false;
+               explicitNdll = true;
+               parts.shift();
+            }
+
+            var target = parts.shift();
+            if (target=="default")
+               target = getDefault();
+
+            switch(target)
+            {
+               case "ios", "android", "blackberry", "tizen", "emscripten", "webos", "windows", "msvc", "linux", "mac", "mingw", "tvos":
+                  defaultTarget = false;
+                  if (linkStatic)
+                  {
+                     var stat = "static-" + target;
+                     targets.set(stat, parts);
+
+                     if (target=="ios" && wantLegacyIosBuild())
+                     {
+                        var stat = "static-" + "ioslegacy";
+                        targets.set(stat, parts);
+                     }
+                  }
+                  if (linkNdll && target!="ios" && target!="emscripten" && target!="tvos" /*&& (target!="mingw" || explicitNdll)*/ )
+                     targets.set(target, parts);
+
+               default:
+                  if (arg.substr(0,2)=="-D")
+                     buildArgs.push(arg);
+                  else
+                     throw "Unknown arg '" + arg + "'";
+            }
+         }
+
+         if (clean)
+         {
+            if (!cleanAll(buildArgs))
+               return;
+
+            if (defaultTarget) // Just clean
+               return;
+         }
+
+         if (defaultTarget)
+         {
+            var target = getDefault();
+            if (target!="mingw")
+               targets.set(target,[]);
+            targets.set("static-" +target,[]);
+            onEmptyTarget();
+            Sys.println("\nUsing default = " + target);
+         }
+
+         for(target in targets.keys())
+         {
+            var archs = targets.get(target);
+            var validArchs = new Map<String, Array<String>>();
+            var isStatic = false;
+            if (target.substr(0,7)=="static-")
+            {
+               isStatic = true;
+               target = target.substr(7);
+            }
+            var staticFlags = isStatic ? ["-Dstatic_link"] : [];
+            if (target=="ios" || target=="tvos")
+               staticFlags = ["-DHXCPP_CPP11"];
+
+            switch(target)
+            {
+               case "linux", "mac":
+                  validArchs.set("m32", ["-D"+target, "-DHXCPP_M32"].concat(staticFlags) );
+                  validArchs.set("m64", ["-D"+target, "-DHXCPP_M64"].concat(staticFlags) );
+
+               case "windows":
+                  validArchs.set("m32", ["-D"+target, "-DHXCPP_M32"].concat(staticFlags) );
+                  if (wantWindows64())
+                     validArchs.set("m64", ["-D"+target, "-DHXCPP_M64"].concat(staticFlags) );
+
+               case "msvc":
+                  if (isStatic)
+                  {
+                     validArchs.set("2013m32", ["-D"+target, "-DHXCPP_M32", "HXCPP_MSVC_VER=120"].concat(staticFlags) );
+                     validArchs.set("2015m32", ["-D"+target, "-DHXCPP_M32", "HXCPP_MSVC_VER=140"].concat(staticFlags) );
+                     if (wantWindows64())
+                     {
+                        validArchs.set("2013m64", ["-D"+target, "-DHXCPP_M64", "HXCPP_MSVC_VER=120"].concat(staticFlags) );
+                        validArchs.set("2015m64", ["-D"+target, "-DHXCPP_M64", "HXCPP_MSVC_VER=140"].concat(staticFlags) );
+                     }
+                  }
+                  else
+                  {
+                     validArchs.set("m32", ["-D"+target, "-DHXCPP_M32"] );
+                     if (wantWindows64())
+                        validArchs.set("m64", ["-D"+target, "-DHXCPP_M64"] );
+                  }
+
+               case "mingw":
+                  validArchs.set("m32", ["-Dwindows", "-DHXCPP_MINGW", "-DHXCPP_M32"].concat(staticFlags) );
+
+               case "ios", "ioslegacy":
+                  validArchs.set("armv6", ["-Diphoneos"].concat(staticFlags) );
+                  validArchs.set("armv7", ["-Diphoneos", "-DHXCPP_ARMV7"].concat(staticFlags) );
+                  validArchs.set("armv7s", ["-Diphoneos", "-DHXCPP_ARMV7S"].concat(staticFlags) );
+                  validArchs.set("arm64", ["-Diphoneos", "-DHXCPP_ARM64", "-DHXCPP_M64"].concat(staticFlags) );
+                  //validArchs.push("armv64");
+                  validArchs.set("x86", ["-Diphonesim"].concat(staticFlags) );
+                  validArchs.set("x86_64", ["-Diphonesim", "-DHXCPP_M64"].concat(staticFlags) );
+
+               case "android":
+                  validArchs.set("armv5", ["-Dandroid"].concat(staticFlags) );
+                  validArchs.set("armv7", ["-Dandroid", "-DHXCPP_ARMV7"].concat(staticFlags) );
+                  validArchs.set("arm64", ["-Dandroid", "-DHXCPP_ARM64"].concat(staticFlags) );
+                  validArchs.set("x86", ["-Dandroid", "-DHXCPP_X86"].concat(staticFlags) );
+               
+               case "blackberry":
+                  validArchs.set("armv7", ["-Dblackberry"].concat(staticFlags) );
+                  validArchs.set("x86", ["-Dblackberry", "-Dsimulator"].concat(staticFlags) );
+               
+               case "tizen":
+                  validArchs.set("armv7", ["-Dtizen"].concat(staticFlags) );
+                  validArchs.set("x86", ["-Dtizen", "-Dsimulator"].concat(staticFlags) );
+               
+               case "emscripten":
+                  validArchs.set("x86", ["-Demscripten"].concat(staticFlags) );
+               
+               case "webos":
+                  validArchs.set("armv7", ["-Dwebos"].concat(staticFlags) );
+               
+               case "tvos":
+                  validArchs.set("arm64", ["-Dappletvos", "-DHXCPP_ARM64", "-DHXCPP_M64", "-DENABLE_BITCODE"].concat(staticFlags) );
+                  // NOTE: removed as there's no 32bit support for the AppleTV simulator
+                  //validArchs.set("x86", ["-Dappletvsim", "-DENABLE_BITCODE"].concat(staticFlags) );
+                  validArchs.set("x86_64", ["-Dappletvsim", "-DHXCPP_M64", "-DENABLE_BITCODE"].concat(staticFlags) );
+
+            }
+
+
+            var valid = new Array<String>();
+            for(key in validArchs.keys())
+               valid.push(key);
+            var buildArchs = archs.length==0 ? valid : archs;
+            for(arch in buildArchs)
+            {
+               if (validArchs.exists(arch))
+               {
+                  var flags = validArchs.get(arch);
+                  if (debug)
+                     flags.push("-Ddebug");
+
+                  flags = flags.concat(buildArgs);
+
+                  runBuild(target, isStatic, arch, flags);
+               }
+            }
+         }
+      }
+      catch( e:Dynamic )
+      {
+         if (e!="")
+            Sys.println(e);
+         showUsage(false);
+      }
+   }
+
+   public function allowNdll() { return true; }
+   public function allowStatic() { return true; }
+   public function wantLegacyIosBuild() { return false; }
+   public function wantWindows64() { return false; }
+
+   public function runBuild(target:String, isStatic:Bool, arch:String, buildFlags:Array<String>)
+   {
+      var args = ["run", "hxcpp", getBuildFile() ].concat(buildFlags);
+
+      Sys.println('\nBuild $target, link=' + (isStatic?"lib":"ndll")+' arch=$arch');
+      Sys.println("haxelib " + args.join(" ")); 
+      if (Sys.command("haxelib",args)!=0)
+      {
+         Sys.println("#### Error building " + arch);
+         Sys.exit(-1);
+      }
+   }
+
+   public function getBuildFile()
+   {
+      return "Build.xml";
+   }
+
+   public function getCleanDir()
+   {
+      return "obj";
+   }
+
+   public function cleanAll(inBuildFlags:Array<String>) : Bool
+   {
+      var args = ["run", "hxcpp", getBuildFile(), "clean", "-DHXCPP_CLEAN_ONLY"].concat(inBuildFlags);
+
+      Sys.println("haxelib " + args.join(" ")); 
+      if (Sys.command("haxelib",args)!=0)
+      {
+         Sys.println("#### Error cleaning");
+         Sys.exit(-1);
+      }
+      return true;
+   }
+
+
+
+   public function onEmptyTarget() : Void
+   {
+      showUsage(true);
+   }
+
+   static public function deleteRecurse(inDir:String) : Void
+   {
+      if (FileSystem.exists(inDir))
+      {
+         var contents = FileSystem.readDirectory(inDir);
+         for(item in contents)
+         {
+            if (item!="." && item!="..")
+            {
+               var name = inDir + "/" + item;
+               if (FileSystem.isDirectory(name))
+                  deleteRecurse(name);
+               else
+                  FileSystem.deleteFile(name);
+            }
+         }
+         FileSystem.deleteDirectory(inDir);
+      }
+   }
+
+
+   public function showUsage(inShowSpecifyMessage:Bool) : Void
+   {
+      var link = allowStatic() && allowNdll() ? "[link-]" : "";
+      Sys.println("Usage : neko build.n [clean] " + link +
+                  "target[-arch][-arch] ...] [-debug] [-verbose] [-D...]");
+      Sys.println("  target  : ios, android, windows, linux, mac, mingw, tvos");
+      Sys.println("            default (=current system)");
+      if (link!="")
+      {
+         Sys.println("  link    : ndll- or static-");
+         Sys.println("            (none specified = both link types, mingw static only");
+      }
+      Sys.println("  arch    : -armv5 -armv6 -armv7 -arm64 -x86 -x86_64 -m32 -m64");
+      Sys.println("            (none specified = all valid architectures");
+      Sys.println("  -D...   : defines passed to hxcpp build system");
+      if (link!="")
+         Sys.println(" eg: neko build.n clean ndll-mac-m32-m64 = rebuild both mac ndlls");
+      if (inShowSpecifyMessage)
+         Sys.println(" Specify target or 'default' to remove this message");
+   }
+
+   public function getDefault() : String
+   {
+      var sys = Sys.systemName();
+      if (new EReg("window", "i").match(sys))
+         return "windows";
+      else if (new EReg("linux", "i").match(sys))
+         return "linux";
+      else if (new EReg("mac", "i").match(sys))
+         return "mac";
+      else
+         throw "Unknown host system: " + sys;
+      return "";
+   }
+
+   public static function main()
+   {
+      new Builder( Sys.args() );
+   }
+}
+