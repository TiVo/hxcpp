--- conflicted
+++ resolved
@@ -1,14 +1,13 @@
-<<<<<<< HEAD
 #include <hxcpp.h>
 
 #include <stdio.h>
 #include <string>
-#include <map>
-#include <tr1/unordered_map>
 
 #include <vector>
 #include <stdlib.h>
 
+#include <hx/Unordered.h>
+
 #ifdef ANDROID
 #include <android/log.h>
 #include <unistd.h>
@@ -81,7 +80,6 @@
    #endif
    
    Module result = dlopen(inLib.__CStr(), flags);
-
    if (gLoadDebug)
    {
 #ifdef HX_WINRT
@@ -104,22 +102,10 @@
 
 #endif
 
-#ifdef USE_STD_MAP
-
 #ifdef HX_UTF8_STRINGS
-typedef std::map<std::string,Module> LoadedModule;
+typedef hx::UnorderedMap<std::string,Module> LoadedModule;
 #else
-typedef std::map<std::wstring,Module> LoadedModule;
-#endif
-
-#else
-
-#ifdef HX_UTF8_STRINGS
-typedef std::tr1::unordered_map<std::string,Module> LoadedModule;
-#else
-typedef std::tr1::unordered_map<std::wstring,Module> LoadedModule;
-#endif
-
+typedef hx::UnorderedMap<std::wstring,Module> LoadedModule;
 #endif
 
 static LoadedModule sgLoadedModule;
@@ -310,7 +296,8 @@
 
 namespace
 {
-typedef std::map<String,ExternalPrimitive *> LoadedMap;
+
+typedef hx::UnorderedMap<std::string,ExternalPrimitive *> LoadedMap;
 LoadedMap sLoadedMap;
 }
 
@@ -424,7 +411,12 @@
    char *haxepath_c = strdup(haxepath.c_str());
    char *hp = strtok(haxepath_c, ":");
    while (hp) {
-      String dir = hp + HX_CSTRING("/") + inLib + HX_CSTRING("/");
+      // TiVo fix -- the original code just had "hp + HX_CSTRING..." which
+      // apparently in the new operator overload functions of String turn
+      // into the evaluation of the LHS as a bool value instead of a String,
+      // so fix by making sure to only append String instances
+      String dir = String(hp);
+      dir += HX_CSTRING("/") + inLib + HX_CSTRING("/");
 
       String dev = dir + HX_CSTRING(".dev");
       path = GetFileContents(dev);
@@ -461,11 +453,7 @@
 #endif // HXCPP_TRY_HAXELIB
 
 
-#ifdef USE_STD_MAP
-typedef std::map<std::string,void *> RegistrationMap;
-#else
-typedef std::tr1::unordered_map<std::string,void *> RegistrationMap;
-#endif
+typedef hx::UnorderedMap<std::string,void *> RegistrationMap;
 
 RegistrationMap *sgRegisteredPrims=0;
 
@@ -874,7 +862,7 @@
    }
 
    String primName = inLib+HX_CSTRING("@")+full_name;
-   ExternalPrimitive *saved = sLoadedMap[primName];
+   ExternalPrimitive *saved = sLoadedMap[primName.c_str()];
    if (saved)
       return Dynamic(saved);
 
@@ -884,7 +872,7 @@
       primName = primName.dupConst();
 
       saved = new ExternalPrimitive(proc,inArgCount,primName);
-      sLoadedMap[primName] = saved;
+      sLoadedMap[primName.c_str()] = saved;
       return Dynamic(saved);
    }
    return null();
@@ -915,911 +903,3 @@
    proc = inProc;
    return 0;
 }
-=======
-#include <hxcpp.h>
-
-#include <stdio.h>
-#include <string>
-
-#include <vector>
-#include <stdlib.h>
-
-#include <hx/Unordered.h>
-
-#ifdef ANDROID
-#include <android/log.h>
-#include <unistd.h>
-#endif
-
-#if (defined (IPHONE) || defined(EMSCRIPTEN) || defined(STATIC_LINK) || defined(APPLETV) ) && \
-	!defined(HXCPP_DLL_IMPORT) && (!defined(HXCPP_DLL_EXPORT) || defined(HXCPP_SCRIPTABLE) )
-#define HXCPP_NO_DYNAMIC_LOADING
-#elif !defined(ANDROID) && !defined(HX_WINRT) && !defined(IPHONE) && !defined(EMSCRIPTEN) && \
-	!defined(STATIC_LINK) && !defined(APPLETV)
-#define HXCPP_TRY_HAXELIB
-#endif
-
-#ifdef HXCPP_TRY_HAXELIB
-#include <sys/types.h>
-#include <sys/stat.h>
-#endif
-#if defined(BLACKBERRY)
-using namespace std;
-#endif
-#ifdef HXCPP_LOAD_DEBUG
-bool gLoadDebug = true;
-#else
-bool gLoadDebug = false;
-#endif
-
-#ifdef HXCPP_NO_DYNAMIC_LOADING
-
-typedef void *Module;
-Module hxLoadLibrary(const String &) { return 0; }
-void hxFreeLibrary(Module) { }
-
-#elif defined _WIN32
-
-#include <windows.h>
-typedef HMODULE Module;
-
-#ifdef HX_WINRT
-Module hxLoadLibrary(String inLib) { return LoadPackagedLibrary(inLib.__WCStr(),0); }
-#else // Windows, not WinRT
-Module hxLoadLibrary(String inLib)
-{
-   HMODULE result = LoadLibraryW(inLib.__WCStr());
-   if (gLoadDebug)
-   {
-      if (result)
-         printf("Loaded module : %S.\n", inLib.__WCStr());
-   }
-   return result;
-}
-#endif
-
-void *hxFindSymbol(Module inModule, const char *inSymbol) { return (void *)GetProcAddress(inModule,inSymbol); }
-
-void hxFreeLibrary(Module inModule) { FreeLibrary(inModule); }
-
-#else
-
-typedef void *Module;
-
-#include <dlfcn.h>
-typedef void *Module;
-Module hxLoadLibrary(String inLib)
-{
-   int flags = RTLD_GLOBAL;
-   #if defined(HXCPP_RTLD_LAZY) || defined(IPHONE) || defined(EMSCRIPTEN) || defined(STATIC_LINK) || defined(APPLETV)
-   flags |= RTLD_LAZY;
-   #else
-   flags |= RTLD_NOW;
-   #endif
-   
-   Module result = dlopen(inLib.__CStr(), flags);
-   if (gLoadDebug)
-   {
-#ifdef HX_WINRT
-      if (result)
-         WINRT_LOG("Loaded : %s.\n", inLib.__CStr());
-      else
-         WINRT_LOG("Error loading library: (%s) %s\n", inLib.__CStr(), dlerror());
-#else
-      if (result)
-         printf("Loaded : %s.\n", inLib.__CStr());
-      else
-         printf("Error loading library: (%s) %s\n", inLib.__CStr(), dlerror());
-#endif
-   }
-   return result;
-}
-void *hxFindSymbol(Module inModule, const char *inSymbol) { return dlsym(inModule,inSymbol); }
-
-void hxFreeLibrary(Module inModule) { dlclose(inModule); }
-
-#endif
-
-#ifdef HX_UTF8_STRINGS
-typedef hx::UnorderedMap<std::string,Module> LoadedModule;
-#else
-typedef hx::UnorderedMap<std::wstring,Module> LoadedModule;
-#endif
-
-static LoadedModule sgLoadedModule;
-typedef std::vector<Module> ModuleList;
-static ModuleList sgOrderedModules;
-
-typedef hx::Object * (*prim_0)();
-typedef hx::Object * (*prim_1)(hx::Object *);
-typedef hx::Object * (*prim_2)(hx::Object *,hx::Object *);
-typedef hx::Object * (*prim_3)(hx::Object *,hx::Object *,hx::Object *);
-typedef hx::Object * (*prim_4)(hx::Object *,hx::Object *,hx::Object *,hx::Object *);
-typedef hx::Object * (*prim_5)(hx::Object *,hx::Object *,hx::Object *,hx::Object *,hx::Object *);
-typedef hx::Object * (*prim_mult)(hx::Object **inArray,int inArgs);
-
-typedef void *(*FundFunc)(); 
-
-
-class ExternalPrimitive : public hx::Object
-{
-public:
-   HX_IS_INSTANCE_OF enum { _hx_ClassId = hx::clsIdExternalPrimitive };
-
-   inline void *operator new( size_t inSize )
-     { return hx::InternalCreateConstBuffer(0,(int)inSize); }
-   void operator delete( void *) { }
-
-   ExternalPrimitive(void *inProc,int inArgCount,const String &inName) :
-       mProc(inProc), mArgCount(inArgCount), mName(inName)
-   {
-     mName.dupConst();
-     functionName = ("extern::cffi "+mName).dupConst().__CStr();
-   }
-
-   virtual int __GetType() const { return vtFunction; }
-   String __ToString() const { return mName; }
-
-   Dynamic __run()
-   {
-      HX_STACK_FRAME(hx::EXTERN_CLASS_NAME, "cffi",0, functionName, __FILE__, __LINE__,0);
-      /**
-       * TiVo workaround -- this code used to throw a Dynamic allocated on the
-       * stack; this appears to tickle some kind of compiler bug on dev-arm
-       * builds.  Throwing a value declared not on the stack appears to solve
-       * this issue.
-       **/
-      if (mArgCount!=0) {
-          static Dynamic d(HX_INVALID_ARG_COUNT);
-          throw d;
-      }
-      if (mProc==0) {
-          static Dynamic d(HX_NULL_FUNCTION_POINTER);
-          hx::Throw(d);
-      }
-      return ((prim_0)mProc)();
-   }
-   Dynamic __run(D a)
-   {
-      HX_STACK_FRAME(hx::EXTERN_CLASS_NAME, "cffi",0,  functionName, __FILE__, __LINE__,0);
-      /**
-       * TiVo workaround -- this code used to throw a Dynamic allocated on the
-       * stack; this appears to tickle some kind of compiler bug on dev-arm
-       * builds.  Throwing a value declared not on the stack appears to solve
-       * this issue.
-       **/
-      if (mArgCount!=1) {
-          static Dynamic d(HX_INVALID_ARG_COUNT);
-          
-          throw d;
-      }
-      if (mProc==0) {
-          static Dynamic d(HX_NULL_FUNCTION_POINTER);
-          hx::Throw(d);
-      }
-      return ((prim_1)mProc)(a.GetPtr());
-   }
-   Dynamic __run(D a,D b)
-   {
-      HX_STACK_FRAME(hx::EXTERN_CLASS_NAME, "cffi",0,  functionName, __FILE__, __LINE__,0);
-      /**
-       * TiVo workaround -- this code used to throw a Dynamic allocated on the
-       * stack; this appears to tickle some kind of compiler bug on dev-arm
-       * builds.  Throwing a value declared not on the stack appears to solve
-       * this issue.
-       **/
-      if (mArgCount!=2) {
-          static Dynamic d(HX_INVALID_ARG_COUNT);
-          throw d;
-      }
-      if (mProc==0) {
-          static Dynamic d(HX_NULL_FUNCTION_POINTER);
-          hx::Throw(d);
-      }
-      return ((prim_2)mProc)(a.GetPtr(),b.GetPtr());
-   }
-   Dynamic __run(D a,D b,D c)
-   {
-      HX_STACK_FRAME(hx::EXTERN_CLASS_NAME, "cffi",0,  functionName, __FILE__, __LINE__,0);
-      /**
-       * TiVo workaround -- this code used to throw a Dynamic allocated on the
-       * stack; this appears to tickle some kind of compiler bug on dev-arm
-       * builds.  Throwing a value declared not on the stack appears to solve
-       * this issue.
-       **/
-      if (mArgCount!=3) {
-          static Dynamic d(HX_INVALID_ARG_COUNT);
-          throw d;
-      }
-      if (mProc==0) {
-          static Dynamic d(HX_NULL_FUNCTION_POINTER);
-          hx::Throw(d);
-      }
-      return ((prim_3)mProc)(a.GetPtr(),b.GetPtr(),c.GetPtr());
-   }
-   Dynamic __run(D a,D b,D c,D d)
-   {
-      HX_STACK_FRAME(hx::EXTERN_CLASS_NAME, "cffi",0,  functionName, __FILE__, __LINE__,0);
-      /**
-       * TiVo workaround -- this code used to throw a Dynamic allocated on the
-       * stack; this appears to tickle some kind of compiler bug on dev-arm
-       * builds.  Throwing a value declared not on the stack appears to solve
-       * this issue.
-       **/
-      if (mArgCount!=4) {
-          static Dynamic d(HX_INVALID_ARG_COUNT);
-          throw d;
-      }
-      if (mProc==0) {
-          static Dynamic d(HX_NULL_FUNCTION_POINTER);
-          hx::Throw(d);
-      }
-      return ((prim_4)mProc)(a.GetPtr(),b.GetPtr(),c.GetPtr(),d.GetPtr());
-   }
-   Dynamic __run(D a,D b,D c,D d,D e)
-   {
-      HX_STACK_FRAME(hx::EXTERN_CLASS_NAME, "cffi",0,  functionName, __FILE__, __LINE__,0);
-      /**
-       * TiVo workaround -- this code used to throw a Dynamic allocated on the
-       * stack; this appears to tickle some kind of compiler bug on dev-arm
-       * builds.  Throwing a value declared not on the stack appears to solve
-       * this issue.
-       **/
-      if (mArgCount!=5) {
-          static Dynamic d(HX_INVALID_ARG_COUNT);
-          throw d;
-      }
-      if (mProc==0) {
-          static Dynamic d(HX_NULL_FUNCTION_POINTER);
-          hx::Throw(d);
-      }
-      return ((prim_5)mProc)(a.GetPtr(),b.GetPtr(),c.GetPtr(),d.GetPtr(),e.GetPtr());
-   }
-
-   Dynamic __Run(const Array<Dynamic> &inArgs)
-   {
-      HX_STACK_FRAME(hx::EXTERN_CLASS_NAME, "cffi",0,  functionName, __FILE__, __LINE__,0);
-      /**
-       * TiVo workaround -- this code used to throw a Dynamic allocated on the
-       * stack; this appears to tickle some kind of compiler bug on dev-arm
-       * builds.  Throwing a value declared not on the stack appears to solve
-       * this issue.
-       **/
-      if (mArgCount!=-1 && mArgCount!=inArgs->length) {
-          static Dynamic d(HX_INVALID_ARG_COUNT);
-          throw d;
-      }
-      if (mProc==0) {
-          static Dynamic d(HX_NULL_FUNCTION_POINTER);
-          hx::Throw(d);
-      }
-      return ((prim_mult)mProc)( (hx::Object **)inArgs->GetBase(), inArgs->length );
-   }
-
-   int __Compare(const hx::Object *inRHS) const
-   {
-      const ExternalPrimitive *other = dynamic_cast<const ExternalPrimitive *>(inRHS);
-      if (!other)
-         return -1;
-      return mProc==other->mProc;
-   }
-
-
-   void        *mProc;
-   int         mArgCount;
-   String      mName;
-   const char* functionName;
-};
-
-
-namespace
-{
-
-typedef hx::UnorderedMap<std::string,ExternalPrimitive *> LoadedMap;
-LoadedMap sLoadedMap;
-}
-
-
-typedef void (*SetLoaderProcFunc)(void *(*)(const char *));
-typedef void *(*GetNekoEntryFunc)();
-typedef void (*NekoEntryFunc)();
-
-
-#ifdef HXCPP_TRY_HAXELIB
-
-static String GetFileContents(String inFile)
-{
-#ifndef _MSC_VER
-   FILE *file = fopen(inFile.__CStr(),"rb");
-#else
-   FILE *file = _wfopen(inFile.__WCStr(),L"rb");
-#endif
-   if (!file)
-   {
-      // printf("Could not open %S\n", inFile.__s);
-      return null();
-   }
-
-   char buf[2049];
-   int bytes = fread(buf,1,2048,file);
-   fclose(file);
-   if (bytes<1)
-      return null();
-   buf[bytes]='\0';
-   while ((bytes > 0) &&
-          ((buf[bytes - 1] == '\n') ||
-           (buf[bytes - 1] == '\r'))) {
-       bytes -= 1;
-       buf[bytes] = '\0';
-   }
-   return String(buf,strlen(buf)).dup();
-}
-
-static String GetEnv(const char *inPath)
-{
-   const char *env  = getenv(inPath);
-   String result(env,env?strlen(env):0);
-   return result;
-}
-
-static String FindHaxelib(String inLib)
-{
-   bool loadDebug = getenv("HXCPP_LOAD_DEBUG");
-
-   // printf("FindHaxelib %S\n", inLib.__s);
-
-   String haxepath;
-
-   struct stat s;
-   if ( (stat(".haxelib",&s)==0 && (s.st_mode & S_IFDIR) ) )
-      haxepath = HX_CSTRING(".haxelib");
-   if (loadDebug)
-      printf( haxepath.length ? "Found local .haxelib\n" : "No local .haxelib\n");
-
-   if (haxepath.length==0)
-   {
-      haxepath = GetEnv("HAXELIB_PATH");
-      if (loadDebug)
-         printf("HAXELIB_PATH env:%s\n", haxepath.__s);
-   }
-
-   if (haxepath.length==0)
-   {
-       #ifdef _WIN32
-       String home = GetEnv("HOMEDRIVE") + GetEnv("HOMEPATH") + HX_CSTRING("/.haxelib");
-       #else
-       String home = GetEnv("HOME") + HX_CSTRING("/.haxelib");
-       #endif
-       haxepath = GetFileContents(home);
-       if (loadDebug)
-          printf("HAXEPATH home:%s\n", haxepath.__s);
-   }
-
-   if (haxepath.length==0)
-   {
-      haxepath = GetEnv("HAXEPATH");
-      if (loadDebug)
-         printf("HAXEPATH env:%s\n", haxepath.__s);
-      if (haxepath.length>0)
-      {
-         haxepath += HX_CSTRING("/lib");
-      }
-   }
-
-   if (loadDebug)
-      printf("HAXEPATH dir:%s\n", haxepath.__s);
-
-   if (haxepath.length==0)
-   {
-       haxepath = GetFileContents(HX_CSTRING("/etc/.haxepath"));
-       if (loadDebug) printf("HAXEPATH etc:%s\n", haxepath.__s);
-   }
-
-   if (haxepath.length==0)
-   {
-      #ifdef _WIN32
-      haxepath = HX_CSTRING("C:\\HaxeToolkit\\haxe\\lib");
-      #else
-      haxepath = HX_CSTRING("/usr/lib/haxe/lib");
-      #endif
-       if (loadDebug) printf("HAXEPATH default:%s\n", haxepath.__s);
-   }
-
-   String path;
-   char *haxepath_c = strdup(haxepath.c_str());
-   char *hp = strtok(haxepath_c, ":");
-   while (hp) {
-      // TiVo fix -- the original code just had "hp + HX_CSTRING..." which
-      // apparently in the new operator overload functions of String turn
-      // into the evaluation of the LHS as a bool value instead of a String,
-      // so fix by making sure to only append String instances
-      String dir = String(hp);
-      dir += HX_CSTRING("/") + inLib + HX_CSTRING("/");
-
-      String dev = dir + HX_CSTRING(".dev");
-      path = GetFileContents(dev);
-
-      if (loadDebug) printf("Read dev location from file :%s, got %s\n", dev.__s, path.__s);
-
-      if (path.length==0)
-      {
-         path = GetFileContents(dir + HX_CSTRING(".current"));
-         if (path.length > 0) {
-             // Replace "." with "," ...
-             String with_commas;
-             for(int i=0;i<path.length;i++)
-                if (path.getChar(i)=='.')
-                   with_commas += HX_CSTRING(",");
-                else
-                   with_commas += path.substr(i,1);
-       
-             path = dir + with_commas + HX_CSTRING("/");
-         }
-      }
-      if (path.length) {
-         break;
-      }
-
-      hp = strtok(NULL, ":");
-   }
-
-   free(haxepath_c);
-
-   return path;
-}
-
-#endif // HXCPP_TRY_HAXELIB
-
-
-typedef hx::UnorderedMap<std::string,void *> RegistrationMap;
-
-RegistrationMap *sgRegisteredPrims=0;
-
-
-
-static std::vector<std::string> sgLibPath;
-static bool sgLibPathIsInit = false;
-
-String __hxcpp_get_bin_dir()
-{
-   return
-#if defined(HX_WINRT)
-  #ifdef HXCPP_M64
-    HX_CSTRING("WinRT64");
-  #else
-    HX_CSTRING("WinRT");
-  #endif
-#elif defined(_WIN32)
-  #ifdef HXCPP_M64
-    HX_CSTRING("Windows64");
-  #else
-    HX_CSTRING("Windows");
-  #endif
-// Unix...
-#elif defined(__APPLE__)
-  #ifdef HXCPP_M64
-    HX_CSTRING("Mac64");
-  #else
-    HX_CSTRING("Mac");
-  #endif
-#elif defined (ANDROID)
-    HX_CSTRING("Android");
-#elif defined(WEBOS)
-    HX_CSTRING("webOS");
-#elif defined(BLACKBERRY)
-    HX_CSTRING("BlackBerry");
-#elif defined(RASPBERRYPI)
-    HX_CSTRING("RPi");
-#elif defined(EMSCRIPTEN)
-	HX_CSTRING("Emscripten");
-#elif defined(TIZEN)
-    HX_CSTRING("Tizen");
-#elif defined(IPHONESIM)
-    HX_CSTRING("IPhoneSim");
-#elif defined(IPHONEOS)
-    HX_CSTRING("IPhoneOs");
-#elif defined(APPLETVSIM)
-    HX_CSTRING("AppleTVSim");
-#elif defined(APPLETVOS)
-    HX_CSTRING("AppleTVOS");
-#else
-  #ifdef HXCPP_M64
-    HX_CSTRING("Linux64");
-  #else
-    HX_CSTRING("Linux");
-  #endif
-#endif
-}
-
-String __hxcpp_get_dll_extension()
-{
-   return
-#if defined(_WIN32) || defined(HX_WINRT)
-    HX_CSTRING(".dll");
-#elif defined(IPHONEOS)
-    HX_CSTRING(".ios.dylib");
-#elif defined(IPHONESIM)
-    HX_CSTRING(".sim.dylib");
-#elif defined(APPLETVOS)
-    HX_CSTRING(".tvos.dylib");
-#elif defined(APPLETVSIM)
-    HX_CSTRING(".sim.dylib");
-#elif defined(__APPLE__)
-    HX_CSTRING(".dylib");
-#elif defined(ANDROID) || defined(GPH) || defined(WEBOS)  || defined(BLACKBERRY) || defined(EMSCRIPTEN) || defined(TIZEN)
-    HX_CSTRING(".so");
-#else
-    HX_CSTRING(".dso");
-#endif
-}
-
-void __hxcpp_push_dll_path(String inPath)
-{
-   int last = inPath.length-1;
-   if (last>=0 && inPath.__s[last]!='\\' && inPath.__s[last]!='/')
-      sgLibPath.push_back( (inPath + HX_CSTRING("/")).__s );
-   else
-      sgLibPath.push_back( inPath.__s );
-}
-
-
-
-
-
-
-
-
-#ifdef HXCPP_NO_DYNAMIC_LOADING
-
-Dynamic __loadprim(String inLib, String inPrim,int inArgCount)
-{
-   String full_name = inPrim;
-   switch(inArgCount)
-   {
-      case 0: full_name += HX_CSTRING("__0"); break;
-      case 1: full_name += HX_CSTRING("__1"); break;
-      case 2: full_name += HX_CSTRING("__2"); break;
-      case 3: full_name += HX_CSTRING("__3"); break;
-      case 4: full_name += HX_CSTRING("__4"); break;
-      case 5: full_name += HX_CSTRING("__5"); break;
-      default:
-          full_name += HX_CSTRING("__MULT");
-   }
-
-   String libString = inLib + HX_CSTRING("_") + full_name;
-   ExternalPrimitive *prim = sLoadedMap[libString];
-   if (prim)
-      return Dynamic(prim);
-
-   if (sgRegisteredPrims)
-   {
-      void *registered = (*sgRegisteredPrims)[full_name.__CStr()];
-      // Try with lib name ...
-      if (!registered)
-      {
-         registered = (*sgRegisteredPrims)[libString.__CStr()];
-         if (registered)
-            full_name = libString;
-      }
-
-      if (registered)
-      {
-         libString = libString.dupConst();
-         prim = new ExternalPrimitive(registered,inArgCount,libString);
-         sLoadedMap[libString] = prim;
-         return Dynamic(prim);
-      }
-   }
-
-   printf("Primitive not found : %s\n", full_name.__CStr() );
-   return null();
-}
-
-void *__hxcpp_get_proc_address(String inLib, String inPrim,bool ,bool inQuietFail)
-{
-   if (sgRegisteredPrims)
-      return (*sgRegisteredPrims)[inPrim.__CStr()];
-
-   if (!inQuietFail)
-      printf("Primitive not found : %s\n", inPrim.__CStr() );
-   return 0;
-}
-
-int __hxcpp_unload_all_libraries() { return 0; }
-
-
-#else
-
-
-extern "C" void *hx_cffi(const char *inName);
-
-
-void *__hxcpp_get_proc_address(String inLib, String full_name,bool inNdllProc,bool inQuietFail)
-{
-   String bin = __hxcpp_get_bin_dir();
-   String deviceExt = __hxcpp_get_dll_extension();
-
-
-   #ifdef HX_ANDROID
-   String module_name = HX_CSTRING("lib") + inLib;
-   #else
-   String module_name = inLib;
-   #endif
-
-   #if defined(HX_WINRT) && defined(HXCPP_DEBUG)
-   gLoadDebug = true;
-   #elif defined(IPHONE) || defined(APPLETV)
-   gLoadDebug = true;
-   setenv("DYLD_PRINT_APIS","1",true);
-
-   #elif !defined(HX_WINRT)
-   gLoadDebug = gLoadDebug || getenv("HXCPP_LOAD_DEBUG");
-   #endif
-
-   if (!sgLibPathIsInit)
-   {
-      sgLibPathIsInit = true;
-      #ifndef HX_WINRT 
-      sgLibPath.push_back("./");
-	  #endif
-      #ifdef HX_MACOS
-      sgLibPath.push_back("@executable_path/");
-      #endif
-      sgLibPath.push_back("");
-
-      #ifdef HXCPP_TRY_HAXELIB
-      String hxcpp = GetEnv("HXCPP");
-      if (hxcpp.length==0)
-         hxcpp = FindHaxelib( HX_CSTRING("hxcpp") );
-      if (hxcpp.length!=0)
-         __hxcpp_push_dll_path(hxcpp+HX_CSTRING("/bin/") + bin + HX_CSTRING("/"));
-      #endif
-   }
-
-
-   Module module = sgLoadedModule[module_name.__s];
-
-   bool new_module = module==0;
-
-   if (!module && sgRegisteredPrims)
-   {
-      void *registered = (*sgRegisteredPrims)[full_name.__CStr()];
-      // Try with lib name ...
-      if (!registered)
-      {
-         String libString = inLib + HX_CSTRING("_") + full_name;
-         registered = (*sgRegisteredPrims)[libString.__CStr()];
-      }
-
-      if (registered)
-         return registered;
-   }
-
-   if (!module && gLoadDebug)
-   {
-      #ifdef HX_WINRT
-      WINRT_LOG("Searching for %s...\n", inLib.__s);
-      #elif defined(ANDROID)
-       __android_log_print(ANDROID_LOG_INFO, "loader", "Searching for %s...", module_name.__s);
-      #else
-      printf("Searching for %s...\n", inLib.__s);
-      #endif
-   }
-
-   String haxelibPath;
-
-#ifdef HX_WINRT
-   for (int e = 0; module == 0 && e<1; e++) //only accept DLL
-#else
-   for(int e=0; module==0 && e<3; e++)
-#endif
-   {
-      String extension = e==0 ? deviceExt : e==1 ? HX_CSTRING(".ndll") : HX_CSTRING("");
-
-      for(int path=0;path<sgLibPath.size();path++)
-      {
-#if defined(HX_WINRT)
-         if (gLoadDebug)
-		 {
-            WINRT_LOG(" module_name: [%s]  extension: [%s]\n", module_name.__s, extension.__s);
-		 }
-		 String testPath = module_name + extension;
-#else
-         String testPath = String( sgLibPath[path].c_str() ) +  module_name + extension;
-#endif
-         if (gLoadDebug)
-         {
-            #ifdef HX_WINRT
-            WINRT_LOG(" try %s...\n", testPath.__s);
-            #elif !defined(ANDROID)
-            printf(" try %s...\n", testPath.__s);
-            #else
-            __android_log_print(ANDROID_LOG_INFO, "loader", "Try %s", testPath.__s);
-            #endif
-         }
-         module = hxLoadLibrary(testPath);
-         if (module)
-         {
-            if (gLoadDebug)
-            {
-               #ifdef HX_WINRT
-               WINRT_LOG("Found %s\n", testPath.__s);
-               #elif !defined(ANDROID)
-               printf("Found %s\n", testPath.__s);
-               #else
-               __android_log_print(ANDROID_LOG_INFO, "loader", "Found %s", testPath.__s);
-               #endif
-            }
-            break;
-         }
-      }
-
-      #ifdef HXCPP_TRY_HAXELIB
-      if (!module)
-      {
-         if (e==0)
-            haxelibPath = FindHaxelib(inLib);
-
-         if (haxelibPath.length!=0)
-         {
-            String testPath = haxelibPath;
-            if (testPath[testPath.length - 1] != '/') {
-                testPath = testPath + "/";
-            }
-            testPath  = testPath + HX_CSTRING("ndll/") + bin + HX_CSTRING("/") + inLib + extension;
-            if (gLoadDebug)
-               printf(" try %s...\n", testPath.__s);
-            module = hxLoadLibrary(testPath);
-            if (module && gLoadDebug)
-            {
-               printf("Found %s\n", testPath.__s);
-            }
-         }
-      }
-      #endif
-
-      if (!module) {
-          // Yet another fallback location ...
-          String install_dir = GetEnv("HAXELIB_INSTALL");
-          if (install_dir.length == 0) {
-              install_dir = String("/usr/lib/haxe");
-          }
-          
-          if (gLoadDebug)
-              printf(" try %s...\n", install_dir.__CStr());
-          
-          module = hxLoadLibrary(install_dir + HX_CSTRING("/") + inLib + extension);
-      }
-   }
-
-   if (!module)
-   {
-      hx::Throw(HX_CSTRING("Could not load module ") + inLib + HX_CSTRING("@") + full_name);
-   }
-
-
-   if (new_module)
-   {
-      sgLoadedModule[module_name.__s] = module;
-
-      sgOrderedModules.push_back(module);
-
-      SetLoaderProcFunc set_loader = (SetLoaderProcFunc)hxFindSymbol(module,"hx_set_loader");
-      if (set_loader)
-         set_loader(hx_cffi);
-
-      GetNekoEntryFunc func = (GetNekoEntryFunc)hxFindSymbol(module,"__neko_entry_point");
-      if (func)
-      {
-         NekoEntryFunc entry = (NekoEntryFunc)func();
-         if (entry)
-            entry();
-      }
-   }
-
-   FundFunc proc_query = (FundFunc)hxFindSymbol(module,full_name.__CStr());
-   if (!proc_query)
-       proc_query = (FundFunc)hxFindSymbol(module, (inLib + HX_CSTRING("_") + full_name).__CStr());
-
-   if (!proc_query && !inQuietFail)
-   {
-      #ifdef ANDROID
-       __android_log_print(ANDROID_LOG_ERROR, "loader", "Could not find primitive %s in %p",
-        full_name.__CStr(), module);
-      #else
-      fprintf(stderr,"Could not find primitive %s.\n", full_name.__CStr());
-      #endif
-      return 0;
-   }
-
-   if (!inNdllProc)
-      return (void *)proc_query;
-
-   void *proc = proc_query();
-   if (!proc && !inQuietFail)
-   {
-      #ifdef ANDROID
-      __android_log_print(ANDROID_LOG_ERROR, "loader", "Could not identify primitive %s in %s",
-        full_name.__CStr(), inLib.__CStr() );
-      #else
-      fprintf(stderr,"Could not identify primitive %s in %s\n", full_name.__CStr(),inLib.__CStr());
-      #endif
-   }
-
-   return proc;
-}
-
-int __hxcpp_unload_all_libraries()
-{
-   int unloaded = 0;
-   while(sgOrderedModules.size())
-   {
-      Module module = sgOrderedModules.back();
-      sgOrderedModules.pop_back();
-      hxFreeLibrary(module);
-      unloaded++;
-   }
-   return unloaded;
-}
-
-
-
-Dynamic __loadprim(String inLib, String inPrim,int inArgCount)
-{
-   String full_name = inPrim;
-   switch(inArgCount)
-   {
-      case 0: full_name += HX_CSTRING("__0"); break;
-      case 1: full_name += HX_CSTRING("__1"); break;
-      case 2: full_name += HX_CSTRING("__2"); break;
-      case 3: full_name += HX_CSTRING("__3"); break;
-      case 4: full_name += HX_CSTRING("__4"); break;
-      case 5: full_name += HX_CSTRING("__5"); break;
-      default:
-          full_name += HX_CSTRING("__MULT");
-   }
-
-   String primName = inLib+HX_CSTRING("@")+full_name;
-   ExternalPrimitive *saved = sLoadedMap[primName.c_str()];
-   if (saved)
-      return Dynamic(saved);
-
-   void *proc = __hxcpp_get_proc_address(inLib,full_name,true);
-   if (proc)
-   {
-      primName = primName.dupConst();
-
-      saved = new ExternalPrimitive(proc,inArgCount,primName);
-      sLoadedMap[primName.c_str()] = saved;
-      return Dynamic(saved);
-   }
-   return null();
-}
-
-#endif // not HXCPP_NO_DYNAMIC_LOADING
-
-void __hxcpp_run_dll(String inLib, String inFunc)
-{
-   typedef void (*VoidVoid)();
-
-   void *result = __hxcpp_get_proc_address(inLib,inFunc,false);
-   if (result)
-      ((VoidVoid)result)();
-}
-
-// This can be used to find symbols in static libraries
-
-int __hxcpp_register_prim(const char *inName,void *inProc)
-{
-   if (sgRegisteredPrims==0)
-      sgRegisteredPrims = new RegistrationMap();
-   void * &proc = (*sgRegisteredPrims)[inName];
-   if (proc)
-   {
-      printf("Warning : duplicate symbol %s\n", inName);
-   }
-   proc = inProc;
-   return 0;
-}
-
->>>>>>> 754bdb72
