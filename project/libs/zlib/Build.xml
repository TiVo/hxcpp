<<<<<<< HEAD
<xml>

<include name="${HXCPP}/build-tool/BuildCommon.xml"/>

<set name="ZLIB_DIR" value="${this_dir}/../../thirdparty/zlib-1.2.3"/>

<files id="hxcpp-zlib" >
  <depend name="${HXCPP}/include/hx/Macros.h"/>
  <depend name="${HXCPP}/include/hx/CFFI.h"/>
  <depend name="${this_dir}/Build.xml" dateOnly="true" />
  <compilerflag value="-DSTATIC_LINK" unless="static_link||dynamic_link" />

  <compilerflag value="-I${ZLIB_DIR}"/>

  <file name="ZLib.cpp"/>

  <section unless="HXCPP_LINK_NO_ZLIB" >
     <file name="${ZLIB_DIR}/adler32.c"/>
     <file name="${ZLIB_DIR}/crc32.c"/>
     <file name="${ZLIB_DIR}/infback.c"/>
     <file name="${ZLIB_DIR}/inflate.c"/>
     <file name="${ZLIB_DIR}/uncompr.c"/>
     <file name="${ZLIB_DIR}/compress.c"/>
     <file name="${ZLIB_DIR}/deflate.c"/>
     <file name="${ZLIB_DIR}/gzio.c"/>
     <file name="${ZLIB_DIR}/inffast.c"/>
     <file name="${ZLIB_DIR}/inftrees.c"/>
     <file name="${ZLIB_DIR}/trees.c"/>
     <file name="${ZLIB_DIR}/zutil.c"/>
  </section>
</files>

<target id="haxe">
  <files id="hxcpp-zlib" />
</target>


<target id="zlib" output="${HX_TARGET_PREFIX}zlib${LIB_DBG}${HX_TARGET_SUFFIX}" tool="linker" toolid="${STD_MODULE_LINK}">
  <files id="hxcpp-zlib"/>
  <outdir name="${PREBINDIR}/${BINDIR}"/>
</target>

</xml>
=======
<xml>

<include name="${HXCPP}/build-tool/BuildCommon.xml"/>

<set name="ZLIB_DIR" value="${this_dir}/../../thirdparty/zlib-1.2.11"/>

<files id="hxcpp-zlib" >
  <depend name="${HXCPP}/include/hx/Macros.h"/>
  <depend name="${HXCPP}/include/hx/CFFI.h"/>
  <depend name="${this_dir}/Build.xml" dateOnly="true" />
  <compilerflag value="-DSTATIC_LINK" unless="static_link||dynamic_link" />

  <compilerflag value="-I${ZLIB_DIR}"/>

  <file name="ZLib.cpp"/>

  <section unless="HXCPP_LINK_NO_ZLIB" >
     <file name="${ZLIB_DIR}/adler32.c"/>
     <file name="${ZLIB_DIR}/compress.c"/>
     <file name="${ZLIB_DIR}/crc32.c"/>
     <file name="${ZLIB_DIR}/deflate.c"/>
     <file name="${ZLIB_DIR}/gzclose.c"/>
     <file name="${ZLIB_DIR}/gzlib.c"/>
     <file name="${ZLIB_DIR}/gzread.c"/>
     <file name="${ZLIB_DIR}/gzwrite.c"/>
     <file name="${ZLIB_DIR}/infback.c"/>
     <file name="${ZLIB_DIR}/inffast.c"/>
     <file name="${ZLIB_DIR}/inflate.c"/>
     <file name="${ZLIB_DIR}/inftrees.c"/>
     <file name="${ZLIB_DIR}/trees.c"/>
     <file name="${ZLIB_DIR}/uncompr.c"/>
     <file name="${ZLIB_DIR}/zutil.c"/>
  </section>
</files>

<target id="haxe">
  <files id="hxcpp-zlib" />
</target>


<target id="zlib" output="${HX_TARGET_PREFIX}zlib${LIB_DBG}${HX_TARGET_SUFFIX}" tool="linker" toolid="${STD_MODULE_LINK}">
  <files id="hxcpp-zlib"/>
  <outdir name="../../../${DESTDIR}/${BINDIR}"/>
</target>

</xml>
>>>>>>> 07c96253
<|MERGE_RESOLUTION|>--- conflicted
+++ resolved
@@ -1,9 +1,8 @@
-<<<<<<< HEAD
 <xml>
 
 <include name="${HXCPP}/build-tool/BuildCommon.xml"/>
 
-<set name="ZLIB_DIR" value="${this_dir}/../../thirdparty/zlib-1.2.3"/>
+<set name="ZLIB_DIR" value="${this_dir}/../../thirdparty/zlib-1.2.11"/>
 
 <files id="hxcpp-zlib" >
   <depend name="${HXCPP}/include/hx/Macros.h"/>
@@ -17,16 +16,19 @@
 
   <section unless="HXCPP_LINK_NO_ZLIB" >
      <file name="${ZLIB_DIR}/adler32.c"/>
-     <file name="${ZLIB_DIR}/crc32.c"/>
-     <file name="${ZLIB_DIR}/infback.c"/>
-     <file name="${ZLIB_DIR}/inflate.c"/>
-     <file name="${ZLIB_DIR}/uncompr.c"/>
      <file name="${ZLIB_DIR}/compress.c"/>
+     <file name="${ZLIB_DIR}/crc32.c"/>
      <file name="${ZLIB_DIR}/deflate.c"/>
-     <file name="${ZLIB_DIR}/gzio.c"/>
+     <file name="${ZLIB_DIR}/gzclose.c"/>
+     <file name="${ZLIB_DIR}/gzlib.c"/>
+     <file name="${ZLIB_DIR}/gzread.c"/>
+     <file name="${ZLIB_DIR}/gzwrite.c"/>
+     <file name="${ZLIB_DIR}/infback.c"/>
      <file name="${ZLIB_DIR}/inffast.c"/>
+     <file name="${ZLIB_DIR}/inflate.c"/>
      <file name="${ZLIB_DIR}/inftrees.c"/>
      <file name="${ZLIB_DIR}/trees.c"/>
+     <file name="${ZLIB_DIR}/uncompr.c"/>
      <file name="${ZLIB_DIR}/zutil.c"/>
   </section>
 </files>
@@ -41,52 +43,4 @@
   <outdir name="${PREBINDIR}/${BINDIR}"/>
 </target>
 
-</xml>
-=======
-<xml>
-
-<include name="${HXCPP}/build-tool/BuildCommon.xml"/>
-
-<set name="ZLIB_DIR" value="${this_dir}/../../thirdparty/zlib-1.2.11"/>
-
-<files id="hxcpp-zlib" >
-  <depend name="${HXCPP}/include/hx/Macros.h"/>
-  <depend name="${HXCPP}/include/hx/CFFI.h"/>
-  <depend name="${this_dir}/Build.xml" dateOnly="true" />
-  <compilerflag value="-DSTATIC_LINK" unless="static_link||dynamic_link" />
-
-  <compilerflag value="-I${ZLIB_DIR}"/>
-
-  <file name="ZLib.cpp"/>
-
-  <section unless="HXCPP_LINK_NO_ZLIB" >
-     <file name="${ZLIB_DIR}/adler32.c"/>
-     <file name="${ZLIB_DIR}/compress.c"/>
-     <file name="${ZLIB_DIR}/crc32.c"/>
-     <file name="${ZLIB_DIR}/deflate.c"/>
-     <file name="${ZLIB_DIR}/gzclose.c"/>
-     <file name="${ZLIB_DIR}/gzlib.c"/>
-     <file name="${ZLIB_DIR}/gzread.c"/>
-     <file name="${ZLIB_DIR}/gzwrite.c"/>
-     <file name="${ZLIB_DIR}/infback.c"/>
-     <file name="${ZLIB_DIR}/inffast.c"/>
-     <file name="${ZLIB_DIR}/inflate.c"/>
-     <file name="${ZLIB_DIR}/inftrees.c"/>
-     <file name="${ZLIB_DIR}/trees.c"/>
-     <file name="${ZLIB_DIR}/uncompr.c"/>
-     <file name="${ZLIB_DIR}/zutil.c"/>
-  </section>
-</files>
-
-<target id="haxe">
-  <files id="hxcpp-zlib" />
-</target>
-
-
-<target id="zlib" output="${HX_TARGET_PREFIX}zlib${LIB_DBG}${HX_TARGET_SUFFIX}" tool="linker" toolid="${STD_MODULE_LINK}">
-  <files id="hxcpp-zlib"/>
-  <outdir name="../../../${DESTDIR}/${BINDIR}"/>
-</target>
-
-</xml>
->>>>>>> 07c96253
+</xml>