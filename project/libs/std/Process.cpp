<<<<<<< HEAD
#include <hx/CFFI.h>

#if !defined(HX_WINRT) && !defined(EPPC)

#ifdef NEKO_WINDOWS
#   include <windows.h>
#else
#   include <sys/types.h>
#   include <unistd.h>
#   include <memory.h>
#   include <errno.h>
#   if defined(ANDROID) || defined(BLACKBERRY) || defined(EMSCRIPTEN)
#      include <sys/wait.h>
#   elif !defined(NEKO_MAC)
#      include <wait.h>
#   endif
#endif

#include <stdio.h>
#include <stdlib.h>


typedef struct {
#ifdef NEKO_WINDOWS
   HANDLE oread;
   HANDLE eread;
   HANDLE iwrite;
   PROCESS_INFORMATION pinf;
#else
   int oread;
   int eread;
   int iwrite;
   int pid;
#endif
} vprocess;

DEFINE_KIND(k_process);

#define val_process(v)   ((vprocess*)val_data(v))

/**
   <doc>
   <h1>Process</h1>
   <p>
   An API for starting and communication with sub processes.
   </p>
   </doc>
**/
#ifndef NEKO_WINDOWS
static int do_close( int fd ) {
   POSIX_LABEL(close_again);
   if( close(fd) != 0 ) {
      HANDLE_EINTR(close_again);
      return 1;
   }
   return 0;
}
#endif

static void free_process( value vp ) {
   vprocess *p = val_process(vp);
#   ifdef NEKO_WINDOWS
   CloseHandle(p->eread);
   CloseHandle(p->oread);
   CloseHandle(p->iwrite);
   CloseHandle(p->pinf.hProcess);
   CloseHandle(p->pinf.hThread);
#   else
   do_close(p->eread);
   do_close(p->oread);
   do_close(p->iwrite);
#   endif
        free(p);
}

/**
   process_run : cmd:string -> args:string array -> 'process
   <doc>
   Start a process using a command and the specified arguments.
   </doc>
**/
static value process_run( value cmd, value vargs ) {
   #ifdef APPLETV
   return alloc_null();
   #else
   int i;
   vprocess *p;
   val_check(cmd,string);
   val_check(vargs,array);
#   ifdef NEKO_WINDOWS
   {       
      SECURITY_ATTRIBUTES sattr;      
      STARTUPINFOW sinf;
      HANDLE proc = GetCurrentProcess();
      HANDLE oread,eread,iwrite;
      // creates commandline
      buffer b = alloc_buffer("\"");
      val_buffer(b,cmd);
      buffer_append(b,"\"");

      int n = val_array_size(vargs);
      for(i=0;i<n;i++) {
         value v = val_array_i(vargs,i);
         val_check(v,string);
         buffer_append(b," \"");
         val_buffer(b,v);
         buffer_append(b,"\"");
      }
      wchar_t *name = val_dup_wstring(buffer_to_string(b));
      gc_enter_blocking();
      p = (vprocess*)malloc(sizeof(vprocess));
      // startup process
      sattr.nLength = sizeof(sattr);
      sattr.bInheritHandle = TRUE;
      sattr.lpSecurityDescriptor = NULL;
      memset(&sinf,0,sizeof(sinf));
      sinf.cb = sizeof(sinf);
      sinf.dwFlags = STARTF_USESTDHANDLES | STARTF_USESHOWWINDOW;
      sinf.wShowWindow = SW_NORMAL;
      CreatePipe(&oread,&sinf.hStdOutput,&sattr,0);
      CreatePipe(&eread,&sinf.hStdError,&sattr,0);
      CreatePipe(&sinf.hStdInput,&iwrite,&sattr,0);
      DuplicateHandle(proc,oread,proc,&p->oread,0,FALSE,DUPLICATE_SAME_ACCESS);
      DuplicateHandle(proc,eread,proc,&p->eread,0,FALSE,DUPLICATE_SAME_ACCESS);
      DuplicateHandle(proc,iwrite,proc,&p->iwrite,0,FALSE,DUPLICATE_SAME_ACCESS);
      CloseHandle(oread);
      CloseHandle(eread);
      CloseHandle(iwrite);
      //printf("Cmd %s\n",val_string(cmd));
      if( !CreateProcessW(NULL,name,NULL,NULL,TRUE,0,NULL,NULL,&sinf,&p->pinf) )
      {
         free(p);
         gc_exit_blocking();
			val_throw(alloc_null());
         return alloc_null();
      }
      // close unused pipes
      CloseHandle(sinf.hStdOutput);
      CloseHandle(sinf.hStdError);
      CloseHandle(sinf.hStdInput);
      gc_exit_blocking();
   }
#else
   char **argv = (char**)malloc(sizeof(char*)*(val_array_size(vargs)+2));

   argv[0] = strdup(val_string(cmd));
   for(i=0;i<val_array_size(vargs);i++) {
      value v = val_array_i(vargs,i);
      val_check(v,string);
      argv[i+1] = strdup(val_string(v));
   }
   argv[i+1] = NULL;
   int input[2], output[2], error[2];
   if( pipe(input) || pipe(output) || pipe(error) )
      return alloc_null();
   p = (vprocess*)malloc(sizeof(vprocess));
   p->pid = fork();
   if( p->pid == -1 )
      return alloc_null();
   gc_enter_blocking();
   // child
   if( p->pid == 0 ) {
      close(input[1]);
      close(output[0]);
      close(error[0]);
      dup2(input[0],0);
      dup2(output[1],1);
      dup2(error[1],2);
      execvp(val_string(cmd),argv);
      fprintf(stderr,"Command not found : %s\n",val_string(cmd));
      exit(1);
   }
   // parent
   for(i=0;i<=val_array_size(vargs);i++)
           free(argv[i]);
        free(argv);
   do_close(input[0]);
   do_close(output[1]);
   do_close(error[1]);
   p->iwrite = input[1];
   p->oread = output[0];
   p->eread = error[0];
   gc_exit_blocking();
#   endif
   {
      value vp = alloc_abstract(k_process,p);
      val_gc(vp,free_process);
      return vp;
   }
   #endif
}

// CPP streams are byte-based, not char based ...
#define CHECK_ARGS()   \
   vprocess *p; \
   buffer buf; \
   val_check_kind(vp,k_process); \
   val_check(str,buffer); \
   buf = val_to_buffer(str); \
   val_check(pos,int); \
   val_check(len,int); \
   if( val_int(pos) < 0 || val_int(len) < 0 || val_int(pos) + val_int(len) > buffer_size(buf) ) \
      return alloc_null(); \
   p = val_process(vp); \


/**
   process_stdout_read : 'process -> buf:string -> pos:int -> len:int -> int
   <doc>
   Read up to [len] bytes in [buf] starting at [pos] from the process stdout.
   Returns the number of bytes readed this way. Raise an exception if this
   process stdout is closed and no more data is available for reading.

        For hxcpp, the input buffer is in bytes, not characters
   </doc>
**/
static value process_stdout_read( value vp, value str, value pos, value len ) {
   CHECK_ARGS();
   gc_enter_blocking();
#   ifdef NEKO_WINDOWS
   {
      DWORD nbytes;
      if( !ReadFile(p->oread,buffer_data(buf)+val_int(pos),val_int(len),&nbytes,NULL) )
      {
         gc_exit_blocking();
         return alloc_null();
      }
      gc_exit_blocking();
      return alloc_int(nbytes);
   }
#   else
   int nbytes = read(p->oread,buffer_data(buf) + val_int(pos),val_int(len));
   if( nbytes <= 0 )
   {
      gc_exit_blocking();
      return alloc_null();
   }
   gc_exit_blocking();
   return alloc_int(nbytes);
#   endif
}

/**
   process_stderr_read : 'process -> buf:string -> pos:int -> len:int -> int
   <doc>
   Read up to [len] bytes in [buf] starting at [pos] from the process stderr.
   Returns the number of bytes readed this way. Raise an exception if this
   process stderr is closed and no more data is available for reading.
   </doc>
**/
static value process_stderr_read( value vp, value str, value pos, value len ) {
   CHECK_ARGS();

   gc_enter_blocking();
#   ifdef NEKO_WINDOWS
   DWORD nbytes;
   if( !ReadFile(p->eread,buffer_data(buf)+val_int(pos),val_int(len),&nbytes,NULL) )
#   else
   int nbytes = read(p->eread,buffer_data(buf)+val_int(pos),val_int(len));
   if( nbytes <= 0 )
#   endif
   {
      gc_exit_blocking();
      return alloc_null();
   }
   gc_exit_blocking();
   return alloc_int(nbytes);
}

/**
   process_stdin_write : 'process -> buf:string -> pos:int -> len:int -> int
   <doc>
   Write up to [len] bytes from [buf] starting at [pos] to the process stdin.
   Returns the number of bytes writen this way. Raise an exception if this
   process stdin is closed.
   </doc>
**/
static value process_stdin_write( value vp, value str, value pos, value len ) {
   CHECK_ARGS();
   gc_enter_blocking();
#   ifdef NEKO_WINDOWS
   DWORD nbytes;
   if( !WriteFile(p->iwrite,buffer_data(buf)+val_int(pos),val_int(len),&nbytes,NULL) )
#   else
   int nbytes = write(p->iwrite,buffer_data(buf)+val_int(pos),val_int(len));
   if( nbytes == -1 )
#   endif
   {
      gc_exit_blocking();
      return alloc_null();
   }
   gc_exit_blocking();
   return alloc_int(nbytes);
}

/**
   process_stdin_close : 'process -> void
   <doc>
   Close the process standard input.
   </doc>
**/
static value process_stdin_close( value vp ) {
   vprocess *p;
   val_check_kind(vp,k_process);
   p = val_process(vp);
#   ifdef NEKO_WINDOWS
   if( !CloseHandle(p->iwrite) )
      return alloc_null();
#   else
   if( do_close(p->iwrite) )
      return alloc_null();
   p->iwrite = -1;
#   endif
   return val_null;
}

/**
   process_exit : 'process -> int
   <doc>
   Wait until the process terminate, then returns its exit code.
   </doc>
**/
static value process_exit( value vp ) {
   vprocess *p;
   val_check_kind(vp,k_process);
   p = val_process(vp);
   gc_enter_blocking();
#   ifdef NEKO_WINDOWS
   {
      DWORD rval;
      WaitForSingleObject(p->pinf.hProcess,INFINITE);
      gc_exit_blocking();
      if( !GetExitCodeProcess(p->pinf.hProcess,&rval) )
         return alloc_null();
      return alloc_int(rval);
   }
#   else
   int rval;
   while( waitpid(p->pid,&rval,0) != p->pid ) {
      if( errno == EINTR )
         continue;
      gc_exit_blocking();
      return alloc_null();
   }
   gc_exit_blocking();
   if( !WIFEXITED(rval) )
      return alloc_null();
   return alloc_int(WEXITSTATUS(rval));
#   endif
}

/**
   process_pid : 'process -> int
   <doc>
   Returns the process id.
   </doc>
**/
static value process_pid( value vp ) {
   vprocess *p;
   val_check_kind(vp,k_process);
   p = val_process(vp);
#   ifdef NEKO_WINDOWS
   return alloc_int(p->pinf.dwProcessId);
#   else
   return alloc_int(p->pid);
#   endif
}

/**
   process_close : 'process -> void
   <doc>
   Close the process I/O.
   </doc>
**/
static value process_close( value vp ) {   
   val_check_kind(vp,k_process);
   free_process(vp);
   free_abstract(vp);
   return val_null;
}

#else  // !HX_WINRT

static value process_run(value , value ) { return alloc_null(); }
static value process_stdout_read(value, value, value, value) { return alloc_null(); }
static value process_stderr_read(value ,value ,value ,value ) { return alloc_null(); }
static value process_stdin_close(value) { return alloc_null(); }
static value process_stdin_write(value ,value ,value ,value ) { return alloc_null(); }
static value process_exit( value ) { return alloc_null(); }
static value process_pid( value ) { return alloc_null(); }
static value process_close( value  ) {  return alloc_null(); }

#endif // HX_WINRT

int __process_prims() { return 0; }

DEFINE_PRIM(process_run,2);
DEFINE_PRIM(process_stdout_read,4);
DEFINE_PRIM(process_stderr_read,4);
DEFINE_PRIM(process_stdin_close,1);
DEFINE_PRIM(process_stdin_write,4);
DEFINE_PRIM(process_exit,1);
DEFINE_PRIM(process_pid,1);
DEFINE_PRIM(process_close,1);

/* ************************************************************************ */
=======
#include <hx/CFFI.h>

#if !defined(HX_WINRT) && !defined(EPPC)

#ifdef NEKO_WINDOWS
#   include <windows.h>
#else
#   include <sys/types.h>
#   include <unistd.h>
#   include <memory.h>
#   include <errno.h>
#   if defined(ANDROID) || defined(BLACKBERRY) || defined(EMSCRIPTEN)
#      include <sys/wait.h>
#   elif !defined(NEKO_MAC)
#      include <wait.h>
#   endif
#endif

#include <stdio.h>
#include <stdlib.h>


typedef struct {
#ifdef NEKO_WINDOWS
   HANDLE oread;
   HANDLE eread;
   HANDLE iwrite;
   PROCESS_INFORMATION pinf;
#else
   int oread;
   int eread;
   int iwrite;
   int pid;
#endif
} vprocess;

DEFINE_KIND(k_process);

#define val_process(v)   ((vprocess*)val_data(v))

/**
   <doc>
   <h1>Process</h1>
   <p>
   An API for starting and communication with sub processes.
   </p>
   </doc>
**/
#ifndef NEKO_WINDOWS
static int do_close( int fd ) {
   POSIX_LABEL(close_again);
   if( close(fd) != 0 ) {
      HANDLE_EINTR(close_again);
      return 1;
   }
   return 0;
}
#endif

static void free_process( value vp ) {
   vprocess *p = val_process(vp);
#   ifdef NEKO_WINDOWS
   CloseHandle(p->eread);
   CloseHandle(p->oread);
   CloseHandle(p->iwrite);
   CloseHandle(p->pinf.hProcess);
   CloseHandle(p->pinf.hThread);
#   else
   do_close(p->eread);
   do_close(p->oread);
   do_close(p->iwrite);
#   endif
        free(p);
}

/**
   process_run : cmd:string -> args:string array -> 'process
   <doc>
   Start a process using a command.
   When args is not null, cmd and args will be auto-quoted/escaped.
   If no auto-quoting/escaping is desired, you should append necessary 
   arguments to cmd as if it is inputted to the shell directly, and pass
   null to args.
   </doc>
**/
static value process_run( value cmd, value vargs ) {
   #ifdef APPLETV
   return alloc_null();
   #else
   int i;
   vprocess *p;
   val_check(cmd,string);
   bool isRaw = val_is_null(vargs);
#   ifdef NEKO_WINDOWS
   {       
      SECURITY_ATTRIBUTES sattr;      
      STARTUPINFOW sinf;
      HANDLE proc = GetCurrentProcess();
      HANDLE oread,eread,iwrite;
      // creates commandline
      buffer b = alloc_buffer(NULL);
      value sargs;
      if (isRaw) {
         buffer_append(b,"\"");
         char* cmdexe = getenv("COMSPEC");
         if (!cmdexe) cmdexe = "cmd.exe";
         buffer_append(b,cmdexe);
         buffer_append(b,"\" /C \"");
         buffer_append(b,val_string(cmd));
         buffer_append_char(b,'"');
      } else {
         val_check(vargs,array);
         buffer_append(b,"\"");
         val_buffer(b,cmd);
         buffer_append(b,"\"");
         for(i=0;i<val_array_size(vargs);i++) {
            value v = val_array_i(vargs, i);
            int j,len;
            unsigned int bs_count = 0;
            unsigned int k;
            val_check(v,string);
            len = val_strlen(v);
            buffer_append(b," \"");
            for(j=0;j<len;j++) {
               char c = val_string(v)[j];
               switch( c ) {
               case '"':
                  // Double backslashes.
                  for (k=0;k<bs_count*2;k++) {
                     buffer_append(b,"\\");
                  }
                  bs_count = 0;
                  buffer_append(b, "\\\"");
                  break;
               case '\\':
                  // Don't know if we need to double yet.
                  bs_count++;
                  break;
               default:
                  // Normal char
                  for (k=0;k<bs_count;k++) {
                     buffer_append(b,"\\");
                  }
                  bs_count = 0;
                  buffer_append_char(b,c);
                  break;
               }
            }
            // Add remaining backslashes, if any.
            for (k=0;k<bs_count*2;k++) {
               buffer_append(b,"\\");
            }
            buffer_append(b,"\"");
         }
      }
      sargs = buffer_to_string(b);
      wchar_t *name = val_dup_wstring(sargs);
      gc_enter_blocking();
      p = (vprocess*)malloc(sizeof(vprocess));
      // startup process
      sattr.nLength = sizeof(sattr);
      sattr.bInheritHandle = TRUE;
      sattr.lpSecurityDescriptor = NULL;
      memset(&sinf,0,sizeof(sinf));
      sinf.cb = sizeof(sinf);
      sinf.dwFlags = STARTF_USESTDHANDLES | STARTF_USESHOWWINDOW;
      sinf.wShowWindow = SW_NORMAL;
      CreatePipe(&oread,&sinf.hStdOutput,&sattr,0);
      CreatePipe(&eread,&sinf.hStdError,&sattr,0);
      CreatePipe(&sinf.hStdInput,&iwrite,&sattr,0);
      DuplicateHandle(proc,oread,proc,&p->oread,0,FALSE,DUPLICATE_SAME_ACCESS);
      DuplicateHandle(proc,eread,proc,&p->eread,0,FALSE,DUPLICATE_SAME_ACCESS);
      DuplicateHandle(proc,iwrite,proc,&p->iwrite,0,FALSE,DUPLICATE_SAME_ACCESS);
      CloseHandle(oread);
      CloseHandle(eread);
      CloseHandle(iwrite);
      //printf("Cmd %s\n",val_string(cmd));
      if( !CreateProcessW(NULL,name,NULL,NULL,TRUE,0,NULL,NULL,&sinf,&p->pinf) )
      {
         free(p);
         gc_exit_blocking();
			val_throw(alloc_null());
         return alloc_null();
      }
      // close unused pipes
      CloseHandle(sinf.hStdOutput);
      CloseHandle(sinf.hStdError);
      CloseHandle(sinf.hStdInput);
      gc_exit_blocking();
   }
#else
   char **argv;
   if (isRaw) {
      argv = (char**)malloc(sizeof(char*)*4);
      argv[0] = strdup("/bin/sh");
      argv[1] = strdup("-c");
      argv[2] = strdup(val_string(cmd));
      argv[3] = NULL;
   } else {
      argv = (char**)malloc(sizeof(char*)*(val_array_size(vargs)+2));

      argv[0] = strdup(val_string(cmd));
      for(i=0;i<val_array_size(vargs);i++) {
         value v = val_array_i(vargs,i);
         val_check(v,string);
         argv[i+1] = strdup(val_string(v));
      }
      argv[i+1] = NULL;
   }
   int input[2], output[2], error[2];
   if( pipe(input) || pipe(output) || pipe(error) ) {
      for(i=0;i<=(isRaw ? 2 : val_array_size(vargs));i++)
         free(argv[i]);
      free(argv);
      free(p);
      return alloc_null();
   }
   p = (vprocess*)malloc(sizeof(vprocess));
   p->pid = fork();
   if( p->pid == -1 ) {
      for(i=0;i<=(isRaw ? 2 : val_array_size(vargs));i++)
         free(argv[i]);
      free(argv);
      free(p);
      return alloc_null();
   }
   gc_enter_blocking();
   // child
   if( p->pid == 0 ) {
      close(input[1]);
      close(output[0]);
      close(error[0]);
      dup2(input[0],0);
      dup2(output[1],1);
      dup2(error[1],2);
      execvp(argv[0],argv);
      fprintf(stderr,"Command not found : %s\n",val_string(cmd));
      exit(1);
   }
   // parent
   for(i=0;i<=(isRaw ? 2 : val_array_size(vargs));i++)
      free(argv[i]);
   free(argv);
   do_close(input[0]);
   do_close(output[1]);
   do_close(error[1]);
   p->iwrite = input[1];
   p->oread = output[0];
   p->eread = error[0];
   gc_exit_blocking();
#   endif
   {
      value vp = alloc_abstract(k_process,p);
      val_gc(vp,free_process);
      return vp;
   }
   #endif
}

// CPP streams are byte-based, not char based ...
#define CHECK_ARGS()   \
   vprocess *p; \
   buffer buf; \
   val_check_kind(vp,k_process); \
   val_check(str,buffer); \
   buf = val_to_buffer(str); \
   val_check(pos,int); \
   val_check(len,int); \
   if( val_int(pos) < 0 || val_int(len) < 0 || val_int(pos) + val_int(len) > buffer_size(buf) ) \
      return alloc_null(); \
   p = val_process(vp); \


/**
   process_stdout_read : 'process -> buf:string -> pos:int -> len:int -> int
   <doc>
   Read up to [len] bytes in [buf] starting at [pos] from the process stdout.
   Returns the number of bytes readed this way. Raise an exception if this
   process stdout is closed and no more data is available for reading.

        For hxcpp, the input buffer is in bytes, not characters
   </doc>
**/
static value process_stdout_read( value vp, value str, value pos, value len ) {
   CHECK_ARGS();
   gc_enter_blocking();
#   ifdef NEKO_WINDOWS
   {
      DWORD nbytes;
      if( !ReadFile(p->oread,buffer_data(buf)+val_int(pos),val_int(len),&nbytes,NULL) )
      {
         gc_exit_blocking();
         return alloc_null();
      }
      gc_exit_blocking();
      return alloc_int(nbytes);
   }
#   else
   int nbytes = read(p->oread,buffer_data(buf) + val_int(pos),val_int(len));
   if( nbytes <= 0 )
   {
      gc_exit_blocking();
      return alloc_null();
   }
   gc_exit_blocking();
   return alloc_int(nbytes);
#   endif
}

/**
   process_stderr_read : 'process -> buf:string -> pos:int -> len:int -> int
   <doc>
   Read up to [len] bytes in [buf] starting at [pos] from the process stderr.
   Returns the number of bytes readed this way. Raise an exception if this
   process stderr is closed and no more data is available for reading.
   </doc>
**/
static value process_stderr_read( value vp, value str, value pos, value len ) {
   CHECK_ARGS();

   gc_enter_blocking();
#   ifdef NEKO_WINDOWS
   DWORD nbytes;
   if( !ReadFile(p->eread,buffer_data(buf)+val_int(pos),val_int(len),&nbytes,NULL) )
#   else
   int nbytes = read(p->eread,buffer_data(buf)+val_int(pos),val_int(len));
   if( nbytes <= 0 )
#   endif
   {
      gc_exit_blocking();
      return alloc_null();
   }
   gc_exit_blocking();
   return alloc_int(nbytes);
}

/**
   process_stdin_write : 'process -> buf:string -> pos:int -> len:int -> int
   <doc>
   Write up to [len] bytes from [buf] starting at [pos] to the process stdin.
   Returns the number of bytes writen this way. Raise an exception if this
   process stdin is closed.
   </doc>
**/
static value process_stdin_write( value vp, value str, value pos, value len ) {
   CHECK_ARGS();
   gc_enter_blocking();
#   ifdef NEKO_WINDOWS
   DWORD nbytes;
   if( !WriteFile(p->iwrite,buffer_data(buf)+val_int(pos),val_int(len),&nbytes,NULL) )
#   else
   int nbytes = write(p->iwrite,buffer_data(buf)+val_int(pos),val_int(len));
   if( nbytes == -1 )
#   endif
   {
      gc_exit_blocking();
      return alloc_null();
   }
   gc_exit_blocking();
   return alloc_int(nbytes);
}

/**
   process_stdin_close : 'process -> void
   <doc>
   Close the process standard input.
   </doc>
**/
static value process_stdin_close( value vp ) {
   vprocess *p;
   val_check_kind(vp,k_process);
   p = val_process(vp);
#   ifdef NEKO_WINDOWS
   if( !CloseHandle(p->iwrite) )
      return alloc_null();
#   else
   if( do_close(p->iwrite) )
      return alloc_null();
   p->iwrite = -1;
#   endif
   return val_null;
}

/**
   process_exit : 'process -> int
   <doc>
   Wait until the process terminate, then returns its exit code.
   </doc>
**/
static value process_exit( value vp ) {
   vprocess *p;
   val_check_kind(vp,k_process);
   p = val_process(vp);
   gc_enter_blocking();
#   ifdef NEKO_WINDOWS
   {
      DWORD rval;
      WaitForSingleObject(p->pinf.hProcess,INFINITE);
      gc_exit_blocking();
      if( !GetExitCodeProcess(p->pinf.hProcess,&rval) )
         return alloc_null();
      return alloc_int(rval);
   }
#   else
   int rval;
   while( waitpid(p->pid,&rval,0) != p->pid ) {
      if( errno == EINTR )
         continue;
      gc_exit_blocking();
      return alloc_null();
   }
   gc_exit_blocking();
   if( !WIFEXITED(rval) )
      return alloc_null();
   return alloc_int(WEXITSTATUS(rval));
#   endif
}

/**
   process_pid : 'process -> int
   <doc>
   Returns the process id.
   </doc>
**/
static value process_pid( value vp ) {
   vprocess *p;
   val_check_kind(vp,k_process);
   p = val_process(vp);
#   ifdef NEKO_WINDOWS
   return alloc_int(p->pinf.dwProcessId);
#   else
   return alloc_int(p->pid);
#   endif
}

/**
   process_close : 'process -> void
   <doc>
   Close the process I/O.
   </doc>
**/
static value process_close( value vp ) {   
   val_check_kind(vp,k_process);
   free_process(vp);
   free_abstract(vp);
   return val_null;
}

#else  // !HX_WINRT

static value process_run(value , value ) { return alloc_null(); }
static value process_stdout_read(value, value, value, value) { return alloc_null(); }
static value process_stderr_read(value ,value ,value ,value ) { return alloc_null(); }
static value process_stdin_close(value) { return alloc_null(); }
static value process_stdin_write(value ,value ,value ,value ) { return alloc_null(); }
static value process_exit( value ) { return alloc_null(); }
static value process_pid( value ) { return alloc_null(); }
static value process_close( value  ) {  return alloc_null(); }

#endif // HX_WINRT

int __process_prims() { return 0; }

DEFINE_PRIM(process_run,2);
DEFINE_PRIM(process_stdout_read,4);
DEFINE_PRIM(process_stderr_read,4);
DEFINE_PRIM(process_stdin_close,1);
DEFINE_PRIM(process_stdin_write,4);
DEFINE_PRIM(process_exit,1);
DEFINE_PRIM(process_pid,1);
DEFINE_PRIM(process_close,1);

/* ************************************************************************ */
>>>>>>> 07c96253
<|MERGE_RESOLUTION|>--- conflicted
+++ resolved
@@ -1,882 +1,473 @@
-<<<<<<< HEAD
-#include <hx/CFFI.h>
-
-#if !defined(HX_WINRT) && !defined(EPPC)
-
-#ifdef NEKO_WINDOWS
-#   include <windows.h>
-#else
-#   include <sys/types.h>
-#   include <unistd.h>
-#   include <memory.h>
-#   include <errno.h>
-#   if defined(ANDROID) || defined(BLACKBERRY) || defined(EMSCRIPTEN)
-#      include <sys/wait.h>
-#   elif !defined(NEKO_MAC)
-#      include <wait.h>
-#   endif
-#endif
-
-#include <stdio.h>
-#include <stdlib.h>
-
-
-typedef struct {
-#ifdef NEKO_WINDOWS
-   HANDLE oread;
-   HANDLE eread;
-   HANDLE iwrite;
-   PROCESS_INFORMATION pinf;
-#else
-   int oread;
-   int eread;
-   int iwrite;
-   int pid;
-#endif
-} vprocess;
-
-DEFINE_KIND(k_process);
-
-#define val_process(v)   ((vprocess*)val_data(v))
-
-/**
-   <doc>
-   <h1>Process</h1>
-   <p>
-   An API for starting and communication with sub processes.
-   </p>
-   </doc>
-**/
-#ifndef NEKO_WINDOWS
-static int do_close( int fd ) {
-   POSIX_LABEL(close_again);
-   if( close(fd) != 0 ) {
-      HANDLE_EINTR(close_again);
-      return 1;
-   }
-   return 0;
-}
-#endif
-
-static void free_process( value vp ) {
-   vprocess *p = val_process(vp);
-#   ifdef NEKO_WINDOWS
-   CloseHandle(p->eread);
-   CloseHandle(p->oread);
-   CloseHandle(p->iwrite);
-   CloseHandle(p->pinf.hProcess);
-   CloseHandle(p->pinf.hThread);
-#   else
-   do_close(p->eread);
-   do_close(p->oread);
-   do_close(p->iwrite);
-#   endif
-        free(p);
-}
-
-/**
-   process_run : cmd:string -> args:string array -> 'process
-   <doc>
-   Start a process using a command and the specified arguments.
-   </doc>
-**/
-static value process_run( value cmd, value vargs ) {
-   #ifdef APPLETV
-   return alloc_null();
-   #else
-   int i;
-   vprocess *p;
-   val_check(cmd,string);
-   val_check(vargs,array);
-#   ifdef NEKO_WINDOWS
-   {       
-      SECURITY_ATTRIBUTES sattr;      
-      STARTUPINFOW sinf;
-      HANDLE proc = GetCurrentProcess();
-      HANDLE oread,eread,iwrite;
-      // creates commandline
-      buffer b = alloc_buffer("\"");
-      val_buffer(b,cmd);
-      buffer_append(b,"\"");
-
-      int n = val_array_size(vargs);
-      for(i=0;i<n;i++) {
-         value v = val_array_i(vargs,i);
-         val_check(v,string);
-         buffer_append(b," \"");
-         val_buffer(b,v);
-         buffer_append(b,"\"");
-      }
-      wchar_t *name = val_dup_wstring(buffer_to_string(b));
-      gc_enter_blocking();
-      p = (vprocess*)malloc(sizeof(vprocess));
-      // startup process
-      sattr.nLength = sizeof(sattr);
-      sattr.bInheritHandle = TRUE;
-      sattr.lpSecurityDescriptor = NULL;
-      memset(&sinf,0,sizeof(sinf));
-      sinf.cb = sizeof(sinf);
-      sinf.dwFlags = STARTF_USESTDHANDLES | STARTF_USESHOWWINDOW;
-      sinf.wShowWindow = SW_NORMAL;
-      CreatePipe(&oread,&sinf.hStdOutput,&sattr,0);
-      CreatePipe(&eread,&sinf.hStdError,&sattr,0);
-      CreatePipe(&sinf.hStdInput,&iwrite,&sattr,0);
-      DuplicateHandle(proc,oread,proc,&p->oread,0,FALSE,DUPLICATE_SAME_ACCESS);
-      DuplicateHandle(proc,eread,proc,&p->eread,0,FALSE,DUPLICATE_SAME_ACCESS);
-      DuplicateHandle(proc,iwrite,proc,&p->iwrite,0,FALSE,DUPLICATE_SAME_ACCESS);
-      CloseHandle(oread);
-      CloseHandle(eread);
-      CloseHandle(iwrite);
-      //printf("Cmd %s\n",val_string(cmd));
-      if( !CreateProcessW(NULL,name,NULL,NULL,TRUE,0,NULL,NULL,&sinf,&p->pinf) )
-      {
-         free(p);
-         gc_exit_blocking();
-			val_throw(alloc_null());
-         return alloc_null();
-      }
-      // close unused pipes
-      CloseHandle(sinf.hStdOutput);
-      CloseHandle(sinf.hStdError);
-      CloseHandle(sinf.hStdInput);
-      gc_exit_blocking();
-   }
-#else
-   char **argv = (char**)malloc(sizeof(char*)*(val_array_size(vargs)+2));
-
-   argv[0] = strdup(val_string(cmd));
-   for(i=0;i<val_array_size(vargs);i++) {
-      value v = val_array_i(vargs,i);
-      val_check(v,string);
-      argv[i+1] = strdup(val_string(v));
-   }
-   argv[i+1] = NULL;
-   int input[2], output[2], error[2];
-   if( pipe(input) || pipe(output) || pipe(error) )
-      return alloc_null();
-   p = (vprocess*)malloc(sizeof(vprocess));
-   p->pid = fork();
-   if( p->pid == -1 )
-      return alloc_null();
-   gc_enter_blocking();
-   // child
-   if( p->pid == 0 ) {
-      close(input[1]);
-      close(output[0]);
-      close(error[0]);
-      dup2(input[0],0);
-      dup2(output[1],1);
-      dup2(error[1],2);
-      execvp(val_string(cmd),argv);
-      fprintf(stderr,"Command not found : %s\n",val_string(cmd));
-      exit(1);
-   }
-   // parent
-   for(i=0;i<=val_array_size(vargs);i++)
-           free(argv[i]);
-        free(argv);
-   do_close(input[0]);
-   do_close(output[1]);
-   do_close(error[1]);
-   p->iwrite = input[1];
-   p->oread = output[0];
-   p->eread = error[0];
-   gc_exit_blocking();
-#   endif
-   {
-      value vp = alloc_abstract(k_process,p);
-      val_gc(vp,free_process);
-      return vp;
-   }
-   #endif
-}
-
-// CPP streams are byte-based, not char based ...
-#define CHECK_ARGS()   \
-   vprocess *p; \
-   buffer buf; \
-   val_check_kind(vp,k_process); \
-   val_check(str,buffer); \
-   buf = val_to_buffer(str); \
-   val_check(pos,int); \
-   val_check(len,int); \
-   if( val_int(pos) < 0 || val_int(len) < 0 || val_int(pos) + val_int(len) > buffer_size(buf) ) \
-      return alloc_null(); \
-   p = val_process(vp); \
-
-
-/**
-   process_stdout_read : 'process -> buf:string -> pos:int -> len:int -> int
-   <doc>
-   Read up to [len] bytes in [buf] starting at [pos] from the process stdout.
-   Returns the number of bytes readed this way. Raise an exception if this
-   process stdout is closed and no more data is available for reading.
-
-        For hxcpp, the input buffer is in bytes, not characters
-   </doc>
-**/
-static value process_stdout_read( value vp, value str, value pos, value len ) {
-   CHECK_ARGS();
-   gc_enter_blocking();
-#   ifdef NEKO_WINDOWS
-   {
-      DWORD nbytes;
-      if( !ReadFile(p->oread,buffer_data(buf)+val_int(pos),val_int(len),&nbytes,NULL) )
-      {
-         gc_exit_blocking();
-         return alloc_null();
-      }
-      gc_exit_blocking();
-      return alloc_int(nbytes);
-   }
-#   else
-   int nbytes = read(p->oread,buffer_data(buf) + val_int(pos),val_int(len));
-   if( nbytes <= 0 )
-   {
-      gc_exit_blocking();
-      return alloc_null();
-   }
-   gc_exit_blocking();
-   return alloc_int(nbytes);
-#   endif
-}
-
-/**
-   process_stderr_read : 'process -> buf:string -> pos:int -> len:int -> int
-   <doc>
-   Read up to [len] bytes in [buf] starting at [pos] from the process stderr.
-   Returns the number of bytes readed this way. Raise an exception if this
-   process stderr is closed and no more data is available for reading.
-   </doc>
-**/
-static value process_stderr_read( value vp, value str, value pos, value len ) {
-   CHECK_ARGS();
-
-   gc_enter_blocking();
-#   ifdef NEKO_WINDOWS
-   DWORD nbytes;
-   if( !ReadFile(p->eread,buffer_data(buf)+val_int(pos),val_int(len),&nbytes,NULL) )
-#   else
-   int nbytes = read(p->eread,buffer_data(buf)+val_int(pos),val_int(len));
-   if( nbytes <= 0 )
-#   endif
-   {
-      gc_exit_blocking();
-      return alloc_null();
-   }
-   gc_exit_blocking();
-   return alloc_int(nbytes);
-}
-
-/**
-   process_stdin_write : 'process -> buf:string -> pos:int -> len:int -> int
-   <doc>
-   Write up to [len] bytes from [buf] starting at [pos] to the process stdin.
-   Returns the number of bytes writen this way. Raise an exception if this
-   process stdin is closed.
-   </doc>
-**/
-static value process_stdin_write( value vp, value str, value pos, value len ) {
-   CHECK_ARGS();
-   gc_enter_blocking();
-#   ifdef NEKO_WINDOWS
-   DWORD nbytes;
-   if( !WriteFile(p->iwrite,buffer_data(buf)+val_int(pos),val_int(len),&nbytes,NULL) )
-#   else
-   int nbytes = write(p->iwrite,buffer_data(buf)+val_int(pos),val_int(len));
-   if( nbytes == -1 )
-#   endif
-   {
-      gc_exit_blocking();
-      return alloc_null();
-   }
-   gc_exit_blocking();
-   return alloc_int(nbytes);
-}
-
-/**
-   process_stdin_close : 'process -> void
-   <doc>
-   Close the process standard input.
-   </doc>
-**/
-static value process_stdin_close( value vp ) {
-   vprocess *p;
-   val_check_kind(vp,k_process);
-   p = val_process(vp);
-#   ifdef NEKO_WINDOWS
-   if( !CloseHandle(p->iwrite) )
-      return alloc_null();
-#   else
-   if( do_close(p->iwrite) )
-      return alloc_null();
-   p->iwrite = -1;
-#   endif
-   return val_null;
-}
-
-/**
-   process_exit : 'process -> int
-   <doc>
-   Wait until the process terminate, then returns its exit code.
-   </doc>
-**/
-static value process_exit( value vp ) {
-   vprocess *p;
-   val_check_kind(vp,k_process);
-   p = val_process(vp);
-   gc_enter_blocking();
-#   ifdef NEKO_WINDOWS
-   {
-      DWORD rval;
-      WaitForSingleObject(p->pinf.hProcess,INFINITE);
-      gc_exit_blocking();
-      if( !GetExitCodeProcess(p->pinf.hProcess,&rval) )
-         return alloc_null();
-      return alloc_int(rval);
-   }
-#   else
-   int rval;
-   while( waitpid(p->pid,&rval,0) != p->pid ) {
-      if( errno == EINTR )
-         continue;
-      gc_exit_blocking();
-      return alloc_null();
-   }
-   gc_exit_blocking();
-   if( !WIFEXITED(rval) )
-      return alloc_null();
-   return alloc_int(WEXITSTATUS(rval));
-#   endif
-}
-
-/**
-   process_pid : 'process -> int
-   <doc>
-   Returns the process id.
-   </doc>
-**/
-static value process_pid( value vp ) {
-   vprocess *p;
-   val_check_kind(vp,k_process);
-   p = val_process(vp);
-#   ifdef NEKO_WINDOWS
-   return alloc_int(p->pinf.dwProcessId);
-#   else
-   return alloc_int(p->pid);
-#   endif
-}
-
-/**
-   process_close : 'process -> void
-   <doc>
-   Close the process I/O.
-   </doc>
-**/
-static value process_close( value vp ) {   
-   val_check_kind(vp,k_process);
-   free_process(vp);
-   free_abstract(vp);
-   return val_null;
-}
-
-#else  // !HX_WINRT
-
-static value process_run(value , value ) { return alloc_null(); }
-static value process_stdout_read(value, value, value, value) { return alloc_null(); }
-static value process_stderr_read(value ,value ,value ,value ) { return alloc_null(); }
-static value process_stdin_close(value) { return alloc_null(); }
-static value process_stdin_write(value ,value ,value ,value ) { return alloc_null(); }
-static value process_exit( value ) { return alloc_null(); }
-static value process_pid( value ) { return alloc_null(); }
-static value process_close( value  ) {  return alloc_null(); }
-
-#endif // HX_WINRT
-
-int __process_prims() { return 0; }
-
-DEFINE_PRIM(process_run,2);
-DEFINE_PRIM(process_stdout_read,4);
-DEFINE_PRIM(process_stderr_read,4);
-DEFINE_PRIM(process_stdin_close,1);
-DEFINE_PRIM(process_stdin_write,4);
-DEFINE_PRIM(process_exit,1);
-DEFINE_PRIM(process_pid,1);
-DEFINE_PRIM(process_close,1);
-
-/* ************************************************************************ */
-=======
-#include <hx/CFFI.h>
-
-#if !defined(HX_WINRT) && !defined(EPPC)
-
-#ifdef NEKO_WINDOWS
-#   include <windows.h>
-#else
-#   include <sys/types.h>
-#   include <unistd.h>
-#   include <memory.h>
-#   include <errno.h>
-#   if defined(ANDROID) || defined(BLACKBERRY) || defined(EMSCRIPTEN)
-#      include <sys/wait.h>
-#   elif !defined(NEKO_MAC)
-#      include <wait.h>
-#   endif
-#endif
-
-#include <stdio.h>
-#include <stdlib.h>
-
-
-typedef struct {
-#ifdef NEKO_WINDOWS
-   HANDLE oread;
-   HANDLE eread;
-   HANDLE iwrite;
-   PROCESS_INFORMATION pinf;
-#else
-   int oread;
-   int eread;
-   int iwrite;
-   int pid;
-#endif
-} vprocess;
-
-DEFINE_KIND(k_process);
-
-#define val_process(v)   ((vprocess*)val_data(v))
-
-/**
-   <doc>
-   <h1>Process</h1>
-   <p>
-   An API for starting and communication with sub processes.
-   </p>
-   </doc>
-**/
-#ifndef NEKO_WINDOWS
-static int do_close( int fd ) {
-   POSIX_LABEL(close_again);
-   if( close(fd) != 0 ) {
-      HANDLE_EINTR(close_again);
-      return 1;
-   }
-   return 0;
-}
-#endif
-
-static void free_process( value vp ) {
-   vprocess *p = val_process(vp);
-#   ifdef NEKO_WINDOWS
-   CloseHandle(p->eread);
-   CloseHandle(p->oread);
-   CloseHandle(p->iwrite);
-   CloseHandle(p->pinf.hProcess);
-   CloseHandle(p->pinf.hThread);
-#   else
-   do_close(p->eread);
-   do_close(p->oread);
-   do_close(p->iwrite);
-#   endif
-        free(p);
-}
-
-/**
-   process_run : cmd:string -> args:string array -> 'process
-   <doc>
-   Start a process using a command.
-   When args is not null, cmd and args will be auto-quoted/escaped.
-   If no auto-quoting/escaping is desired, you should append necessary 
-   arguments to cmd as if it is inputted to the shell directly, and pass
-   null to args.
-   </doc>
-**/
-static value process_run( value cmd, value vargs ) {
-   #ifdef APPLETV
-   return alloc_null();
-   #else
-   int i;
-   vprocess *p;
-   val_check(cmd,string);
-   bool isRaw = val_is_null(vargs);
-#   ifdef NEKO_WINDOWS
-   {       
-      SECURITY_ATTRIBUTES sattr;      
-      STARTUPINFOW sinf;
-      HANDLE proc = GetCurrentProcess();
-      HANDLE oread,eread,iwrite;
-      // creates commandline
-      buffer b = alloc_buffer(NULL);
-      value sargs;
-      if (isRaw) {
-         buffer_append(b,"\"");
-         char* cmdexe = getenv("COMSPEC");
-         if (!cmdexe) cmdexe = "cmd.exe";
-         buffer_append(b,cmdexe);
-         buffer_append(b,"\" /C \"");
-         buffer_append(b,val_string(cmd));
-         buffer_append_char(b,'"');
-      } else {
-         val_check(vargs,array);
-         buffer_append(b,"\"");
-         val_buffer(b,cmd);
-         buffer_append(b,"\"");
-         for(i=0;i<val_array_size(vargs);i++) {
-            value v = val_array_i(vargs, i);
-            int j,len;
-            unsigned int bs_count = 0;
-            unsigned int k;
-            val_check(v,string);
-            len = val_strlen(v);
-            buffer_append(b," \"");
-            for(j=0;j<len;j++) {
-               char c = val_string(v)[j];
-               switch( c ) {
-               case '"':
-                  // Double backslashes.
-                  for (k=0;k<bs_count*2;k++) {
-                     buffer_append(b,"\\");
-                  }
-                  bs_count = 0;
-                  buffer_append(b, "\\\"");
-                  break;
-               case '\\':
-                  // Don't know if we need to double yet.
-                  bs_count++;
-                  break;
-               default:
-                  // Normal char
-                  for (k=0;k<bs_count;k++) {
-                     buffer_append(b,"\\");
-                  }
-                  bs_count = 0;
-                  buffer_append_char(b,c);
-                  break;
-               }
-            }
-            // Add remaining backslashes, if any.
-            for (k=0;k<bs_count*2;k++) {
-               buffer_append(b,"\\");
-            }
-            buffer_append(b,"\"");
-         }
-      }
-      sargs = buffer_to_string(b);
-      wchar_t *name = val_dup_wstring(sargs);
-      gc_enter_blocking();
-      p = (vprocess*)malloc(sizeof(vprocess));
-      // startup process
-      sattr.nLength = sizeof(sattr);
-      sattr.bInheritHandle = TRUE;
-      sattr.lpSecurityDescriptor = NULL;
-      memset(&sinf,0,sizeof(sinf));
-      sinf.cb = sizeof(sinf);
-      sinf.dwFlags = STARTF_USESTDHANDLES | STARTF_USESHOWWINDOW;
-      sinf.wShowWindow = SW_NORMAL;
-      CreatePipe(&oread,&sinf.hStdOutput,&sattr,0);
-      CreatePipe(&eread,&sinf.hStdError,&sattr,0);
-      CreatePipe(&sinf.hStdInput,&iwrite,&sattr,0);
-      DuplicateHandle(proc,oread,proc,&p->oread,0,FALSE,DUPLICATE_SAME_ACCESS);
-      DuplicateHandle(proc,eread,proc,&p->eread,0,FALSE,DUPLICATE_SAME_ACCESS);
-      DuplicateHandle(proc,iwrite,proc,&p->iwrite,0,FALSE,DUPLICATE_SAME_ACCESS);
-      CloseHandle(oread);
-      CloseHandle(eread);
-      CloseHandle(iwrite);
-      //printf("Cmd %s\n",val_string(cmd));
-      if( !CreateProcessW(NULL,name,NULL,NULL,TRUE,0,NULL,NULL,&sinf,&p->pinf) )
-      {
-         free(p);
-         gc_exit_blocking();
-			val_throw(alloc_null());
-         return alloc_null();
-      }
-      // close unused pipes
-      CloseHandle(sinf.hStdOutput);
-      CloseHandle(sinf.hStdError);
-      CloseHandle(sinf.hStdInput);
-      gc_exit_blocking();
-   }
-#else
-   char **argv;
-   if (isRaw) {
-      argv = (char**)malloc(sizeof(char*)*4);
-      argv[0] = strdup("/bin/sh");
-      argv[1] = strdup("-c");
-      argv[2] = strdup(val_string(cmd));
-      argv[3] = NULL;
-   } else {
-      argv = (char**)malloc(sizeof(char*)*(val_array_size(vargs)+2));
-
-      argv[0] = strdup(val_string(cmd));
-      for(i=0;i<val_array_size(vargs);i++) {
-         value v = val_array_i(vargs,i);
-         val_check(v,string);
-         argv[i+1] = strdup(val_string(v));
-      }
-      argv[i+1] = NULL;
-   }
-   int input[2], output[2], error[2];
-   if( pipe(input) || pipe(output) || pipe(error) ) {
-      for(i=0;i<=(isRaw ? 2 : val_array_size(vargs));i++)
-         free(argv[i]);
-      free(argv);
-      free(p);
-      return alloc_null();
-   }
-   p = (vprocess*)malloc(sizeof(vprocess));
-   p->pid = fork();
-   if( p->pid == -1 ) {
-      for(i=0;i<=(isRaw ? 2 : val_array_size(vargs));i++)
-         free(argv[i]);
-      free(argv);
-      free(p);
-      return alloc_null();
-   }
-   gc_enter_blocking();
-   // child
-   if( p->pid == 0 ) {
-      close(input[1]);
-      close(output[0]);
-      close(error[0]);
-      dup2(input[0],0);
-      dup2(output[1],1);
-      dup2(error[1],2);
-      execvp(argv[0],argv);
-      fprintf(stderr,"Command not found : %s\n",val_string(cmd));
-      exit(1);
-   }
-   // parent
-   for(i=0;i<=(isRaw ? 2 : val_array_size(vargs));i++)
-      free(argv[i]);
-   free(argv);
-   do_close(input[0]);
-   do_close(output[1]);
-   do_close(error[1]);
-   p->iwrite = input[1];
-   p->oread = output[0];
-   p->eread = error[0];
-   gc_exit_blocking();
-#   endif
-   {
-      value vp = alloc_abstract(k_process,p);
-      val_gc(vp,free_process);
-      return vp;
-   }
-   #endif
-}
-
-// CPP streams are byte-based, not char based ...
-#define CHECK_ARGS()   \
-   vprocess *p; \
-   buffer buf; \
-   val_check_kind(vp,k_process); \
-   val_check(str,buffer); \
-   buf = val_to_buffer(str); \
-   val_check(pos,int); \
-   val_check(len,int); \
-   if( val_int(pos) < 0 || val_int(len) < 0 || val_int(pos) + val_int(len) > buffer_size(buf) ) \
-      return alloc_null(); \
-   p = val_process(vp); \
-
-
-/**
-   process_stdout_read : 'process -> buf:string -> pos:int -> len:int -> int
-   <doc>
-   Read up to [len] bytes in [buf] starting at [pos] from the process stdout.
-   Returns the number of bytes readed this way. Raise an exception if this
-   process stdout is closed and no more data is available for reading.
-
-        For hxcpp, the input buffer is in bytes, not characters
-   </doc>
-**/
-static value process_stdout_read( value vp, value str, value pos, value len ) {
-   CHECK_ARGS();
-   gc_enter_blocking();
-#   ifdef NEKO_WINDOWS
-   {
-      DWORD nbytes;
-      if( !ReadFile(p->oread,buffer_data(buf)+val_int(pos),val_int(len),&nbytes,NULL) )
-      {
-         gc_exit_blocking();
-         return alloc_null();
-      }
-      gc_exit_blocking();
-      return alloc_int(nbytes);
-   }
-#   else
-   int nbytes = read(p->oread,buffer_data(buf) + val_int(pos),val_int(len));
-   if( nbytes <= 0 )
-   {
-      gc_exit_blocking();
-      return alloc_null();
-   }
-   gc_exit_blocking();
-   return alloc_int(nbytes);
-#   endif
-}
-
-/**
-   process_stderr_read : 'process -> buf:string -> pos:int -> len:int -> int
-   <doc>
-   Read up to [len] bytes in [buf] starting at [pos] from the process stderr.
-   Returns the number of bytes readed this way. Raise an exception if this
-   process stderr is closed and no more data is available for reading.
-   </doc>
-**/
-static value process_stderr_read( value vp, value str, value pos, value len ) {
-   CHECK_ARGS();
-
-   gc_enter_blocking();
-#   ifdef NEKO_WINDOWS
-   DWORD nbytes;
-   if( !ReadFile(p->eread,buffer_data(buf)+val_int(pos),val_int(len),&nbytes,NULL) )
-#   else
-   int nbytes = read(p->eread,buffer_data(buf)+val_int(pos),val_int(len));
-   if( nbytes <= 0 )
-#   endif
-   {
-      gc_exit_blocking();
-      return alloc_null();
-   }
-   gc_exit_blocking();
-   return alloc_int(nbytes);
-}
-
-/**
-   process_stdin_write : 'process -> buf:string -> pos:int -> len:int -> int
-   <doc>
-   Write up to [len] bytes from [buf] starting at [pos] to the process stdin.
-   Returns the number of bytes writen this way. Raise an exception if this
-   process stdin is closed.
-   </doc>
-**/
-static value process_stdin_write( value vp, value str, value pos, value len ) {
-   CHECK_ARGS();
-   gc_enter_blocking();
-#   ifdef NEKO_WINDOWS
-   DWORD nbytes;
-   if( !WriteFile(p->iwrite,buffer_data(buf)+val_int(pos),val_int(len),&nbytes,NULL) )
-#   else
-   int nbytes = write(p->iwrite,buffer_data(buf)+val_int(pos),val_int(len));
-   if( nbytes == -1 )
-#   endif
-   {
-      gc_exit_blocking();
-      return alloc_null();
-   }
-   gc_exit_blocking();
-   return alloc_int(nbytes);
-}
-
-/**
-   process_stdin_close : 'process -> void
-   <doc>
-   Close the process standard input.
-   </doc>
-**/
-static value process_stdin_close( value vp ) {
-   vprocess *p;
-   val_check_kind(vp,k_process);
-   p = val_process(vp);
-#   ifdef NEKO_WINDOWS
-   if( !CloseHandle(p->iwrite) )
-      return alloc_null();
-#   else
-   if( do_close(p->iwrite) )
-      return alloc_null();
-   p->iwrite = -1;
-#   endif
-   return val_null;
-}
-
-/**
-   process_exit : 'process -> int
-   <doc>
-   Wait until the process terminate, then returns its exit code.
-   </doc>
-**/
-static value process_exit( value vp ) {
-   vprocess *p;
-   val_check_kind(vp,k_process);
-   p = val_process(vp);
-   gc_enter_blocking();
-#   ifdef NEKO_WINDOWS
-   {
-      DWORD rval;
-      WaitForSingleObject(p->pinf.hProcess,INFINITE);
-      gc_exit_blocking();
-      if( !GetExitCodeProcess(p->pinf.hProcess,&rval) )
-         return alloc_null();
-      return alloc_int(rval);
-   }
-#   else
-   int rval;
-   while( waitpid(p->pid,&rval,0) != p->pid ) {
-      if( errno == EINTR )
-         continue;
-      gc_exit_blocking();
-      return alloc_null();
-   }
-   gc_exit_blocking();
-   if( !WIFEXITED(rval) )
-      return alloc_null();
-   return alloc_int(WEXITSTATUS(rval));
-#   endif
-}
-
-/**
-   process_pid : 'process -> int
-   <doc>
-   Returns the process id.
-   </doc>
-**/
-static value process_pid( value vp ) {
-   vprocess *p;
-   val_check_kind(vp,k_process);
-   p = val_process(vp);
-#   ifdef NEKO_WINDOWS
-   return alloc_int(p->pinf.dwProcessId);
-#   else
-   return alloc_int(p->pid);
-#   endif
-}
-
-/**
-   process_close : 'process -> void
-   <doc>
-   Close the process I/O.
-   </doc>
-**/
-static value process_close( value vp ) {   
-   val_check_kind(vp,k_process);
-   free_process(vp);
-   free_abstract(vp);
-   return val_null;
-}
-
-#else  // !HX_WINRT
-
-static value process_run(value , value ) { return alloc_null(); }
-static value process_stdout_read(value, value, value, value) { return alloc_null(); }
-static value process_stderr_read(value ,value ,value ,value ) { return alloc_null(); }
-static value process_stdin_close(value) { return alloc_null(); }
-static value process_stdin_write(value ,value ,value ,value ) { return alloc_null(); }
-static value process_exit( value ) { return alloc_null(); }
-static value process_pid( value ) { return alloc_null(); }
-static value process_close( value  ) {  return alloc_null(); }
-
-#endif // HX_WINRT
-
-int __process_prims() { return 0; }
-
-DEFINE_PRIM(process_run,2);
-DEFINE_PRIM(process_stdout_read,4);
-DEFINE_PRIM(process_stderr_read,4);
-DEFINE_PRIM(process_stdin_close,1);
-DEFINE_PRIM(process_stdin_write,4);
-DEFINE_PRIM(process_exit,1);
-DEFINE_PRIM(process_pid,1);
-DEFINE_PRIM(process_close,1);
-
-/* ************************************************************************ */
->>>>>>> 07c96253
+#include <hx/CFFI.h>
+
+#if !defined(HX_WINRT) && !defined(EPPC)
+
+#ifdef NEKO_WINDOWS
+#   include <windows.h>
+#else
+#   include <sys/types.h>
+#   include <unistd.h>
+#   include <memory.h>
+#   include <errno.h>
+#   if defined(ANDROID) || defined(BLACKBERRY) || defined(EMSCRIPTEN)
+#      include <sys/wait.h>
+#   elif !defined(NEKO_MAC)
+#      include <wait.h>
+#   endif
+#endif
+
+#include <stdio.h>
+#include <stdlib.h>
+
+
+typedef struct {
+#ifdef NEKO_WINDOWS
+   HANDLE oread;
+   HANDLE eread;
+   HANDLE iwrite;
+   PROCESS_INFORMATION pinf;
+#else
+   int oread;
+   int eread;
+   int iwrite;
+   int pid;
+#endif
+} vprocess;
+
+DEFINE_KIND(k_process);
+
+#define val_process(v)   ((vprocess*)val_data(v))
+
+/**
+   <doc>
+   <h1>Process</h1>
+   <p>
+   An API for starting and communication with sub processes.
+   </p>
+   </doc>
+**/
+#ifndef NEKO_WINDOWS
+static int do_close( int fd ) {
+   POSIX_LABEL(close_again);
+   if( close(fd) != 0 ) {
+      HANDLE_EINTR(close_again);
+      return 1;
+   }
+   return 0;
+}
+#endif
+
+static void free_process( value vp ) {
+   vprocess *p = val_process(vp);
+#   ifdef NEKO_WINDOWS
+   CloseHandle(p->eread);
+   CloseHandle(p->oread);
+   CloseHandle(p->iwrite);
+   CloseHandle(p->pinf.hProcess);
+   CloseHandle(p->pinf.hThread);
+#   else
+   do_close(p->eread);
+   do_close(p->oread);
+   do_close(p->iwrite);
+#   endif
+        free(p);
+}
+
+/**
+   process_run : cmd:string -> args:string array -> 'process
+   <doc>
+   Start a process using a command.
+   When args is not null, cmd and args will be auto-quoted/escaped.
+   If no auto-quoting/escaping is desired, you should append necessary 
+   arguments to cmd as if it is inputted to the shell directly, and pass
+   null to args.
+   </doc>
+**/
+static value process_run( value cmd, value vargs ) {
+   #ifdef APPLETV
+   return alloc_null();
+   #else
+   int i;
+   vprocess *p;
+   val_check(cmd,string);
+   bool isRaw = val_is_null(vargs);
+#   ifdef NEKO_WINDOWS
+   {       
+      SECURITY_ATTRIBUTES sattr;      
+      STARTUPINFOW sinf;
+      HANDLE proc = GetCurrentProcess();
+      HANDLE oread,eread,iwrite;
+      // creates commandline
+      buffer b = alloc_buffer(NULL);
+      value sargs;
+      if (isRaw) {
+         buffer_append(b,"\"");
+         char* cmdexe = getenv("COMSPEC");
+         if (!cmdexe) cmdexe = "cmd.exe";
+         buffer_append(b,cmdexe);
+         buffer_append(b,"\" /C \"");
+         buffer_append(b,val_string(cmd));
+         buffer_append_char(b,'"');
+      } else {
+         val_check(vargs,array);
+         buffer_append(b,"\"");
+         val_buffer(b,cmd);
+         buffer_append(b,"\"");
+         for(i=0;i<val_array_size(vargs);i++) {
+            value v = val_array_i(vargs, i);
+            int j,len;
+            unsigned int bs_count = 0;
+            unsigned int k;
+            val_check(v,string);
+            len = val_strlen(v);
+            buffer_append(b," \"");
+            for(j=0;j<len;j++) {
+               char c = val_string(v)[j];
+               switch( c ) {
+               case '"':
+                  // Double backslashes.
+                  for (k=0;k<bs_count*2;k++) {
+                     buffer_append(b,"\\");
+                  }
+                  bs_count = 0;
+                  buffer_append(b, "\\\"");
+                  break;
+               case '\\':
+                  // Don't know if we need to double yet.
+                  bs_count++;
+                  break;
+               default:
+                  // Normal char
+                  for (k=0;k<bs_count;k++) {
+                     buffer_append(b,"\\");
+                  }
+                  bs_count = 0;
+                  buffer_append_char(b,c);
+                  break;
+               }
+            }
+            // Add remaining backslashes, if any.
+            for (k=0;k<bs_count*2;k++) {
+               buffer_append(b,"\\");
+            }
+            buffer_append(b,"\"");
+         }
+      }
+      sargs = buffer_to_string(b);
+      wchar_t *name = val_dup_wstring(sargs);
+      gc_enter_blocking();
+      p = (vprocess*)malloc(sizeof(vprocess));
+      // startup process
+      sattr.nLength = sizeof(sattr);
+      sattr.bInheritHandle = TRUE;
+      sattr.lpSecurityDescriptor = NULL;
+      memset(&sinf,0,sizeof(sinf));
+      sinf.cb = sizeof(sinf);
+      sinf.dwFlags = STARTF_USESTDHANDLES | STARTF_USESHOWWINDOW;
+      sinf.wShowWindow = SW_NORMAL;
+      CreatePipe(&oread,&sinf.hStdOutput,&sattr,0);
+      CreatePipe(&eread,&sinf.hStdError,&sattr,0);
+      CreatePipe(&sinf.hStdInput,&iwrite,&sattr,0);
+      DuplicateHandle(proc,oread,proc,&p->oread,0,FALSE,DUPLICATE_SAME_ACCESS);
+      DuplicateHandle(proc,eread,proc,&p->eread,0,FALSE,DUPLICATE_SAME_ACCESS);
+      DuplicateHandle(proc,iwrite,proc,&p->iwrite,0,FALSE,DUPLICATE_SAME_ACCESS);
+      CloseHandle(oread);
+      CloseHandle(eread);
+      CloseHandle(iwrite);
+      //printf("Cmd %s\n",val_string(cmd));
+      if( !CreateProcessW(NULL,name,NULL,NULL,TRUE,0,NULL,NULL,&sinf,&p->pinf) )
+      {
+         free(p);
+         gc_exit_blocking();
+			val_throw(alloc_null());
+         return alloc_null();
+      }
+      // close unused pipes
+      CloseHandle(sinf.hStdOutput);
+      CloseHandle(sinf.hStdError);
+      CloseHandle(sinf.hStdInput);
+      gc_exit_blocking();
+   }
+#else
+   char **argv;
+   if (isRaw) {
+      argv = (char**)malloc(sizeof(char*)*4);
+      argv[0] = strdup("/bin/sh");
+      argv[1] = strdup("-c");
+      argv[2] = strdup(val_string(cmd));
+      argv[3] = NULL;
+   } else {
+      argv = (char**)malloc(sizeof(char*)*(val_array_size(vargs)+2));
+
+      argv[0] = strdup(val_string(cmd));
+      for(i=0;i<val_array_size(vargs);i++) {
+         value v = val_array_i(vargs,i);
+         val_check(v,string);
+         argv[i+1] = strdup(val_string(v));
+      }
+      argv[i+1] = NULL;
+   }
+   int input[2], output[2], error[2];
+   if( pipe(input) || pipe(output) || pipe(error) ) {
+      for(i=0;i<=(isRaw ? 2 : val_array_size(vargs));i++)
+         free(argv[i]);
+      free(argv);
+      free(p);
+      return alloc_null();
+   }
+   p = (vprocess*)malloc(sizeof(vprocess));
+   p->pid = fork();
+   if( p->pid == -1 ) {
+      for(i=0;i<=(isRaw ? 2 : val_array_size(vargs));i++)
+         free(argv[i]);
+      free(argv);
+      free(p);
+      return alloc_null();
+   }
+   gc_enter_blocking();
+   // child
+   if( p->pid == 0 ) {
+      close(input[1]);
+      close(output[0]);
+      close(error[0]);
+      dup2(input[0],0);
+      dup2(output[1],1);
+      dup2(error[1],2);
+      execvp(argv[0],argv);
+      fprintf(stderr,"Command not found : %s\n",val_string(cmd));
+      exit(1);
+   }
+   // parent
+   for(i=0;i<=(isRaw ? 2 : val_array_size(vargs));i++)
+      free(argv[i]);
+   free(argv);
+   do_close(input[0]);
+   do_close(output[1]);
+   do_close(error[1]);
+   p->iwrite = input[1];
+   p->oread = output[0];
+   p->eread = error[0];
+   gc_exit_blocking();
+#   endif
+   {
+      value vp = alloc_abstract(k_process,p);
+      val_gc(vp,free_process);
+      return vp;
+   }
+   #endif
+}
+
+// CPP streams are byte-based, not char based ...
+#define CHECK_ARGS()   \
+   vprocess *p; \
+   buffer buf; \
+   val_check_kind(vp,k_process); \
+   val_check(str,buffer); \
+   buf = val_to_buffer(str); \
+   val_check(pos,int); \
+   val_check(len,int); \
+   if( val_int(pos) < 0 || val_int(len) < 0 || val_int(pos) + val_int(len) > buffer_size(buf) ) \
+      return alloc_null(); \
+   p = val_process(vp); \
+
+
+/**
+   process_stdout_read : 'process -> buf:string -> pos:int -> len:int -> int
+   <doc>
+   Read up to [len] bytes in [buf] starting at [pos] from the process stdout.
+   Returns the number of bytes readed this way. Raise an exception if this
+   process stdout is closed and no more data is available for reading.
+
+        For hxcpp, the input buffer is in bytes, not characters
+   </doc>
+**/
+static value process_stdout_read( value vp, value str, value pos, value len ) {
+   CHECK_ARGS();
+   gc_enter_blocking();
+#   ifdef NEKO_WINDOWS
+   {
+      DWORD nbytes;
+      if( !ReadFile(p->oread,buffer_data(buf)+val_int(pos),val_int(len),&nbytes,NULL) )
+      {
+         gc_exit_blocking();
+         return alloc_null();
+      }
+      gc_exit_blocking();
+      return alloc_int(nbytes);
+   }
+#   else
+   int nbytes = read(p->oread,buffer_data(buf) + val_int(pos),val_int(len));
+   if( nbytes <= 0 )
+   {
+      gc_exit_blocking();
+      return alloc_null();
+   }
+   gc_exit_blocking();
+   return alloc_int(nbytes);
+#   endif
+}
+
+/**
+   process_stderr_read : 'process -> buf:string -> pos:int -> len:int -> int
+   <doc>
+   Read up to [len] bytes in [buf] starting at [pos] from the process stderr.
+   Returns the number of bytes readed this way. Raise an exception if this
+   process stderr is closed and no more data is available for reading.
+   </doc>
+**/
+static value process_stderr_read( value vp, value str, value pos, value len ) {
+   CHECK_ARGS();
+
+   gc_enter_blocking();
+#   ifdef NEKO_WINDOWS
+   DWORD nbytes;
+   if( !ReadFile(p->eread,buffer_data(buf)+val_int(pos),val_int(len),&nbytes,NULL) )
+#   else
+   int nbytes = read(p->eread,buffer_data(buf)+val_int(pos),val_int(len));
+   if( nbytes <= 0 )
+#   endif
+   {
+      gc_exit_blocking();
+      return alloc_null();
+   }
+   gc_exit_blocking();
+   return alloc_int(nbytes);
+}
+
+/**
+   process_stdin_write : 'process -> buf:string -> pos:int -> len:int -> int
+   <doc>
+   Write up to [len] bytes from [buf] starting at [pos] to the process stdin.
+   Returns the number of bytes writen this way. Raise an exception if this
+   process stdin is closed.
+   </doc>
+**/
+static value process_stdin_write( value vp, value str, value pos, value len ) {
+   CHECK_ARGS();
+   gc_enter_blocking();
+#   ifdef NEKO_WINDOWS
+   DWORD nbytes;
+   if( !WriteFile(p->iwrite,buffer_data(buf)+val_int(pos),val_int(len),&nbytes,NULL) )
+#   else
+   int nbytes = write(p->iwrite,buffer_data(buf)+val_int(pos),val_int(len));
+   if( nbytes == -1 )
+#   endif
+   {
+      gc_exit_blocking();
+      return alloc_null();
+   }
+   gc_exit_blocking();
+   return alloc_int(nbytes);
+}
+
+/**
+   process_stdin_close : 'process -> void
+   <doc>
+   Close the process standard input.
+   </doc>
+**/
+static value process_stdin_close( value vp ) {
+   vprocess *p;
+   val_check_kind(vp,k_process);
+   p = val_process(vp);
+#   ifdef NEKO_WINDOWS
+   if( !CloseHandle(p->iwrite) )
+      return alloc_null();
+#   else
+   if( do_close(p->iwrite) )
+      return alloc_null();
+   p->iwrite = -1;
+#   endif
+   return val_null;
+}
+
+/**
+   process_exit : 'process -> int
+   <doc>
+   Wait until the process terminate, then returns its exit code.
+   </doc>
+**/
+static value process_exit( value vp ) {
+   vprocess *p;
+   val_check_kind(vp,k_process);
+   p = val_process(vp);
+   gc_enter_blocking();
+#   ifdef NEKO_WINDOWS
+   {
+      DWORD rval;
+      WaitForSingleObject(p->pinf.hProcess,INFINITE);
+      gc_exit_blocking();
+      if( !GetExitCodeProcess(p->pinf.hProcess,&rval) )
+         return alloc_null();
+      return alloc_int(rval);
+   }
+#   else
+   int rval;
+   while( waitpid(p->pid,&rval,0) != p->pid ) {
+      if( errno == EINTR )
+         continue;
+      gc_exit_blocking();
+      return alloc_null();
+   }
+   gc_exit_blocking();
+   if( !WIFEXITED(rval) )
+      return alloc_null();
+   return alloc_int(WEXITSTATUS(rval));
+#   endif
+}
+
+/**
+   process_pid : 'process -> int
+   <doc>
+   Returns the process id.
+   </doc>
+**/
+static value process_pid( value vp ) {
+   vprocess *p;
+   val_check_kind(vp,k_process);
+   p = val_process(vp);
+#   ifdef NEKO_WINDOWS
+   return alloc_int(p->pinf.dwProcessId);
+#   else
+   return alloc_int(p->pid);
+#   endif
+}
+
+/**
+   process_close : 'process -> void
+   <doc>
+   Close the process I/O.
+   </doc>
+**/
+static value process_close( value vp ) {   
+   val_check_kind(vp,k_process);
+   free_process(vp);
+   free_abstract(vp);
+   return val_null;
+}
+
+#else  // !HX_WINRT
+
+static value process_run(value , value ) { return alloc_null(); }
+static value process_stdout_read(value, value, value, value) { return alloc_null(); }
+static value process_stderr_read(value ,value ,value ,value ) { return alloc_null(); }
+static value process_stdin_close(value) { return alloc_null(); }
+static value process_stdin_write(value ,value ,value ,value ) { return alloc_null(); }
+static value process_exit( value ) { return alloc_null(); }
+static value process_pid( value ) { return alloc_null(); }
+static value process_close( value  ) {  return alloc_null(); }
+
+#endif // HX_WINRT
+
+int __process_prims() { return 0; }
+
+DEFINE_PRIM(process_run,2);
+DEFINE_PRIM(process_stdout_read,4);
+DEFINE_PRIM(process_stderr_read,4);
+DEFINE_PRIM(process_stdin_close,1);
+DEFINE_PRIM(process_stdin_write,4);
+DEFINE_PRIM(process_exit,1);
+DEFINE_PRIM(process_pid,1);
+DEFINE_PRIM(process_close,1);
+
+/* ************************************************************************ */