<<<<<<< HEAD
#include <hx/CFFI.h>
#include <time.h>
#include <string.h>
#ifdef NEKO_WINDOWS
#	include <windows.h>
#	include <process.h>
#elif defined(EPPC)
#	include <time.h>
#else
#	include <sys/time.h>
#	include <sys/types.h>
#	include <unistd.h>
#endif


int __random_prims() {return 0; }
/**
	<doc>
	<h1>Random</h1>
	<p>A seeded pseudo-random generator</p>
	</doc>
**/

DECLARE_KIND(k_random);

#define val_rnd(o)		((rnd*)val_data(o))

#define NSEEDS	25
#define MAX		7

typedef struct _rnd rnd;

struct _rnd {
	unsigned long seeds[NSEEDS];
	unsigned long cur;
};

static unsigned long mag01[2]={ 
	0x0, 0x8ebfd028 // magic, don't change
};

static const unsigned long init_seeds[] = {
	0x95f24dab, 0x0b685215, 0xe76ccae7, 0xaf3ec239, 0x715fad23,
	0x24a590ad, 0x69e4b5ef, 0xbf456141, 0x96bc1b7b, 0xa7bdf825,
	0xc1de75b7, 0x8858a9c9, 0x2da87693, 0xb657f9dd, 0xffdc8a9f,
	0x8121da71, 0x8b823ecb, 0x885d05f5, 0x4e20cd47, 0x5a9ad5d9,
	0x512c0c03, 0xea857ccd, 0x4cc1d30f, 0x8891a8a1, 0xa6b7aadb
};

static int rnd_size() {
	return sizeof(rnd);
}

static void rnd_set_seed( rnd *r, int s ) {
	int i;
	r->cur = 0;
	memcpy(r->seeds,init_seeds,sizeof(init_seeds));
	for(i=0;i<NSEEDS;i++)
		r->seeds[i] ^= s;
}

static rnd *rnd_init( void *data ) {
	rnd *r = (rnd*)data;
   #ifdef HX_WINRT
	int pid = Windows::Security::Cryptography::CryptographicBuffer::GenerateRandomNumber();
   #elif defined(EPPC)
	int pid = 1;
   #else
	int pid = getpid();
   #endif

	unsigned int t;
#ifdef HX_WINRT
	t = clock();
#elif defined(NEKO_WINDOWS)
	t = GetTickCount();
#elif defined(EPPC)
	time_t tod;
	time(&tod);
	t = (double)tod;
#else
	struct timeval tv;
	gettimeofday(&tv,NULL);
	t = tv.tv_sec * 1000000 + tv.tv_usec;
#endif	
	rnd_set_seed(r,t ^ (pid | (pid << 16)));
	return r;
}

static unsigned int rnd_int( rnd *r ) {
	unsigned int y;
	int pos = r->cur++;
    if( pos >= NSEEDS ) {
		int kk;
		for(kk=0;kk<NSEEDS-MAX;kk++)
			r->seeds[kk] = r->seeds[kk+MAX] ^ (r->seeds[kk] >> 1) ^ mag01[r->seeds[kk] % 2];		
		for(;kk<NSEEDS;kk++)
			r->seeds[kk] = r->seeds[kk+(MAX-NSEEDS)] ^ (r->seeds[kk] >> 1) ^ mag01[r->seeds[kk] % 2];      
		r->cur = 1;
		pos = 0;
	}
    y = r->seeds[pos];
    y ^= (y << 7) & 0x2b5b2500;
    y ^= (y << 15) & 0xdb8b0000;
    y ^= (y >> 16);
	return y;
}

static double rnd_float( rnd *r ) {
	double big = 4294967296.0;	
	return ((rnd_int(r) / big + rnd_int(r)) / big + rnd_int(r)) / big;
}

/**
	random_new : void -> 'random
	<doc>Create a new random with random seed</doc>
**/


#include<stdlib.h>
void free_rand(value v)
{
   free(val_data(v));
   free_abstract(v);
}

static value random_new() {
	value v = alloc_abstract( k_random, rnd_init(malloc(rnd_size())) );
	val_gc(v,free_rand);
	return v;
}

/**
	random_set_seed : 'random -> int -> void
	<doc>Set the generator seed</doc>
**/
static value random_set_seed( value o, value v ) {
	val_check_kind(o,k_random);
	val_check(v,int);
	rnd_set_seed(val_rnd(o),val_int(v));
	return alloc_bool(true);
}

/**
	random_int : 'random -> max:int -> int
	<doc>Return a random integer modulo [max]</doc>
**/
static value random_int( value o, value max ) {
	val_check_kind(o,k_random);
	val_check(max,int);
	if( val_int(max) <= 0 )
		return alloc_int(0);
	return alloc_int( (rnd_int(val_rnd(o)) & 0x3FFFFFFF) % val_int(max) );
}

/**
	random_float : 'random -> float
	<doc>Return a random float</doc>
**/
static value random_float( value o ) {
	val_check_kind(o,k_random);
	return alloc_float( rnd_float(val_rnd(o)) );
}

DEFINE_PRIM(random_new,0);
DEFINE_PRIM(random_set_seed,2);
DEFINE_PRIM(random_int,2);
DEFINE_PRIM(random_float,1);

/* ************************************************************************ */
=======
#include <hx/CFFI.h>
#include <time.h>
#include <string.h>
#ifdef NEKO_WINDOWS
#	include <windows.h>
#	include <process.h>
#elif defined(EPPC)
#	include <time.h>
#else
#	include <sys/time.h>
#	include <sys/types.h>
#	include <unistd.h>
#endif


int __random_prims() {return 0; }
/**
	<doc>
	<h1>Random</h1>
	<p>A seeded pseudo-random generator</p>
	</doc>
**/

DECLARE_KIND(k_random);

#define val_rnd(o)		((rnd*)val_data(o))

#define NSEEDS	25
#define MAX		7

typedef struct _rnd rnd;

struct _rnd {
	unsigned long seeds[NSEEDS];
	unsigned long cur;
};

static unsigned long mag01[2]={ 
	0x0, 0x8ebfd028 // magic, don't change
};

static const unsigned long init_seeds[] = {
	0x95f24dab, 0x0b685215, 0xe76ccae7, 0xaf3ec239, 0x715fad23,
	0x24a590ad, 0x69e4b5ef, 0xbf456141, 0x96bc1b7b, 0xa7bdf825,
	0xc1de75b7, 0x8858a9c9, 0x2da87693, 0xb657f9dd, 0xffdc8a9f,
	0x8121da71, 0x8b823ecb, 0x885d05f5, 0x4e20cd47, 0x5a9ad5d9,
	0x512c0c03, 0xea857ccd, 0x4cc1d30f, 0x8891a8a1, 0xa6b7aadb
};

static int rnd_size() {
	return sizeof(rnd);
}

static void rnd_set_seed( rnd *r, int s ) {
	int i;
	r->cur = 0;
	memcpy(r->seeds,init_seeds,sizeof(init_seeds));
	for(i=0;i<NSEEDS;i++)
		r->seeds[i] ^= s;
}

static rnd *rnd_init( void *data ) {
	rnd *r = (rnd*)data;
#if defined(NEKO_WINDOWS)
  #if defined(HX_WINRT) && defined(__cplusplus_winrt)
	int pid = Windows::Security::Cryptography::CryptographicBuffer::GenerateRandomNumber();
  #else
	int pid = GetCurrentProcessId();
  #endif
#elif defined(EPPC)
	int pid = 1;
#else
	int pid = getpid();
#endif

	unsigned int t;
#ifdef HX_WINRT
	t = (unsigned int)GetTickCount64();
#elif defined(NEKO_WINDOWS)
	t = GetTickCount();
#elif defined(EPPC)
	time_t tod;
	time(&tod);
	t = (double)tod;
#else
	struct timeval tv;
	gettimeofday(&tv,NULL);
	t = tv.tv_sec * 1000000 + tv.tv_usec;
#endif	
	rnd_set_seed(r,t ^ (pid | (pid << 16)));
	return r;
}

static unsigned int rnd_int( rnd *r ) {
	unsigned int y;
	int pos = r->cur++;
    if( pos >= NSEEDS ) {
		int kk;
		for(kk=0;kk<NSEEDS-MAX;kk++)
			r->seeds[kk] = r->seeds[kk+MAX] ^ (r->seeds[kk] >> 1) ^ mag01[r->seeds[kk] % 2];		
		for(;kk<NSEEDS;kk++)
			r->seeds[kk] = r->seeds[kk+(MAX-NSEEDS)] ^ (r->seeds[kk] >> 1) ^ mag01[r->seeds[kk] % 2];      
		r->cur = 1;
		pos = 0;
	}
    y = r->seeds[pos];
    y ^= (y << 7) & 0x2b5b2500;
    y ^= (y << 15) & 0xdb8b0000;
    y ^= (y >> 16);
	return y;
}

static double rnd_float( rnd *r ) {
	double big = 4294967296.0;	
	return ((rnd_int(r) / big + rnd_int(r)) / big + rnd_int(r)) / big;
}

/**
	random_new : void -> 'random
	<doc>Create a new random with random seed</doc>
**/


#include<stdlib.h>
void free_rand(value v)
{
   free(val_data(v));
   free_abstract(v);
}

static value random_new() {
	value v = alloc_abstract( k_random, rnd_init(malloc(rnd_size())) );
	val_gc(v,free_rand);
	return v;
}

/**
	random_set_seed : 'random -> int -> void
	<doc>Set the generator seed</doc>
**/
static value random_set_seed( value o, value v ) {
	val_check_kind(o,k_random);
	val_check(v,int);
	rnd_set_seed(val_rnd(o),val_int(v));
	return alloc_bool(true);
}

/**
	random_int : 'random -> max:int -> int
	<doc>Return a random integer modulo [max]</doc>
**/
static value random_int( value o, value max ) {
	val_check_kind(o,k_random);
	val_check(max,int);
	if( val_int(max) <= 0 )
		return alloc_int(0);
	return alloc_int( (rnd_int(val_rnd(o)) & 0x3FFFFFFF) % val_int(max) );
}

/**
	random_float : 'random -> float
	<doc>Return a random float</doc>
**/
static value random_float( value o ) {
	val_check_kind(o,k_random);
	return alloc_float( rnd_float(val_rnd(o)) );
}

DEFINE_PRIM(random_new,0);
DEFINE_PRIM(random_set_seed,2);
DEFINE_PRIM(random_int,2);
DEFINE_PRIM(random_float,1);

/* ************************************************************************ */
>>>>>>> 07c96253
<|MERGE_RESOLUTION|>--- conflicted
+++ resolved
@@ -1,347 +1,174 @@
-<<<<<<< HEAD
-#include <hx/CFFI.h>
-#include <time.h>
-#include <string.h>
-#ifdef NEKO_WINDOWS
-#	include <windows.h>
-#	include <process.h>
-#elif defined(EPPC)
-#	include <time.h>
-#else
-#	include <sys/time.h>
-#	include <sys/types.h>
-#	include <unistd.h>
-#endif
-
-
-int __random_prims() {return 0; }
-/**
-	<doc>
-	<h1>Random</h1>
-	<p>A seeded pseudo-random generator</p>
-	</doc>
-**/
-
-DECLARE_KIND(k_random);
-
-#define val_rnd(o)		((rnd*)val_data(o))
-
-#define NSEEDS	25
-#define MAX		7
-
-typedef struct _rnd rnd;
-
-struct _rnd {
-	unsigned long seeds[NSEEDS];
-	unsigned long cur;
-};
-
-static unsigned long mag01[2]={ 
-	0x0, 0x8ebfd028 // magic, don't change
-};
-
-static const unsigned long init_seeds[] = {
-	0x95f24dab, 0x0b685215, 0xe76ccae7, 0xaf3ec239, 0x715fad23,
-	0x24a590ad, 0x69e4b5ef, 0xbf456141, 0x96bc1b7b, 0xa7bdf825,
-	0xc1de75b7, 0x8858a9c9, 0x2da87693, 0xb657f9dd, 0xffdc8a9f,
-	0x8121da71, 0x8b823ecb, 0x885d05f5, 0x4e20cd47, 0x5a9ad5d9,
-	0x512c0c03, 0xea857ccd, 0x4cc1d30f, 0x8891a8a1, 0xa6b7aadb
-};
-
-static int rnd_size() {
-	return sizeof(rnd);
-}
-
-static void rnd_set_seed( rnd *r, int s ) {
-	int i;
-	r->cur = 0;
-	memcpy(r->seeds,init_seeds,sizeof(init_seeds));
-	for(i=0;i<NSEEDS;i++)
-		r->seeds[i] ^= s;
-}
-
-static rnd *rnd_init( void *data ) {
-	rnd *r = (rnd*)data;
-   #ifdef HX_WINRT
-	int pid = Windows::Security::Cryptography::CryptographicBuffer::GenerateRandomNumber();
-   #elif defined(EPPC)
-	int pid = 1;
-   #else
-	int pid = getpid();
-   #endif
-
-	unsigned int t;
-#ifdef HX_WINRT
-	t = clock();
-#elif defined(NEKO_WINDOWS)
-	t = GetTickCount();
-#elif defined(EPPC)
-	time_t tod;
-	time(&tod);
-	t = (double)tod;
-#else
-	struct timeval tv;
-	gettimeofday(&tv,NULL);
-	t = tv.tv_sec * 1000000 + tv.tv_usec;
-#endif	
-	rnd_set_seed(r,t ^ (pid | (pid << 16)));
-	return r;
-}
-
-static unsigned int rnd_int( rnd *r ) {
-	unsigned int y;
-	int pos = r->cur++;
-    if( pos >= NSEEDS ) {
-		int kk;
-		for(kk=0;kk<NSEEDS-MAX;kk++)
-			r->seeds[kk] = r->seeds[kk+MAX] ^ (r->seeds[kk] >> 1) ^ mag01[r->seeds[kk] % 2];		
-		for(;kk<NSEEDS;kk++)
-			r->seeds[kk] = r->seeds[kk+(MAX-NSEEDS)] ^ (r->seeds[kk] >> 1) ^ mag01[r->seeds[kk] % 2];      
-		r->cur = 1;
-		pos = 0;
-	}
-    y = r->seeds[pos];
-    y ^= (y << 7) & 0x2b5b2500;
-    y ^= (y << 15) & 0xdb8b0000;
-    y ^= (y >> 16);
-	return y;
-}
-
-static double rnd_float( rnd *r ) {
-	double big = 4294967296.0;	
-	return ((rnd_int(r) / big + rnd_int(r)) / big + rnd_int(r)) / big;
-}
-
-/**
-	random_new : void -> 'random
-	<doc>Create a new random with random seed</doc>
-**/
-
-
-#include<stdlib.h>
-void free_rand(value v)
-{
-   free(val_data(v));
-   free_abstract(v);
-}
-
-static value random_new() {
-	value v = alloc_abstract( k_random, rnd_init(malloc(rnd_size())) );
-	val_gc(v,free_rand);
-	return v;
-}
-
-/**
-	random_set_seed : 'random -> int -> void
-	<doc>Set the generator seed</doc>
-**/
-static value random_set_seed( value o, value v ) {
-	val_check_kind(o,k_random);
-	val_check(v,int);
-	rnd_set_seed(val_rnd(o),val_int(v));
-	return alloc_bool(true);
-}
-
-/**
-	random_int : 'random -> max:int -> int
-	<doc>Return a random integer modulo [max]</doc>
-**/
-static value random_int( value o, value max ) {
-	val_check_kind(o,k_random);
-	val_check(max,int);
-	if( val_int(max) <= 0 )
-		return alloc_int(0);
-	return alloc_int( (rnd_int(val_rnd(o)) & 0x3FFFFFFF) % val_int(max) );
-}
-
-/**
-	random_float : 'random -> float
-	<doc>Return a random float</doc>
-**/
-static value random_float( value o ) {
-	val_check_kind(o,k_random);
-	return alloc_float( rnd_float(val_rnd(o)) );
-}
-
-DEFINE_PRIM(random_new,0);
-DEFINE_PRIM(random_set_seed,2);
-DEFINE_PRIM(random_int,2);
-DEFINE_PRIM(random_float,1);
-
-/* ************************************************************************ */
-=======
-#include <hx/CFFI.h>
-#include <time.h>
-#include <string.h>
-#ifdef NEKO_WINDOWS
-#	include <windows.h>
-#	include <process.h>
-#elif defined(EPPC)
-#	include <time.h>
-#else
-#	include <sys/time.h>
-#	include <sys/types.h>
-#	include <unistd.h>
-#endif
-
-
-int __random_prims() {return 0; }
-/**
-	<doc>
-	<h1>Random</h1>
-	<p>A seeded pseudo-random generator</p>
-	</doc>
-**/
-
-DECLARE_KIND(k_random);
-
-#define val_rnd(o)		((rnd*)val_data(o))
-
-#define NSEEDS	25
-#define MAX		7
-
-typedef struct _rnd rnd;
-
-struct _rnd {
-	unsigned long seeds[NSEEDS];
-	unsigned long cur;
-};
-
-static unsigned long mag01[2]={ 
-	0x0, 0x8ebfd028 // magic, don't change
-};
-
-static const unsigned long init_seeds[] = {
-	0x95f24dab, 0x0b685215, 0xe76ccae7, 0xaf3ec239, 0x715fad23,
-	0x24a590ad, 0x69e4b5ef, 0xbf456141, 0x96bc1b7b, 0xa7bdf825,
-	0xc1de75b7, 0x8858a9c9, 0x2da87693, 0xb657f9dd, 0xffdc8a9f,
-	0x8121da71, 0x8b823ecb, 0x885d05f5, 0x4e20cd47, 0x5a9ad5d9,
-	0x512c0c03, 0xea857ccd, 0x4cc1d30f, 0x8891a8a1, 0xa6b7aadb
-};
-
-static int rnd_size() {
-	return sizeof(rnd);
-}
-
-static void rnd_set_seed( rnd *r, int s ) {
-	int i;
-	r->cur = 0;
-	memcpy(r->seeds,init_seeds,sizeof(init_seeds));
-	for(i=0;i<NSEEDS;i++)
-		r->seeds[i] ^= s;
-}
-
-static rnd *rnd_init( void *data ) {
-	rnd *r = (rnd*)data;
-#if defined(NEKO_WINDOWS)
-  #if defined(HX_WINRT) && defined(__cplusplus_winrt)
-	int pid = Windows::Security::Cryptography::CryptographicBuffer::GenerateRandomNumber();
-  #else
-	int pid = GetCurrentProcessId();
-  #endif
-#elif defined(EPPC)
-	int pid = 1;
-#else
-	int pid = getpid();
-#endif
-
-	unsigned int t;
-#ifdef HX_WINRT
-	t = (unsigned int)GetTickCount64();
-#elif defined(NEKO_WINDOWS)
-	t = GetTickCount();
-#elif defined(EPPC)
-	time_t tod;
-	time(&tod);
-	t = (double)tod;
-#else
-	struct timeval tv;
-	gettimeofday(&tv,NULL);
-	t = tv.tv_sec * 1000000 + tv.tv_usec;
-#endif	
-	rnd_set_seed(r,t ^ (pid | (pid << 16)));
-	return r;
-}
-
-static unsigned int rnd_int( rnd *r ) {
-	unsigned int y;
-	int pos = r->cur++;
-    if( pos >= NSEEDS ) {
-		int kk;
-		for(kk=0;kk<NSEEDS-MAX;kk++)
-			r->seeds[kk] = r->seeds[kk+MAX] ^ (r->seeds[kk] >> 1) ^ mag01[r->seeds[kk] % 2];		
-		for(;kk<NSEEDS;kk++)
-			r->seeds[kk] = r->seeds[kk+(MAX-NSEEDS)] ^ (r->seeds[kk] >> 1) ^ mag01[r->seeds[kk] % 2];      
-		r->cur = 1;
-		pos = 0;
-	}
-    y = r->seeds[pos];
-    y ^= (y << 7) & 0x2b5b2500;
-    y ^= (y << 15) & 0xdb8b0000;
-    y ^= (y >> 16);
-	return y;
-}
-
-static double rnd_float( rnd *r ) {
-	double big = 4294967296.0;	
-	return ((rnd_int(r) / big + rnd_int(r)) / big + rnd_int(r)) / big;
-}
-
-/**
-	random_new : void -> 'random
-	<doc>Create a new random with random seed</doc>
-**/
-
-
-#include<stdlib.h>
-void free_rand(value v)
-{
-   free(val_data(v));
-   free_abstract(v);
-}
-
-static value random_new() {
-	value v = alloc_abstract( k_random, rnd_init(malloc(rnd_size())) );
-	val_gc(v,free_rand);
-	return v;
-}
-
-/**
-	random_set_seed : 'random -> int -> void
-	<doc>Set the generator seed</doc>
-**/
-static value random_set_seed( value o, value v ) {
-	val_check_kind(o,k_random);
-	val_check(v,int);
-	rnd_set_seed(val_rnd(o),val_int(v));
-	return alloc_bool(true);
-}
-
-/**
-	random_int : 'random -> max:int -> int
-	<doc>Return a random integer modulo [max]</doc>
-**/
-static value random_int( value o, value max ) {
-	val_check_kind(o,k_random);
-	val_check(max,int);
-	if( val_int(max) <= 0 )
-		return alloc_int(0);
-	return alloc_int( (rnd_int(val_rnd(o)) & 0x3FFFFFFF) % val_int(max) );
-}
-
-/**
-	random_float : 'random -> float
-	<doc>Return a random float</doc>
-**/
-static value random_float( value o ) {
-	val_check_kind(o,k_random);
-	return alloc_float( rnd_float(val_rnd(o)) );
-}
-
-DEFINE_PRIM(random_new,0);
-DEFINE_PRIM(random_set_seed,2);
-DEFINE_PRIM(random_int,2);
-DEFINE_PRIM(random_float,1);
-
-/* ************************************************************************ */
->>>>>>> 07c96253
+#include <hx/CFFI.h>
+#include <time.h>
+#include <string.h>
+#ifdef NEKO_WINDOWS
+#	include <windows.h>
+#	include <process.h>
+#elif defined(EPPC)
+#	include <time.h>
+#else
+#	include <sys/time.h>
+#	include <sys/types.h>
+#	include <unistd.h>
+#endif
+
+
+int __random_prims() {return 0; }
+/**
+	<doc>
+	<h1>Random</h1>
+	<p>A seeded pseudo-random generator</p>
+	</doc>
+**/
+
+DECLARE_KIND(k_random);
+
+#define val_rnd(o)		((rnd*)val_data(o))
+
+#define NSEEDS	25
+#define MAX		7
+
+typedef struct _rnd rnd;
+
+struct _rnd {
+	unsigned long seeds[NSEEDS];
+	unsigned long cur;
+};
+
+static unsigned long mag01[2]={ 
+	0x0, 0x8ebfd028 // magic, don't change
+};
+
+static const unsigned long init_seeds[] = {
+	0x95f24dab, 0x0b685215, 0xe76ccae7, 0xaf3ec239, 0x715fad23,
+	0x24a590ad, 0x69e4b5ef, 0xbf456141, 0x96bc1b7b, 0xa7bdf825,
+	0xc1de75b7, 0x8858a9c9, 0x2da87693, 0xb657f9dd, 0xffdc8a9f,
+	0x8121da71, 0x8b823ecb, 0x885d05f5, 0x4e20cd47, 0x5a9ad5d9,
+	0x512c0c03, 0xea857ccd, 0x4cc1d30f, 0x8891a8a1, 0xa6b7aadb
+};
+
+static int rnd_size() {
+	return sizeof(rnd);
+}
+
+static void rnd_set_seed( rnd *r, int s ) {
+	int i;
+	r->cur = 0;
+	memcpy(r->seeds,init_seeds,sizeof(init_seeds));
+	for(i=0;i<NSEEDS;i++)
+		r->seeds[i] ^= s;
+}
+
+static rnd *rnd_init( void *data ) {
+	rnd *r = (rnd*)data;
+#if defined(NEKO_WINDOWS)
+  #if defined(HX_WINRT) && defined(__cplusplus_winrt)
+	int pid = Windows::Security::Cryptography::CryptographicBuffer::GenerateRandomNumber();
+  #else
+	int pid = GetCurrentProcessId();
+  #endif
+#elif defined(EPPC)
+	int pid = 1;
+#else
+	int pid = getpid();
+#endif
+
+	unsigned int t;
+#ifdef HX_WINRT
+	t = (unsigned int)GetTickCount64();
+#elif defined(NEKO_WINDOWS)
+	t = GetTickCount();
+#elif defined(EPPC)
+	time_t tod;
+	time(&tod);
+	t = (double)tod;
+#else
+	struct timeval tv;
+	gettimeofday(&tv,NULL);
+	t = tv.tv_sec * 1000000 + tv.tv_usec;
+#endif	
+	rnd_set_seed(r,t ^ (pid | (pid << 16)));
+	return r;
+}
+
+static unsigned int rnd_int( rnd *r ) {
+	unsigned int y;
+	int pos = r->cur++;
+    if( pos >= NSEEDS ) {
+		int kk;
+		for(kk=0;kk<NSEEDS-MAX;kk++)
+			r->seeds[kk] = r->seeds[kk+MAX] ^ (r->seeds[kk] >> 1) ^ mag01[r->seeds[kk] % 2];		
+		for(;kk<NSEEDS;kk++)
+			r->seeds[kk] = r->seeds[kk+(MAX-NSEEDS)] ^ (r->seeds[kk] >> 1) ^ mag01[r->seeds[kk] % 2];      
+		r->cur = 1;
+		pos = 0;
+	}
+    y = r->seeds[pos];
+    y ^= (y << 7) & 0x2b5b2500;
+    y ^= (y << 15) & 0xdb8b0000;
+    y ^= (y >> 16);
+	return y;
+}
+
+static double rnd_float( rnd *r ) {
+	double big = 4294967296.0;	
+	return ((rnd_int(r) / big + rnd_int(r)) / big + rnd_int(r)) / big;
+}
+
+/**
+	random_new : void -> 'random
+	<doc>Create a new random with random seed</doc>
+**/
+
+
+#include<stdlib.h>
+void free_rand(value v)
+{
+   free(val_data(v));
+   free_abstract(v);
+}
+
+static value random_new() {
+	value v = alloc_abstract( k_random, rnd_init(malloc(rnd_size())) );
+	val_gc(v,free_rand);
+	return v;
+}
+
+/**
+	random_set_seed : 'random -> int -> void
+	<doc>Set the generator seed</doc>
+**/
+static value random_set_seed( value o, value v ) {
+	val_check_kind(o,k_random);
+	val_check(v,int);
+	rnd_set_seed(val_rnd(o),val_int(v));
+	return alloc_bool(true);
+}
+
+/**
+	random_int : 'random -> max:int -> int
+	<doc>Return a random integer modulo [max]</doc>
+**/
+static value random_int( value o, value max ) {
+	val_check_kind(o,k_random);
+	val_check(max,int);
+	if( val_int(max) <= 0 )
+		return alloc_int(0);
+	return alloc_int( (rnd_int(val_rnd(o)) & 0x3FFFFFFF) % val_int(max) );
+}
+
+/**
+	random_float : 'random -> float
+	<doc>Return a random float</doc>
+**/
+static value random_float( value o ) {
+	val_check_kind(o,k_random);
+	return alloc_float( rnd_float(val_rnd(o)) );
+}
+
+DEFINE_PRIM(random_new,0);
+DEFINE_PRIM(random_set_seed,2);
+DEFINE_PRIM(random_int,2);
+DEFINE_PRIM(random_float,1);
+
+/* ************************************************************************ */