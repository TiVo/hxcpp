--- conflicted
+++ resolved
@@ -133,10 +133,10 @@
 
 
       if (mDefines.exists("toolchain"))
-      {
+      {   
          if (!mDefines.exists("BINDIR"))
-         {
-            mDefines.set("BINDIR", Path.withoutDirectory(Path.withoutExtension(mDefines.get("toolchain"))));
+         {   
+            mDefines.set("BINDIR", Path.withoutDirectory(Path.withoutExtension(mDefines.get("toolchain"))));  
          }
       }
       else
@@ -185,20 +185,20 @@
 
          include("toolchain/" + mDefines.get("toolchain") + "-toolchain.xml", false);
 
-
+      
          if (mDefines.exists("HXCPP_CONFIG"))
             include(mDefines.get("HXCPP_CONFIG"),"exes",true);
       }
-
+      
       for(group in mFileGroups)
          group.filter(mDefines);
-
+      
       if (Log.verbose) Log.println ("");
-
+      
       // MSVC needs this before the toolchain file, Emscripten wants to set HXCPP_COMPILE_THREADS
       // If not already calculated in "setup"
       getThreadCount();
-
+      
       var cached = CompileCache.init(mDefines);
 
       Profile.setEntry("setup cache"); 
@@ -244,7 +244,7 @@
          if (cacheSize!=null && cacheSize>0)
             CompileCache.clear(0,cacheSize,false,null);
       }
-
+      
       if (Log.verbose) Log.println ("");
 
       if (inTargets.remove("clear"))
@@ -313,7 +313,7 @@
       {
          var thread_var = defs.exists("HXCPP_COMPILE_THREADS") ?
             defs.get("HXCPP_COMPILE_THREADS") : Sys.getEnv("HXCPP_COMPILE_THREADS");
-
+         
          if (thread_var == null)
          {
             sCompileThreadCount = getNumberOfProcesses();
@@ -363,7 +363,7 @@
 
       for(sub in target.mSubTargets)
          buildTarget(sub,null);
-
+ 
       var threadPool = BuildTool.sThreadPool;
 
 
@@ -377,7 +377,7 @@
       }
 
       targetKey = inTarget + target.getKey();
-
+ 
       var objs = new Array<String>();
 
       mCompiler.objToAbsolute();
@@ -907,7 +907,7 @@
                   {
                      var name = substitute(el.att.files);
                      if (!mFileGroups.exists(name))
-                         Log.error( "Could not find filegroup for depend node:" + name );
+                         Log.error( "Could not find filegroup for depend node:" + name ); 
                      group.addDependFiles(mFileGroups.get(name));
                   }
                   else
@@ -928,12 +928,12 @@
                      group.mTags=="nvcc";
                case "objprefix" :
                   group.mObjPrefix = substitute(el.att.value);
-               case "compilervalue" :
+               case "compilervalue" : 
                   group.addCompilerFlag( substitute(el.att.name) );
                   group.addCompilerFlag( substitute(el.att.value) );
-               case "precompiledheader" :
+               case "precompiledheader" : 
                   group.setPrecompiled( substitute(el.att.name), substitute(el.att.dir) );
-               case "include" :
+               case "include" : 
                   var subbed_name = substitute(el.att.name);
                   var full_name = findIncludeFile(subbed_name);
                   if (full_name!="")
@@ -946,7 +946,7 @@
                         createFileGroup(new Fast(xml_slow.firstElement()), group, inName, false,null);
                         popFile();
                      }
-                  }
+                  } 
                   else
                   {
                      Log.error("Could not find include file \"" + subbed_name + "\"");
@@ -1110,7 +1110,7 @@
                case "files" :
                   var id = el.att.id;
                   if (!mFileGroups.exists(id))
-                     target.addError( "Could not find filegroup " + id );
+                     target.addError( "Could not find filegroup " + id ); 
                   else
                      target.addFiles( mFileGroups.get(id), el.has.asLibrary );
                case "section" : createTarget(el,target,false);
@@ -1126,7 +1126,7 @@
          return true;
       return mDefines.exists(inString);
    }
-
+ 
    public function parseBool(inValue:String):Bool
    {
       return inValue=="1" || inValue=="t" || inValue=="true";
@@ -1172,7 +1172,7 @@
          result =  Path.normalize( PathManager.combine( mCurrentIncludeFile=="" ? Sys.getCwd() : Path.directory(mCurrentIncludeFile), result ) );
       return result;
    }
-
+   
    private static function getIs64():Bool
    {
       if (isWindows)
@@ -1194,7 +1194,7 @@
          var error = process.stderr.readAll().toString();
          process.exitCode();
          process.close();
-
+         
          if (output.indexOf("64") > -1)
          {
             return true;
@@ -1222,15 +1222,15 @@
    {
       var cache = Log.verbose;
       Log.verbose = false;
-
+      
       var result = null;
       if (isWindows)
       {
          var env = Sys.getEnv("NUMBER_OF_PROCESSORS");
          if (env != null)
-         {
-            result = env;
-         }
+         {      
+            result = env;   
+         }   
       }
       else if (isLinux)
       {
@@ -1239,10 +1239,10 @@
          {
             var cpuinfo = ProcessManager.runProcess("", "cat", [ "/proc/cpuinfo" ], true, false, true, true);
             if (cpuinfo != null)
-            {
+            {      
                var split = cpuinfo.split("processor");
-               result = Std.string(split.length - 1);
-            }
+               result = Std.string(split.length - 1);   
+            }   
          }
       }
       else if (isMac)
@@ -1251,22 +1251,22 @@
          var output = ProcessManager.runProcess("", "/usr/sbin/system_profiler", [ "-detailLevel", "full", "SPHardwareDataType" ], true, false, true, true);
          if (cores.match(output))
          {
-            result = cores.matched(1);
-         }
-      }
-
+            result = cores.matched(1); 
+         }
+      }
+      
       Log.verbose = cache;
-
+      
       if (result == null || Std.parseInt(result) < 1)
-      {
+      {   
          return 1;
       }
       else
-      {
+      {   
          return Std.parseInt(result);
       }
    }
-
+   
    private static function getVersion():String
    {
       try
@@ -1543,7 +1543,7 @@
          if (FileSystem.exists(path))
             try
             {
-               var contents = sys.io.File.getContent(path);
+               var contents = sys.io.File.getContent(path); 
                if (contents.substr(0,1)!=" ") // Is it New-style?
                   for(def in contents.split("\r").join("").split("\n"))
                   {
@@ -1588,9 +1588,9 @@
          HXCPP = PathManager.standardize(defines.get("HXCPP"));
          defines.set("HXCPP",HXCPP);
       }
-
+      
       //Log.info("", "HXCPP : " + HXCPP);
-
+      
       include_path.push(".");
       if (env.exists("HOME"))
         include_path.push(env.get("HOME"));
@@ -1603,7 +1603,7 @@
       //trace(include_path);
 
       //var msvc = false;
-
+      
       // Create alias...
       if (defines.exists("ios"))
       {
@@ -1622,14 +1622,14 @@
             defines.set("appletvos", "appletvos");
          defines.set("appletv", "appletv");
       }
-
-
+ 
+     
 
       if (makefile=="" || Log.verbose)
       {
          printBanner();
       }
-
+      
       if (makefile=="")
       {
          printUsage();
@@ -1679,7 +1679,6 @@
 
    static function printBanner()
    {
-<<<<<<< HEAD
 #if tivo
       var rst = "\x1b[0m";  var bld = "\x1b[1m";
       var red = "\x1b[31m"; var grn = "\x1b[32m";
@@ -1693,9 +1692,6 @@
       Log.println("");
 #else
       Log.println("\x1b[33;1m __                          ");             
-=======
-      Log.println("\x1b[33;1m __                          ");
->>>>>>> 07c96253
       Log.println("/\\ \\                                      ");
       Log.println("\\ \\ \\___    __  _   ___   _____   _____   ");
       Log.println(" \\ \\  _ `\\ /\\ \\/'\\ /'___\\/\\ '__`\\/\\ '__`\\ ");
@@ -2017,7 +2013,7 @@
                defines.set("TVOS_VER",best);
          }
       }
-
+      
 
       if (defines.exists("applewatch") && !defines.exists("WATCHOS_VER"))
       {
@@ -2067,7 +2063,7 @@
                Log.v("Could not find MACOSX_VER!");
          }
       }
-
+      
       if (!FileSystem.exists(defines.get("DEVELOPER_DIR") + "/Platforms/MacOSX.platform/Developer/SDKs/"))
       {
          defines.set("LEGACY_MACOSX_SDK","1");
@@ -2082,61 +2078,61 @@
          {
             switch(el.name)
             {
-               case "set" :
+               case "set" : 
                   var name = substitute(el.att.name);
                   var value = substitute(el.att.value);
                   mDefines.set(name,value);
-               case "unset" :
+               case "unset" : 
                   var name = substitute(el.att.name);
                   mDefines.remove(name);
-               case "setup" :
+               case "setup" : 
                   var name = substitute(el.att.name);
                   Setup.setup(name,mDefines);
-               case "echo" :
+               case "echo" : 
                   Log.info(substitute(el.att.value));
-               case "setenv" :
+               case "setenv" : 
                   var name = substitute(el.att.name);
                   var value = substitute(el.att.value);
                   mDefines.set(name,value);
                   Sys.putEnv(name,value);
-               case "error" :
+               case "error" : 
                   var error = substitute(el.att.value);
                   Log.error(error);
-               case "path" :
+               case "path" : 
                   var path = substitute(el.att.name);
                   Log.info("", " - \x1b[1mAdding path:\x1b[0m " + path);
                   var sep = mDefines.exists("windows_host") ? ";" : ":";
                   var add = path + sep + Sys.getEnv("PATH");
                   Sys.putEnv("PATH", add);
                   //trace(Sys.getEnv("PATH"));
-               case "compiler" :
+               case "compiler" : 
                   mCompiler = createCompiler(el,mCompiler);
-               case "stripper" :
+               case "stripper" : 
                   mStripper = createStripper(el,mStripper);
-               case "prelinker" :
+               case "prelinker" : 
                   var name = substitute(el.att.id);
                   if (mPrelinkers.exists(name))
                      createPrelinker(el,mPrelinkers.get(name));
                   else
                      mPrelinkers.set(name, createPrelinker(el,null) );
-               case "linker" :
+               case "linker" : 
                   var name = substitute(el.att.id);
                   if (mLinkers.exists(name))
                      createLinker(el,mLinkers.get(name));
                   else
                      mLinkers.set(name, createLinker(el,null) );
-               case "files" :
+               case "files" : 
                   var name = substitute(el.att.id);
                   var tags = el.has.tags ? substitute(el.att.tags) : null;
                   if (mFileGroups.exists(name) )
                      createFileGroup(el, mFileGroups.get(name), name, false, tags);
                   else
                      mFileGroups.set(name,createFileGroup(el,null,name, forceRelative,tags));
-               case "include", "import" :
+               case "include", "import" : 
                   var name = substitute(el.att.name);
                   var section = el.has.section ? substitute(el.att.section) : "";
                   include(name, section, el.has.noerror, el.name=="import" );
-               case "target" :
+               case "target" : 
                   var name = substitute(el.att.id);
                   var overwrite = name=="default";
                   if (el.has.overwrite)
@@ -2165,20 +2161,20 @@
                    to = PathManager.combine( Path.directory(mCurrentIncludeFile), to );
                    copy(from,to);
 
-               case "copyFile" :
+               case "copyFile" : 
                   mCopyFiles.push(
                       new CopyFile(substitute(el.att.name),
                                    substitute(el.att.from),
                                    el.has.allowMissing ?  subBool(el.att.allowMissing) : false,
                                    el.has.overwrite ? substitute(el.att.overwrite) : Overwrite.ALWAYS,
                                    el.has.toolId ?  substitute(el.att.toolId) : null ) );
-               case "section" :
+               case "section" : 
                   parseXML(el,"",forceRelative);
 
-               case "pleaseUpdateHxcppTool" :
+               case "pleaseUpdateHxcppTool" : 
                   checkToolVersion( substitute(el.att.version) );
 
-               case "magiclib" :
+               case "magiclib" : 
                   mMagicLibs.push( {name: substitute(el.att.name),
                                     replace:substitute(el.att.replace) } );
                case "nvccflag" :
@@ -2191,7 +2187,7 @@
                      mNvccLinkFlags.push( substitute(el.att.name) );
                   mNvccLinkFlags.push( substitute(el.att.value) );
 
-               case "pragma" :
+               case "pragma" : 
                   if (el.has.once)
                      mPragmaOnce.set(mCurrentIncludeFile, parseBool(substitute(el.att.once)));
             }
@@ -2343,8 +2339,36 @@
    public function valid(inEl:Fast,inSection:String):Bool
    {
       if (inEl.x.get("if") != null)
-      {
+      {   
          var value = inEl.x.get("if");
+         var optionalDefines = value.split("||");
+         var matchOptional = false;
+         for (optional in optionalDefines)
+         {
+            var requiredDefines = optional.split(" ");
+            var matchRequired = true;
+            for (required in requiredDefines)
+            {
+               var check = StringTools.trim(required);
+               if (check != "" && !defined(check))
+               {   
+                  matchRequired = false;
+               }
+            }
+            if (matchRequired)
+            {   
+               matchOptional = true;
+            }
+         }
+         if (optionalDefines.length > 0 && !matchOptional)
+         {
+            return false;
+         }
+      }
+      
+      if (inEl.has.unless)
+      {
+         var value = substitute(inEl.att.unless);
          var optionalDefines = value.split("||");
          var matchOptional = false;
          for (optional in optionalDefines)
@@ -2364,40 +2388,12 @@
                matchOptional = true;
             }
          }
-         if (optionalDefines.length > 0 && !matchOptional)
+         if (optionalDefines.length > 0 && matchOptional)
          {
             return false;
          }
       }
-
-      if (inEl.has.unless)
-      {
-         var value = substitute(inEl.att.unless);
-         var optionalDefines = value.split("||");
-         var matchOptional = false;
-         for (optional in optionalDefines)
-         {
-            var requiredDefines = optional.split(" ");
-            var matchRequired = true;
-            for (required in requiredDefines)
-            {
-               var check = StringTools.trim(required);
-               if (check != "" && !defined(check))
-               {
-                  matchRequired = false;
-               }
-            }
-            if (matchRequired)
-            {
-               matchOptional = true;
-            }
-         }
-         if (optionalDefines.length > 0 && matchOptional)
-         {
-            return false;
-         }
-      }
-
+      
       if (inEl.has.unlessApi)
       {
          var value = substitute(inEl.att.unlessApi);
@@ -2411,7 +2407,7 @@
 
       if (inEl.has.ifExists)
          if (!FileSystem.exists( substitute(inEl.att.ifExists) )) return false;
-
+      
       if (inSection!="")
       {
          if (inEl.name!="section")
@@ -2421,7 +2417,7 @@
          if (inEl.att.id!=inSection)
             return false;
       }
-
+      
       return true;
    }
 }