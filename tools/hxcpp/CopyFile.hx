<<<<<<< HEAD
import sys.FileSystem;

class CopyFile
{
   public var name:String;
   public var from:String;
   public var toolId:String;
   public var allowMissing:Bool;

   public function new(inName:String, inFrom:String, inAlowMissing:Bool, ?inToolId:String)
   {
      name = inName;
      from = inFrom;
      toolId = inToolId;
      allowMissing = inAlowMissing;
   }

   public function copy(inTo:String)
   {
      var fromFile = from + "/" + name;
      var toFile = inTo + name;
      copyFile(fromFile, toFile, allowMissing);
   }


   public static function copyFile(fromFile:String, toFile:String, allowMissing = false, addExePermission=false)
   {
      if (!FileSystem.exists(fromFile))
      {
         if (allowMissing)
         {
            Log.v('Missing "$fromFile" - ignore');
            return;
         }
         Log.error("Error - source file does not exist " + fromFile);
      }
      try
      {
         Log.v('Copy "$fromFile" to "$toFile"');
         sys.io.File.copy( fromFile, toFile );
         if (addExePermission)
         {
            Log.v("chmod 755 " + toFile );
            Sys.command("chmod", ["755", toFile]);
         }
      }
      catch(e:Dynamic)
      {
         if (allowMissing)
         {
            Log.v('Could not copy to "$toFile" - ignore');
            return;
         }
         Log.error('Error $e - could not copy to "$toFile"');
      }
   }
}
=======
import sys.FileSystem;

class CopyFile
{
   public var name:String;
   public var from:String;
   public var toolId:String;
   public var allowMissing:Bool;
   public var overwrite:Overwrite;

   public function new(inName:String, inFrom:String, inAlowMissing:Bool, inOverwrite:Overwrite, ?inToolId:String)
   {
      name = inName;
      from = inFrom;
      toolId = inToolId;
      allowMissing = inAlowMissing;
      overwrite = inOverwrite;
   }

   public function copy(inTo:String)
   {
      var fromFile = from + "/" + name;
      var toFile = inTo + name;
      copyFile(fromFile, toFile, allowMissing, overwrite);
   }


   public static function copyFile(fromFile:String, toFile:String, allowMissing = false, overwrite:Overwrite = Overwrite.ALWAYS, addExePermission=false)
   {
      if (!FileSystem.exists(fromFile))
      {
         if (allowMissing)
         {
            Log.v('Missing "$fromFile" - ignore');
            return;
         }
         Log.error("Error - source file does not exist " + fromFile);
      }
      try
      {
         Log.v('Copy "$fromFile" to "$toFile"');

         var applyCopy = true;
         switch(overwrite)
         {
            case Overwrite.IF_NEWER:
               if(FileSystem.exists(toFile)
                  && (FileSystem.stat(fromFile).mtime.getTime() - FileSystem.stat(toFile).mtime.getTime()) <= 0)
               {
                  Log.v('The "$fromFile" is older or it hasn\'t changes. Skip copy');
                  applyCopy = false;
               }

            case Overwrite.NEVER:
               if(FileSystem.exists(toFile))
               {
                  Log.v('The "$toFile" file exists. Skip copy');
                  applyCopy = false;
               }

            case Overwrite.ALWAYS:

            default:
               Log.v('The Overwrite option "$overwrite" is not supported. ' +
                     'Possible values: {${Overwrite.ALWAYS}, ${Overwrite.IF_NEWER}, ${Overwrite.NEVER}}. ' +
                     'Applying "${Overwrite.ALWAYS}" by default');
         }

         if(applyCopy)
         {
            sys.io.File.copy( fromFile, toFile );
            if (addExePermission)
            {
               Log.v("chmod 755 " + toFile );
               Sys.command("chmod", ["755", toFile]);
            }
         }
      }
      catch(e:Dynamic)
      {
         if (allowMissing)
         {
            Log.v('Could not copy to "$toFile" - ignore');
            return;
         }
         Log.error('Error $e - could not copy to "$toFile"');
      }
   }
}

@:enum
abstract Overwrite(String) from String to String
{
    var ALWAYS = "always";
    var IF_NEWER = "ifNewer";
    var NEVER = "never";
}
>>>>>>> 07c96253
<|MERGE_RESOLUTION|>--- conflicted
+++ resolved
@@ -1,157 +1,97 @@
-<<<<<<< HEAD
-import sys.FileSystem;
-
-class CopyFile
-{
-   public var name:String;
-   public var from:String;
-   public var toolId:String;
-   public var allowMissing:Bool;
-
-   public function new(inName:String, inFrom:String, inAlowMissing:Bool, ?inToolId:String)
-   {
-      name = inName;
-      from = inFrom;
-      toolId = inToolId;
-      allowMissing = inAlowMissing;
-   }
-
-   public function copy(inTo:String)
-   {
-      var fromFile = from + "/" + name;
-      var toFile = inTo + name;
-      copyFile(fromFile, toFile, allowMissing);
-   }
-
-
-   public static function copyFile(fromFile:String, toFile:String, allowMissing = false, addExePermission=false)
-   {
-      if (!FileSystem.exists(fromFile))
-      {
-         if (allowMissing)
-         {
-            Log.v('Missing "$fromFile" - ignore');
-            return;
-         }
-         Log.error("Error - source file does not exist " + fromFile);
-      }
-      try
-      {
-         Log.v('Copy "$fromFile" to "$toFile"');
-         sys.io.File.copy( fromFile, toFile );
-         if (addExePermission)
-         {
-            Log.v("chmod 755 " + toFile );
-            Sys.command("chmod", ["755", toFile]);
-         }
-      }
-      catch(e:Dynamic)
-      {
-         if (allowMissing)
-         {
-            Log.v('Could not copy to "$toFile" - ignore');
-            return;
-         }
-         Log.error('Error $e - could not copy to "$toFile"');
-      }
-   }
-}
-=======
-import sys.FileSystem;
-
-class CopyFile
-{
-   public var name:String;
-   public var from:String;
-   public var toolId:String;
-   public var allowMissing:Bool;
-   public var overwrite:Overwrite;
-
-   public function new(inName:String, inFrom:String, inAlowMissing:Bool, inOverwrite:Overwrite, ?inToolId:String)
-   {
-      name = inName;
-      from = inFrom;
-      toolId = inToolId;
-      allowMissing = inAlowMissing;
-      overwrite = inOverwrite;
-   }
-
-   public function copy(inTo:String)
-   {
-      var fromFile = from + "/" + name;
-      var toFile = inTo + name;
-      copyFile(fromFile, toFile, allowMissing, overwrite);
-   }
-
-
-   public static function copyFile(fromFile:String, toFile:String, allowMissing = false, overwrite:Overwrite = Overwrite.ALWAYS, addExePermission=false)
-   {
-      if (!FileSystem.exists(fromFile))
-      {
-         if (allowMissing)
-         {
-            Log.v('Missing "$fromFile" - ignore');
-            return;
-         }
-         Log.error("Error - source file does not exist " + fromFile);
-      }
-      try
-      {
-         Log.v('Copy "$fromFile" to "$toFile"');
-
-         var applyCopy = true;
-         switch(overwrite)
-         {
-            case Overwrite.IF_NEWER:
-               if(FileSystem.exists(toFile)
-                  && (FileSystem.stat(fromFile).mtime.getTime() - FileSystem.stat(toFile).mtime.getTime()) <= 0)
-               {
-                  Log.v('The "$fromFile" is older or it hasn\'t changes. Skip copy');
-                  applyCopy = false;
-               }
-
-            case Overwrite.NEVER:
-               if(FileSystem.exists(toFile))
-               {
-                  Log.v('The "$toFile" file exists. Skip copy');
-                  applyCopy = false;
-               }
-
-            case Overwrite.ALWAYS:
-
-            default:
-               Log.v('The Overwrite option "$overwrite" is not supported. ' +
-                     'Possible values: {${Overwrite.ALWAYS}, ${Overwrite.IF_NEWER}, ${Overwrite.NEVER}}. ' +
-                     'Applying "${Overwrite.ALWAYS}" by default');
-         }
-
-         if(applyCopy)
-         {
-            sys.io.File.copy( fromFile, toFile );
-            if (addExePermission)
-            {
-               Log.v("chmod 755 " + toFile );
-               Sys.command("chmod", ["755", toFile]);
-            }
-         }
-      }
-      catch(e:Dynamic)
-      {
-         if (allowMissing)
-         {
-            Log.v('Could not copy to "$toFile" - ignore');
-            return;
-         }
-         Log.error('Error $e - could not copy to "$toFile"');
-      }
-   }
-}
-
-@:enum
-abstract Overwrite(String) from String to String
-{
-    var ALWAYS = "always";
-    var IF_NEWER = "ifNewer";
-    var NEVER = "never";
-}
->>>>>>> 07c96253
+import sys.FileSystem;
+
+class CopyFile
+{
+   public var name:String;
+   public var from:String;
+   public var toolId:String;
+   public var allowMissing:Bool;
+   public var overwrite:Overwrite;
+
+   public function new(inName:String, inFrom:String, inAlowMissing:Bool, inOverwrite:Overwrite, ?inToolId:String)
+   {
+      name = inName;
+      from = inFrom;
+      toolId = inToolId;
+      allowMissing = inAlowMissing;
+      overwrite = inOverwrite;
+   }
+
+   public function copy(inTo:String)
+   {
+      var fromFile = from + "/" + name;
+      var toFile = inTo + name;
+      copyFile(fromFile, toFile, allowMissing, overwrite);
+   }
+
+
+   public static function copyFile(fromFile:String, toFile:String, allowMissing = false, overwrite:Overwrite = Overwrite.ALWAYS, addExePermission=false)
+   {
+      if (!FileSystem.exists(fromFile))
+      {
+         if (allowMissing)
+         {
+            Log.v('Missing "$fromFile" - ignore');
+            return;
+         }
+         Log.error("Error - source file does not exist " + fromFile);
+      }
+      try
+      {
+         Log.v('Copy "$fromFile" to "$toFile"');
+
+         var applyCopy = true;
+         switch(overwrite)
+         {
+            case Overwrite.IF_NEWER:
+               if(FileSystem.exists(toFile)
+                  && (FileSystem.stat(fromFile).mtime.getTime() - FileSystem.stat(toFile).mtime.getTime()) <= 0)
+               {
+                  Log.v('The "$fromFile" is older or it hasn\'t changes. Skip copy');
+                  applyCopy = false;
+               }
+
+            case Overwrite.NEVER:
+               if(FileSystem.exists(toFile))
+               {
+                  Log.v('The "$toFile" file exists. Skip copy');
+                  applyCopy = false;
+               }
+
+            case Overwrite.ALWAYS:
+
+            default:
+               Log.v('The Overwrite option "$overwrite" is not supported. ' +
+                     'Possible values: {${Overwrite.ALWAYS}, ${Overwrite.IF_NEWER}, ${Overwrite.NEVER}}. ' +
+                     'Applying "${Overwrite.ALWAYS}" by default');
+         }
+
+         if(applyCopy)
+         {
+            sys.io.File.copy( fromFile, toFile );
+            if (addExePermission)
+            {
+               Log.v("chmod 755 " + toFile );
+               Sys.command("chmod", ["755", toFile]);
+            }
+         }
+      }
+      catch(e:Dynamic)
+      {
+         if (allowMissing)
+         {
+            Log.v('Could not copy to "$toFile" - ignore');
+            return;
+         }
+         Log.error('Error $e - could not copy to "$toFile"');
+      }
+   }
+}
+
+@:enum
+abstract Overwrite(String) from String to String
+{
+    var ALWAYS = "always";
+    var IF_NEWER = "ifNewer";
+    var NEVER = "never";
+}