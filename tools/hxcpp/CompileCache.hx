--- conflicted
+++ resolved
@@ -26,10 +26,8 @@
                break;
          }
 
-<<<<<<< HEAD
          try { FileSystem.createDirectory(compileCache); }
          catch (e : Dynamic) { }
-=======
          if (!FileSystem.exists(compileCache))
          {
             try{
@@ -40,7 +38,6 @@
                Log.error("Could not create compiler cache directory \"" + compileCache + "\"");
             }
          }
->>>>>>> 07c96253
 
          if (FileSystem.exists(compileCache) && FileSystem.isDirectory(compileCache))
          {
